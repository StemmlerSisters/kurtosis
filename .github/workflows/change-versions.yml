--- conflicted
+++ resolved
@@ -13,14 +13,6 @@
         with:
           token: "${{ secrets.RELEASER_TOKEN }}"
           fetch-depth: 0
-<<<<<<< HEAD
-      - run: |
-          echo "deb [trusted=yes] https://apt.fury.io/kurtosis-tech/ /" | sudo tee /etc/apt/sources.list.d/kurtosis.list
-          sudo apt update
-          sudo apt install kudet
-        name: Install Kudet
-=======
->>>>>>> a1b07949
       - name: Change versions
         run: | 
           api/scripts/update-package-versions.sh "$(cat version.txt)"
