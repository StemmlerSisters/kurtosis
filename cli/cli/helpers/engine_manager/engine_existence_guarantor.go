package engine_manager

import (
	"context"
	"fmt"
	"github.com/Masterminds/semver/v3"
	"github.com/docker/go-connections/nat"
	"github.com/kurtosis-tech/container-engine-lib/lib/docker_manager"
	"github.com/kurtosis-tech/kurtosis-cli/cli/command_str_consts"
	"github.com/kurtosis-tech/kurtosis-cli/cli/helpers/host_machine_directories"
	"github.com/kurtosis-tech/kurtosis-engine-api-lib/api/golang/lib/kurtosis_context"
	"github.com/kurtosis-tech/kurtosis-engine-server/launcher/engine_server_launcher"
	"github.com/kurtosis-tech/object-attributes-schema-lib/schema"
	"github.com/kurtosis-tech/stacktrace"
	"github.com/sirupsen/logrus"
)

const (
	// If set to empty, then we'll use whichever default version the launcher provides
	defaultEngineImageVersionTag = ""
)

// Visitor that does its best to guarantee that a Kurtosis engine is running
// If the visit method doesn't return an error, then the engine started successfully
type engineExistenceGuarantor struct {
	// Storing a context in a struct is normally bad, but this visitor is short-lived and behaves more like a function
	ctx context.Context

	// Port bindings of the maybe-started, maybe-not engine (will only be present if the engine status isn't "stopped")
	preVisitingMaybeHostMachinePortBinding *nat.PortBinding

	dockerManager *docker_manager.DockerManager

	objAttrsProvider schema.ObjectAttributesProvider

	engineServerLauncher *engine_server_launcher.EngineServerLauncher

	imageVersionTag string

	logLevel logrus.Level

	// If an engine is currently running, then this will contain the version that the image is running with
	// If no engine is running, this will be emptystring
	maybeCurrentlyRunningEngineVersionTag string

	// Port bindings of the engine server that is guaranteed to be started if the visiting didn't throw an error
	// Will be nil before visiting
	postVisitingHostMachinePortBinding *nat.PortBinding
}

func newEngineExistenceGuarantorWithDefaultVersion(
	ctx context.Context,
	preVisitingMaybeHostMachinePortBinding *nat.PortBinding,
	dockerManager *docker_manager.DockerManager,
	objAttrsProvider schema.ObjectAttributesProvider,
	logLevel logrus.Level,
	maybeCurrentlyRunningEngineVersionTag string,
) *engineExistenceGuarantor {
	return newEngineExistenceGuarantorWithCustomVersion(
		ctx,
		preVisitingMaybeHostMachinePortBinding,
		dockerManager,
		objAttrsProvider,
		defaultEngineImageVersionTag,
		logLevel,
		maybeCurrentlyRunningEngineVersionTag,
	)
}

func newEngineExistenceGuarantorWithCustomVersion(
	ctx context.Context,
	preVisitingMaybeHostMachinePortBinding *nat.PortBinding,
	dockerManager *docker_manager.DockerManager,
	objAttrsProvider schema.ObjectAttributesProvider,
	imageVersionTag string,
	logLevel logrus.Level,
	maybeCurrentlyRunningEngineVersionTag string,
) *engineExistenceGuarantor {
	return &engineExistenceGuarantor{
		ctx:                                    ctx,
		preVisitingMaybeHostMachinePortBinding: preVisitingMaybeHostMachinePortBinding,
		dockerManager:                          dockerManager,
		objAttrsProvider:                       objAttrsProvider,
		engineServerLauncher:                   engine_server_launcher.NewEngineServerLauncher(dockerManager, objAttrsProvider),
		imageVersionTag:                        imageVersionTag,
		logLevel:                               logLevel,
		maybeCurrentlyRunningEngineVersionTag:  maybeCurrentlyRunningEngineVersionTag,
		postVisitingHostMachinePortBinding:     nil,  // Will be filled in upon visiting
	}
}

func (guarantor *engineExistenceGuarantor) getPostVisitingHostMachinePortBinding() *nat.PortBinding {
	return guarantor.postVisitingHostMachinePortBinding
}

// If the engine is stopped, try to start it
func (guarantor *engineExistenceGuarantor) VisitStopped() error {
	logrus.Infof("No Kurtosis engine was found; attempting to start one...")
	engineDataDirpath, err := host_machine_directories.GetEngineDataDirpath()
	if err != nil {
		return stacktrace.Propagate(err, "An error occurred getting the engine data dirpath")
	}

	var hostMachinePortBinding *nat.PortBinding
	var engineLaunchErr error
	if guarantor.imageVersionTag == defaultEngineImageVersionTag {
		hostMachinePortBinding, engineLaunchErr = guarantor.engineServerLauncher.LaunchWithDefaultVersion(
			guarantor.ctx,
			guarantor.logLevel,
			kurtosis_context.DefaultKurtosisEngineServerPortNum,
			engineDataDirpath,
		)
	} else {
		hostMachinePortBinding, engineLaunchErr = guarantor.engineServerLauncher.LaunchWithCustomVersion(
			guarantor.ctx,
			guarantor.imageVersionTag,
			guarantor.logLevel,
			kurtosis_context.DefaultKurtosisEngineServerPortNum,
			engineDataDirpath,
		)
	}
	if engineLaunchErr != nil {
		return stacktrace.Propagate(engineLaunchErr, "An error occurred launching the engine server container")
	}

	guarantor.postVisitingHostMachinePortBinding = hostMachinePortBinding
	logrus.Info("Successfully started Kurtosis engine")
	return nil
}

// We could potentially try to restart the engine ourselves here, but the case where the server isn't responding is very
//  unusual and very bad so we'd rather fail loudly
func (guarantor *engineExistenceGuarantor) VisitContainerRunningButServerNotResponding() error {
	remediationCmd := fmt.Sprintf(
		"%v %v %v && %v %v %v",
		command_str_consts.KurtosisCmdStr,
		command_str_consts.EngineCmdStr,
		command_str_consts.EngineStopCmdStr,
		command_str_consts.KurtosisCmdStr,
		command_str_consts.EngineCmdStr,
		command_str_consts.EngineStartCmdStr,
	)
	return stacktrace.NewError(
		"We couldn't guarantee that a Kurtosis engine is running because we found a running engine container whose server isn't " +
			"responding; because this is a strange state, we don't automatically try to correct the problem so you'll want to manually " +
			" restart the server by running '%v'",
		remediationCmd,
	)
}

func (guarantor *engineExistenceGuarantor) VisitRunning() error {
	guarantor.postVisitingHostMachinePortBinding = guarantor.preVisitingMaybeHostMachinePortBinding
	guarantor.checkIfEngineIsUpToDate()
	return nil
}

// ====================================================================================================
//                                      Private Helper Functions
// ====================================================================================================
func (guarantor *engineExistenceGuarantor) checkIfEngineIsUpToDate() {
	runningEngineSemver, cliEngineSemver, err := guarantor.getRunningAndCLIEngineVersions()
	if err != nil {
		logrus.Warn("An error occurred getting the running engine's version; you may be running an out-of-date engine version")
		logrus.Debugf("Getting running and CLI engine versions error: %v", err)
		return
	}

	if runningEngineSemver.LessThan(cliEngineSemver) {
		kurtosisRestartCmd := fmt.Sprintf("%v %v %v", command_str_consts.KurtosisCmdStr, command_str_consts.EngineCmdStr, command_str_consts.EngineRestartCmdStr)
<<<<<<< HEAD
		logrus.Warningf(
			"The currently-running Kurtosis engine version is '%v', but the latest version is '%v'",
			runningEngineSemver.String(),
			cliEngineSemver.String(),
		)
		logrus.Warningf("To use the latest version, run '%v'", kurtosisRestartCmd)
=======
		logrus.Warningf("The currently-running Kurtosis engine version is '%v', but the latest version is '%v'; to restart the engine with the latest version use '%v'", guarantor.engineAPIVersion, kurtosis_engine_api_version.KurtosisEngineApiVersion, kurtosisRestartCmd)
>>>>>>> f4113ecf
	} else {
		logrus.Debugf("Currently running engine version '%v' which is up-to-date", guarantor.maybeCurrentlyRunningEngineVersionTag)
	}
	return
}

func (guarantor *engineExistenceGuarantor) getRunningAndCLIEngineVersions() (*semver.Version, *semver.Version, error) {
	if guarantor.maybeCurrentlyRunningEngineVersionTag == "" {
		return nil, nil, stacktrace.NewError("Needed to report the currently-running engine's version, but it's emptystring")
	}
	runningEngineSemver, err := semver.StrictNewVersion(guarantor.maybeCurrentlyRunningEngineVersionTag)
	if err != nil {
		return nil, nil, stacktrace.Propagate(err, "An error occurred parsing running engine version string '%v' to semantic version", guarantor.maybeCurrentlyRunningEngineVersionTag)
	}

	launcherEngineSemverStr := engine_server_launcher.DefaultVersion
	launcherEngineSemver, err := semver.StrictNewVersion(launcherEngineSemverStr)
	if err != nil {
		return nil, nil, stacktrace.Propagate(err, "An error occurred parsing CLI's engine version string '%v' to semantic version", launcherEngineSemverStr)
	}

	return runningEngineSemver, launcherEngineSemver, nil
}<|MERGE_RESOLUTION|>--- conflicted
+++ resolved
@@ -167,16 +167,7 @@
 
 	if runningEngineSemver.LessThan(cliEngineSemver) {
 		kurtosisRestartCmd := fmt.Sprintf("%v %v %v", command_str_consts.KurtosisCmdStr, command_str_consts.EngineCmdStr, command_str_consts.EngineRestartCmdStr)
-<<<<<<< HEAD
-		logrus.Warningf(
-			"The currently-running Kurtosis engine version is '%v', but the latest version is '%v'",
-			runningEngineSemver.String(),
-			cliEngineSemver.String(),
-		)
-		logrus.Warningf("To use the latest version, run '%v'", kurtosisRestartCmd)
-=======
 		logrus.Warningf("The currently-running Kurtosis engine version is '%v', but the latest version is '%v'; to restart the engine with the latest version use '%v'", guarantor.engineAPIVersion, kurtosis_engine_api_version.KurtosisEngineApiVersion, kurtosisRestartCmd)
->>>>>>> f4113ecf
 	} else {
 		logrus.Debugf("Currently running engine version '%v' which is up-to-date", guarantor.maybeCurrentlyRunningEngineVersionTag)
 	}
