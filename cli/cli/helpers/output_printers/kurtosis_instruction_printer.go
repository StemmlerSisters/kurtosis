package output_printers

import (
	"fmt"
	"github.com/bazelbuild/buildtools/build"
	"github.com/briandowns/spinner"
	"github.com/fatih/color"
	"github.com/kurtosis-tech/kurtosis/api/golang/core/kurtosis_core_rpc_api_bindings"
	"github.com/kurtosis-tech/kurtosis/cli/cli/command_args/run"
	"github.com/kurtosis-tech/kurtosis/cli/cli/helpers/interactive_terminal_decider"
	"github.com/kurtosis-tech/stacktrace"
	"github.com/sirupsen/logrus"
	"strings"
	"sync"
	"time"
)

const (
	bazelBuildDefaultFilename = ""

	instructionPrefixString = "> "
	resultPrefixString      = ""

	progressBarLength = 20       // in characters
	progressBarChar   = "\u2588" // unicode for: █

	codeCommentPrefix = "# "
)

var (
	colorizeInstruction      = color.New(color.FgCyan).SprintfFunc()
	colorizeResult           = color.New(color.FgWhite).SprintfFunc()
	colorizeError            = color.New(color.FgRed).SprintfFunc()
	colorizeRunSuccessfulMsg = color.New(color.FgGreen).SprintfFunc()

	colorizeProgressBarIsDone    = color.New(color.FgGreen).SprintfFunc()
	colorizeProgressBarRemaining = color.New(color.FgWhite).SprintfFunc()
)

var (
	writer = logrus.StandardLogger().Out

	spinnerChar  = spinner.CharSets[11]
	spinnerSpeed = 250 * time.Millisecond
	spinnerColor = spinner.WithColor("yellow")
)

type ExecutionPrinter struct {
	lock               *sync.Mutex
	isSpinnerBeingUsed bool
	spinner            *spinner.Spinner
	isStarted          bool
}

func NewExecutionPrinter() *ExecutionPrinter {
	return &ExecutionPrinter{
		lock:               &sync.Mutex{},
		isSpinnerBeingUsed: false,
		spinner:            nil,
		isStarted:          false,
	}
}

func (printer *ExecutionPrinter) Start() error {
	if printer.isStarted {
		return stacktrace.NewError("printer already started")
	}
	printer.isStarted = true
	if !interactive_terminal_decider.IsInteractiveTerminal() {
		printer.isSpinnerBeingUsed = false
		logrus.Infof("Kurtosis CLI is running in a non interactive terminal. Everything will work but progress information and the progress bar will not be displayed.")
		return nil
	}
	printer.isSpinnerBeingUsed = true
	printer.spinner = spinner.New(spinnerChar, spinnerSpeed, spinnerColor, spinner.WithWriter(writer))
	printer.spinner.Start()
	return nil
}

func (printer *ExecutionPrinter) Stop() {
	if printer.isSpinnerBeingUsed && printer.isStarted {
		if printer.spinner != nil && printer.spinner.Active() {
			printer.spinner.Stop()
		}
	}
	printer.isStarted = false
}

// PrintKurtosisExecutionResponseLineToStdOut format and prints the instruction to StdOut.
func (printer *ExecutionPrinter) PrintKurtosisExecutionResponseLineToStdOut(responseLine *kurtosis_core_rpc_api_bindings.StarlarkRunResponseLine, verbosity run.Verbosity, dryRun bool) error {
	// Printing is a 3 phase operation:
	// 1. stop spinner to clear the ephemeral progress info
	// 2. print whatever needs to be printed, could be nothing
	// 3. restart the spinner, potentially with an updated content
	// To avoid conflicts, we take a lock out of cautiousness (this method shouldn't be called concurrently anyway)
	printer.lock.Lock()
	defer printer.lock.Unlock()

	if !printer.isStarted {
		return stacktrace.NewError("Cannot print with a non started printer")
	}

	// process response payload
	if responseLine.GetInstruction() != nil {
		formattedInstruction := formatInstruction(responseLine.GetInstruction(), verbosity)
		// we separate each tuple (instruction, result) with an additional newline
		formattedInstructionWithNewline := fmt.Sprintf("\n%s", formattedInstruction)
		if err := printer.printPersistentLineToStdOut(formattedInstructionWithNewline); err != nil {
			return stacktrace.Propagate(err, "Error printing Kurtosis instruction: \n%v", formattedInstruction)
		}
	} else if responseLine.GetInstructionResult() != nil {
		formattedInstructionResult := formatInstructionResult(responseLine.GetInstructionResult())
		if err := printer.printPersistentLineToStdOut(formattedInstructionResult); err != nil {
			return stacktrace.Propagate(err, "Error printing Kurtosis instruction result: \n%v", formattedInstructionResult)
		}
	} else if responseLine.GetError() != nil {
		var errorMsg string
		if responseLine.GetError().GetInterpretationError() != nil {
			errorMsg = fmt.Sprintf("There was an error interpreting Starlark code \n%v", responseLine.GetError().GetInterpretationError().GetErrorMessage())
		} else if responseLine.GetError().GetValidationError() != nil {
			errorMsg = fmt.Sprintf("There was an error validating Starlark code \n%v", responseLine.GetError().GetValidationError().GetErrorMessage())
		} else if responseLine.GetError().GetExecutionError() != nil {
			errorMsg = fmt.Sprintf("There was an error executing Starlark code \n%v", responseLine.GetError().GetExecutionError().GetErrorMessage())
		}
		formattedError := formatError(errorMsg)
		if err := printer.printPersistentLineToStdOut(formattedError); err != nil {
			return stacktrace.Propagate(err, "An error happened executing Starlark code but the error couldn't be printed to the CLI output. Error message was: \n%v", errorMsg)
		}
	} else if responseLine.GetProgressInfo() != nil {
<<<<<<< HEAD
		if printer.isSpinnerBeingUsed {
			progress := responseLine.GetProgressInfo()
			progressBarStr := formatProgressBar(progress.GetCurrentStepNumber(), progress.GetTotalSteps())
			spinnerInfoString := fmt.Sprintf("   %s %s", progressBarStr, progress.GetCurrentStepInfo())
			printer.spinner.Suffix = spinnerInfoString
		}
=======
		progress := responseLine.GetProgressInfo()
		progressBarStr := formatProgressBar(progress.GetCurrentStepNumber(), progress.GetTotalSteps(), progressBarChar)
		spinnerInfoString := fmt.Sprintf("   %s %s", progressBarStr, progress.GetCurrentStepInfo())
		printer.spinner = spinner.New(spinnerChar, spinnerSpeed, spinnerColor, spinner.WithWriter(writer), spinner.WithSuffix(spinnerInfoString))
>>>>>>> 538e7b0a
	} else if responseLine.GetRunFinishedEvent() != nil {
		formattedRunOutputMessage := formatRunOutput(responseLine.GetRunFinishedEvent(), dryRun)
		formattedRunOutputMessageWithNewline := fmt.Sprintf("\n%s", formattedRunOutputMessage)
		if err := printer.printPersistentLineToStdOut(formattedRunOutputMessageWithNewline); err != nil {
			return stacktrace.Propagate(err, "Unable to print the success output message containing the serialized output object. Message was: \n%v", formattedRunOutputMessage)
		}
	}
	return nil
}

func (printer *ExecutionPrinter) printPersistentLineToStdOut(lineToPrint string) error {
	// If spinner is being used, we have to stop spinner -> print -> start spinner in order to keep the spinner at the bottom of the output
	if printer.isSpinnerBeingUsed {
		printer.spinner.Stop()
	}
	if _, err := fmt.Fprintln(writer, lineToPrint); err != nil {
		return stacktrace.Propagate(err, "An error happened printing a Starlark run response line. Line was:\n%s", lineToPrint)
	}
	if printer.isSpinnerBeingUsed {
		printer.spinner.Start()
	}
	return nil
}

func formatError(errorMessage string) string {
	return colorizeError(errorMessage)
}

func formatInstruction(instruction *kurtosis_core_rpc_api_bindings.StarlarkInstruction, verbosity run.Verbosity) string {
	var serializedInstruction string
	switch verbosity {
	case run.Brief:
		serializedInstruction = formatInstructionToReadableString(instruction, false)
	case run.Detailed:
		serializedInstruction = formatInstructionToReadableString(instruction, true)
	case run.Executable:
		serializedInstruction = formatInstructionToExecutable(instruction)
	default:
		logrus.Warnf("Unsupported verbosity flag: '%s'. Supported values are: (%s). The instruction will be printed with the default verbosity '%s'",
			verbosity.String(), strings.Join(run.VerbosityStrings(), ", "), run.Brief.String())
		serializedInstruction = formatInstructionToReadableString(instruction, false)
	}
	return colorizeInstruction(serializedInstruction)
}

func formatInstructionResult(instructionResult *kurtosis_core_rpc_api_bindings.StarlarkInstructionResult) string {
	serializedInstructionResult := fmt.Sprintf("%s%s", resultPrefixString, instructionResult.GetSerializedInstructionResult())
	return colorizeResult(serializedInstructionResult)
}

func formatInstructionToReadableString(instruction *kurtosis_core_rpc_api_bindings.StarlarkInstruction, exhaustive bool) string {
	serializedInstructionComponents := []string{instruction.GetInstructionName()}
	for _, arg := range instruction.GetArguments() {
		if exhaustive || arg.GetIsRepresentative() {
			var serializedArg string
			if arg.ArgName != nil {
				serializedArg = fmt.Sprintf("%s=%s", arg.GetArgName(), arg.GetSerializedArgValue())
			} else {
				serializedArg = arg.GetSerializedArgValue()
			}
			serializedInstructionComponents = append(serializedInstructionComponents, serializedArg)
		}
	}

	var serializedInstruction string
	if exhaustive {
		separator := fmt.Sprintf("\n%s\t", instructionPrefixString)
		serializedInstruction = strings.Join(serializedInstructionComponents, separator)
	} else {
		separator := " "
		serializedInstruction = strings.Join(serializedInstructionComponents, separator)
	}
	return fmt.Sprintf("%s%s", instructionPrefixString, serializedInstruction)
}

func formatInstructionToExecutable(instruction *kurtosis_core_rpc_api_bindings.StarlarkInstruction) string {
	serializedInstruction := fmt.Sprintf(
		"from %s[%d:%d]\n%s",
		instruction.GetPosition().GetFilename(),
		instruction.GetPosition().GetLine(),
		instruction.GetPosition().GetColumn(),
		instruction.GetExecutableInstruction(),
	)
	serializedInstructionWithComment := fmt.Sprintf("%s%s", codeCommentPrefix, serializedInstruction)

	parsedInstruction, err := build.ParseDefault(bazelBuildDefaultFilename, []byte(serializedInstructionWithComment))
	if err != nil {
		logrus.Warnf("Unable to format instruction. Will print it with no indentation. Problematic instruction was: \n%v", serializedInstructionWithComment)
		return serializedInstructionWithComment
	}

	multiLineInstruction := strings.Builder{}
	for _, statement := range parsedInstruction.Stmt {
		multiLineInstruction.WriteString(build.FormatString(statement))
	}
	return multiLineInstruction.String()
}

func formatProgressBar(currentStep uint32, totalSteps uint32, progressBarChar string) string {
	threshold := 0
	if totalSteps != 0 {
		threshold = int(currentStep * progressBarLength / totalSteps)
	}
	isDone := colorizeProgressBarIsDone(strings.Repeat(progressBarChar, threshold))
	remaining := colorizeProgressBarRemaining(strings.Repeat(progressBarChar, progressBarLength-threshold))
	return fmt.Sprintf("%s%s", isDone, remaining)
}

func formatRunOutput(runFinishedEvent *kurtosis_core_rpc_api_bindings.StarlarkRunFinishedEvent, dryRun bool) string {
	if !runFinishedEvent.GetIsRunSuccessful() {
		if dryRun {
			return colorizeError("Error encountered running Starlark code in dry-run mode.")
		}
		return colorizeError("Error encountered running Starlark code.")
	}
	// run was successful
	runSuccessMsg := strings.Builder{}
	runSuccessMsg.WriteString("Starlark code successfully run")
	if dryRun {
		runSuccessMsg.WriteString(" in dry-run mode")
	}
	if runFinishedEvent.GetSerializedOutput() != "" {
		runSuccessMsg.WriteString(fmt.Sprintf(". Output was:\n%v", runFinishedEvent.GetSerializedOutput()))
	} else {
		runSuccessMsg.WriteString(". No output was returned.")
	}
	return colorizeRunSuccessfulMsg(runSuccessMsg.String())
}<|MERGE_RESOLUTION|>--- conflicted
+++ resolved
@@ -127,19 +127,12 @@
 			return stacktrace.Propagate(err, "An error happened executing Starlark code but the error couldn't be printed to the CLI output. Error message was: \n%v", errorMsg)
 		}
 	} else if responseLine.GetProgressInfo() != nil {
-<<<<<<< HEAD
 		if printer.isSpinnerBeingUsed {
 			progress := responseLine.GetProgressInfo()
-			progressBarStr := formatProgressBar(progress.GetCurrentStepNumber(), progress.GetTotalSteps())
+			progressBarStr := formatProgressBar(progress.GetCurrentStepNumber(), progress.GetTotalSteps(), progressBarChar)
 			spinnerInfoString := fmt.Sprintf("   %s %s", progressBarStr, progress.GetCurrentStepInfo())
 			printer.spinner.Suffix = spinnerInfoString
 		}
-=======
-		progress := responseLine.GetProgressInfo()
-		progressBarStr := formatProgressBar(progress.GetCurrentStepNumber(), progress.GetTotalSteps(), progressBarChar)
-		spinnerInfoString := fmt.Sprintf("   %s %s", progressBarStr, progress.GetCurrentStepInfo())
-		printer.spinner = spinner.New(spinnerChar, spinnerSpeed, spinnerColor, spinner.WithWriter(writer), spinner.WithSuffix(spinnerInfoString))
->>>>>>> 538e7b0a
 	} else if responseLine.GetRunFinishedEvent() != nil {
 		formattedRunOutputMessage := formatRunOutput(responseLine.GetRunFinishedEvent(), dryRun)
 		formattedRunOutputMessageWithNewline := fmt.Sprintf("\n%s", formattedRunOutputMessage)
