/*
 * Copyright (c) 2021 - present Kurtosis Technologies Inc.
 * All Rights Reserved.
 */

package user_support_constants

const (
	// WARNING: If you add new URLs here, make sure to add them to the urlsToValidateInTest below!!!
<<<<<<< HEAD
	Domain                  = "kurtosis.com"
	InfoEmail               = "inquiries@" + Domain
	DocumentationUrl        = "https://docs." + Domain
	SupportEmail            = "support@" + Domain
	DiscordUrl              = "https://discord.gg/6Jjp9c89z9"
	GithubIssuesUrl         = "https://github.com/kurtosis-tech/kurtosis-sdk"
	CLISetupDocsUrl         = DocumentationUrl + "/ci"
	starlarkDependenciesURl = "https://docs.kurtosis.com/reference/locators"
=======
	Domain              = "kurtosis.com"
	InfoEmail           = "inquiries@" + Domain
	DocumentationUrl    = "https://docs." + Domain
	SupportEmail        = "support@" + Domain
	DiscordUrl          = "https://discord.gg/6Jjp9c89z9"
	GithubIssuesUrl     = "https://github.com/kurtosis-tech/kurtosis-sdk"
	CLISetupDocsUrl     = DocumentationUrl + "/ci"
	starlarkPackagesURl = "https://docs.kurtosis.com/reference/packages"
>>>>>>> bf77327d
)

// List of URLs whose validity will be verified in a test
var urlsToValidateInTest = []string{
	DocumentationUrl,
	DiscordUrl,
	GithubIssuesUrl,
	CLISetupDocsUrl,
	starlarkPackagesURl,
}<|MERGE_RESOLUTION|>--- conflicted
+++ resolved
@@ -7,16 +7,6 @@
 
 const (
 	// WARNING: If you add new URLs here, make sure to add them to the urlsToValidateInTest below!!!
-<<<<<<< HEAD
-	Domain                  = "kurtosis.com"
-	InfoEmail               = "inquiries@" + Domain
-	DocumentationUrl        = "https://docs." + Domain
-	SupportEmail            = "support@" + Domain
-	DiscordUrl              = "https://discord.gg/6Jjp9c89z9"
-	GithubIssuesUrl         = "https://github.com/kurtosis-tech/kurtosis-sdk"
-	CLISetupDocsUrl         = DocumentationUrl + "/ci"
-	starlarkDependenciesURl = "https://docs.kurtosis.com/reference/locators"
-=======
 	Domain              = "kurtosis.com"
 	InfoEmail           = "inquiries@" + Domain
 	DocumentationUrl    = "https://docs." + Domain
@@ -25,7 +15,6 @@
 	GithubIssuesUrl     = "https://github.com/kurtosis-tech/kurtosis-sdk"
 	CLISetupDocsUrl     = DocumentationUrl + "/ci"
 	starlarkPackagesURl = "https://docs.kurtosis.com/reference/packages"
->>>>>>> bf77327d
 )
 
 // List of URLs whose validity will be verified in a test
