--- conflicted
+++ resolved
@@ -8,25 +8,6 @@
 const (
 	// WARNING WARNING WARNING WARNING WARNING WARNING WARNING WARNING WARNING WARNING WARNING WARNING
 	//    If you add new URLs below, make sure to add them to the urlsToValidateInTest below!!!
-<<<<<<< HEAD
-	Domain                       = "kurtosis.com"
-	OldDomain                    = "kurtosistech.com" //This domain is still used for email accounts
-	DocumentationUrl             = "https://docs." + Domain
-	DiscordUrl                   = "https://discord.gg/6Jjp9c89z9"
-	GithubIssuesUrl              = "https://github.com/kurtosis-tech/kurtosis/issues/new/choose"
-	CLICommandsReferenceURL      = DocumentationUrl + "/cli"
-	StarlarkPackagesReferenceURL = DocumentationUrl + "/reference/packages"
-	StarlarkLocatorsReferenceURL = DocumentationUrl + "/reference/locators"
-	UpgradeCLIInstructionsPage   = DocumentationUrl + "/install#upgrading"
-	MetricsPhilosophyDocs        = DocumentationUrl + "/explanations/metrics-philosophy"
-	HowImportWorksLink           = DocumentationUrl + "/explanations/how-do-kurtosis-imports-work"
-	PackageDocLink               = DocumentationUrl + "/reference/packages"
-	GoogleRe2SyntaxDocumentation = "https://github.com/google/re2/wiki/Syntax"
-	KurtosisDiscordUrl           = "https://discord.com/channels/783719264308953108/783719264308953111"
-	KurtosisOnBoardCalendlyUrl   = "https://calendly.com/d/zgt-f2c-66p/kurtosis-onboarding"
-	FeedbackEmail                = "feedback@" + OldDomain
-	FeedbackEmailLink            = "mailto:" + FeedbackEmail
-=======
 	Domain                         = "kurtosis.com"
 	OldDomain                      = "kurtosistech.com" //This domain is still used for email accounts
 	DocumentationUrl               = "https://docs." + Domain
@@ -45,7 +26,6 @@
 	FeedbackEmail                  = "feedback@" + OldDomain
 	FeedbackEmailLink              = "mailto:" + FeedbackEmail
 	KurtosisTechTwitterProfileLink = "https://twitter.com/KurtosisTech"
->>>>>>> a1b07949
 
 	//    If you add new URLs above, make sure to add them to the urlsToValidateInTest below!!!
 	// WARNING WARNING WARNING WARNING WARNING WARNING WARNING WARNING WARNING WARNING WARNING WARNING
