/*
 * Copyright (c) 2021 - present Kurtosis Technologies Inc.
 * All Rights Reserved.
 */

package inspect

import (
	"context"
	"fmt"
	"github.com/docker/docker/client"
	"github.com/kurtosis-tech/container-engine-lib/lib/docker_manager"
	"github.com/kurtosis-tech/container-engine-lib/lib/docker_manager/types"
	"github.com/kurtosis-tech/kurtosis-cli/cli/command_framework/kurtosis_command"
	"github.com/kurtosis-tech/kurtosis-cli/cli/command_framework/kurtosis_command/args"
	"github.com/kurtosis-tech/kurtosis-cli/cli/command_framework/kurtosis_command/flags"
	"github.com/kurtosis-tech/kurtosis-cli/cli/command_framework/prebuilt_command_components/enclave_id_arg"
	"github.com/kurtosis-tech/kurtosis-cli/cli/command_str_consts"
	"github.com/kurtosis-tech/kurtosis-cli/cli/defaults"
	"github.com/kurtosis-tech/kurtosis-cli/cli/helpers/engine_manager"
	"github.com/kurtosis-tech/kurtosis-cli/cli/helpers/output_printers"
	"github.com/kurtosis-tech/kurtosis-engine-api-lib/api/golang/kurtosis_engine_rpc_api_bindings"
	"github.com/kurtosis-tech/object-attributes-schema-lib/schema"
	"github.com/kurtosis-tech/stacktrace"
	"github.com/sirupsen/logrus"
	"google.golang.org/protobuf/types/known/emptypb"
	"sort"
	"strings"
	"unicode/utf8"
)

const (
	enclaveIdArgKey = "enclave-id"

	isEnclaveIdArgOptional = false
	isEnclaveIdArgGreedy  = false

	// To avoid duplicating work, we'll instantiate the docker manager & engine client in the command's pre-validation-and-run function,
	//  and then pass it to both validation & run functions
	// This is the key where the engine client will be stored in the context
	dockerManagerCtxKey = "docker-manager"
	engineClientCtxKey = "engine-client"
	engineClientCloseFuncCtxKey = "engine-client-close-func"

	enclaveIdTitleName          = "Enclave ID"
	enclaveDataDirpathTitleName = "Data Directory"
	enclaveStatusTitleName      = "Enclave Status"
	apiContainerStatusTitleName = "API Container Status"
	apiContainerHostPortTitle   = "API Container Host Port"

	headerWidthChars = 100
	headerPadChar    = "="

	shouldExamineStoppedContainersWhenPrintingEnclaveStatus = true
)

var enclaveObjectPrintingFuncs = map[string]func(ctx context.Context, dockerManager *docker_manager.DockerManager, enclaveId string) error{
	"Interactive REPLs": printInteractiveRepls,
	"User Services":     printUserServices,
	"Kurtosis Modules":  printModules,
}

var EnclaveInspectCmd = &kurtosis_command.KurtosisCommand{
	CommandStr:       command_str_consts.EnclaveInspectCmdStr,
	ShortDescription: "Lists detailed information about an enclave",
	Args:             []*args.ArgConfig{
		enclave_id_arg.NewEnclaveIDArg(
			enclaveIdArgKey,
			engineClientCtxKey,
			isEnclaveIdArgOptional,
			isEnclaveIdArgGreedy,
		),
	},
	PreValidationAndRunFunc: setup,
	RunFunc:          run,
	PostValidationAndRunFunc: teardown,
}

// TODO generalize this to something like EngineUsingKurtosisCommand or something
func setup(ctx context.Context) (context.Context, error) {
	result := ctx

	dockerClient, err := client.NewClientWithOpts(client.FromEnv, client.WithAPIVersionNegotiation())
	if err != nil {
		return nil, stacktrace.Propagate(err, "An error occurred creating the Docker client")
	}
	dockerManager := docker_manager.NewDockerManager(
		logrus.StandardLogger(),
		dockerClient,
	)
	result = context.WithValue(result, dockerManagerCtxKey, dockerManager)

	engineManager := engine_manager.NewEngineManager(dockerManager)
	objAttrsProvider := schema.GetObjectAttributesProvider()
	engineClient, closeClientFunc, err := engineManager.StartEngineIdempotentlyWithDefaultVersion(ctx, objAttrsProvider, defaults.DefaultEngineLogLevel)
	if err != nil {
		return nil, stacktrace.Propagate(err, "An error occurred creating a new Kurtosis engine client")
	}
	result = context.WithValue(result, engineClientCtxKey, engineClient)
	result = context.WithValue(result, engineClientCloseFuncCtxKey, closeClientFunc)

	return result, nil
}

func run(ctx context.Context, flags *flags.ParsedFlags, args *args.ParsedArgs) error {
	uncastedEngineClient := ctx.Value(engineClientCtxKey)
	if uncastedEngineClient == nil {
		return stacktrace.NewError("Expected an engine client to have been stored in the context under key '%v', but none was found; this is a bug in Kurtosis!", engineClientCtxKey)
	}
	engineClient, ok := uncastedEngineClient.(kurtosis_engine_rpc_api_bindings.EngineServiceClient)
	if !ok {
		return stacktrace.NewError("Found an object that should be the engine client stored in the context under key '%v', but this object wasn't of the correct type", engineClientCtxKey)
	}

<<<<<<< HEAD
	// TODO GET RID OF THIS!!! Everything should be doable through the engine client
	uncastedDockerManager := ctx.Value(dockerManagerCtxKey)
	if uncastedDockerManager == nil {
		return stacktrace.NewError("Expected a Docker manager to have been stored in the context under key '%v', but none was found; this is a bug in Kurtosis!", dockerManagerCtxKey)
	}
	dockerManager, ok := uncastedDockerManager.(*docker_manager.DockerManager)
	if !ok {
		return stacktrace.NewError("Found an object that should be the Docker manager stored in the context under key '%v', but this object wasn't of the correct type", dockerManagerCtxKey)
=======
	if _, found := getEnclavesResp.EnclaveInfo[enclaveId]; !found {
		return stacktrace.NewError("No enclave found with ID '%v'", enclaveId)
>>>>>>> f3bce1b1
	}

	enclaveId, err := args.GetNonGreedyArg(enclaveIdArgKey)
	if err != nil {
		return stacktrace.Propagate(err, "Expected a value for arg '%v' but didn't find one", enclaveIdArgKey)
	}


	getEnclavesResp, err := engineClient.GetEnclaves(ctx, &emptypb.Empty{})
	if err != nil {
		return stacktrace.Propagate(err, "An error occurred getting enclaves, which is necessary to display the state for enclave '%v'", enclaveId)
	}

	enclaveInfo, found := getEnclavesResp.EnclaveInfo[enclaveId]
	if !found {
		return stacktrace.NewError("No enclave with ID '%v' exists", enclaveId)
	}

	enclaveDataDirpath := enclaveInfo.GetEnclaveDataDirpathOnHostMachine()
	enclaveContainersStatus := enclaveInfo.ContainersStatus
	enclaveApiContainerStatus := enclaveInfo.ApiContainerStatus

	keyValuePrinter := output_printers.NewKeyValuePrinter()
	keyValuePrinter.AddPair(enclaveIdTitleName, enclaveId)
	keyValuePrinter.AddPair(enclaveDataDirpathTitleName, enclaveDataDirpath)
	// TODO Refactor these to use a user-friendly string and not the enum name
	keyValuePrinter.AddPair(enclaveStatusTitleName, enclaveContainersStatus.String())
	keyValuePrinter.AddPair(apiContainerStatusTitleName, enclaveApiContainerStatus.String())
	if enclaveApiContainerStatus == kurtosis_engine_rpc_api_bindings.EnclaveAPIContainerStatus_EnclaveAPIContainerStatus_RUNNING {
		apiContainerHostInfo := enclaveInfo.GetApiContainerHostMachineInfo()
		apiContainerHostPortInfoStr := fmt.Sprintf(
			"%v:%v",
			apiContainerHostInfo.GetIpOnHostMachine(),
			apiContainerHostInfo.GetPortOnHostMachine(),
		)
		keyValuePrinter.AddPair(apiContainerHostPortTitle, apiContainerHostPortInfoStr)
	}
	keyValuePrinter.Print()
	fmt.Fprintln(logrus.StandardLogger().Out, "")

	sortedEnclaveObjHeaders := []string{}
	for header := range enclaveObjectPrintingFuncs {
		sortedEnclaveObjHeaders = append(sortedEnclaveObjHeaders, header)
	}
	sort.Strings(sortedEnclaveObjHeaders)

	headersWithPrintErrs := []string{}
	for _, header := range sortedEnclaveObjHeaders {
		printingFunc, found := enclaveObjectPrintingFuncs[header]
		if !found {
			return stacktrace.NewError("No printing function found for enclave object '%v'; this is a bug in Kurtosis!", header)
		}

		numRunesInHeader := utf8.RuneCountInString(header) + 2 // 2 because there will be a space before and after the header
		numPadChars := (headerWidthChars - numRunesInHeader) / 2
		padStr := strings.Repeat(headerPadChar, numPadChars)
		fmt.Println(fmt.Sprintf("%v %v %v", padStr, header, padStr))

		if err := printingFunc(ctx, dockerManager, enclaveId); err != nil {
			logrus.Error(err)
			headersWithPrintErrs = append(headersWithPrintErrs, header)
		}
		fmt.Println("")
	}

	if len(headersWithPrintErrs) > 0 {
		return stacktrace.NewError(
			"Errors occurred printing the following enclave elements: %v",
			strings.Join(headersWithPrintErrs, ", "),
		)
	}

	return nil
}

func teardown(ctx context.Context) {
	uncastedEngineClientCloseFunc := ctx.Value(engineClientCloseFuncCtxKey)
	if uncastedEngineClientCloseFunc != nil {
		engineClientCloseFunc, ok := uncastedEngineClientCloseFunc.(func() error)
		if ok {
			if err := engineClientCloseFunc(); err != nil {
				logrus.Warnf("We tried to close the engine client after we're done using it, but doing so threw an error:\n%v", err)
			}
		} else {
			logrus.Errorf("Expected the object at context key '%v' to be an engine client close function, but it wasn't; this is a bug in Kurtosis!", engineClientCloseFuncCtxKey)
		}
	} else {
		logrus.Errorf(
			"Expected to find an engine client close function during teardown at context key '%v', but none was found; this is a bug in Kurtosis!",
			engineClientCloseFuncCtxKey,
		)
	}
}

// ====================================================================================================
// 									   Private helper methods
// ====================================================================================================
func sortContainersByGUID(containers []*types.Container) ([]*types.Container, error) {
	containersSet := map[string]*types.Container{}
	for _, container := range containers {
		if container != nil {
			containerGUID, found := container.GetLabels()[schema.GUIDLabel]
			if !found {
				return nil, stacktrace.NewError("No '%v' container label was found in container ID '%v' with labels '%+v'", schema.GUIDLabel, container.GetId(), container.GetLabels())
			}
			containersSet[containerGUID] = container
		}
	}

	containersResult := make([]*types.Container, 0, len(containersSet))
	for _, container := range containersSet {
		containersResult = append(containersResult, container)
	}

	sort.Slice(containersResult, func(i, j int) bool {
		return containersResult[i].GetLabels()[schema.GUIDLabel] < containersResult[j].GetLabels()[schema.GUIDLabel]
	})

	return containersResult, nil
}<|MERGE_RESOLUTION|>--- conflicted
+++ resolved
@@ -112,7 +112,6 @@
 		return stacktrace.NewError("Found an object that should be the engine client stored in the context under key '%v', but this object wasn't of the correct type", engineClientCtxKey)
 	}
 
-<<<<<<< HEAD
 	// TODO GET RID OF THIS!!! Everything should be doable through the engine client
 	uncastedDockerManager := ctx.Value(dockerManagerCtxKey)
 	if uncastedDockerManager == nil {
@@ -121,17 +120,12 @@
 	dockerManager, ok := uncastedDockerManager.(*docker_manager.DockerManager)
 	if !ok {
 		return stacktrace.NewError("Found an object that should be the Docker manager stored in the context under key '%v', but this object wasn't of the correct type", dockerManagerCtxKey)
-=======
-	if _, found := getEnclavesResp.EnclaveInfo[enclaveId]; !found {
-		return stacktrace.NewError("No enclave found with ID '%v'", enclaveId)
->>>>>>> f3bce1b1
 	}
 
 	enclaveId, err := args.GetNonGreedyArg(enclaveIdArgKey)
 	if err != nil {
 		return stacktrace.Propagate(err, "Expected a value for arg '%v' but didn't find one", enclaveIdArgKey)
 	}
-
 
 	getEnclavesResp, err := engineClient.GetEnclaves(ctx, &emptypb.Empty{})
 	if err != nil {
