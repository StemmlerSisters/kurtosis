/*
 * Copyright (c) 2021 - present Kurtosis Technologies Inc.
 * All Rights Reserved.
 */

package commands

import (
	"github.com/kurtosis-tech/kurtosis-cli/cli/commands/enclave"
	"github.com/kurtosis-tech/kurtosis-cli/cli/commands/lambda"
	"github.com/kurtosis-tech/kurtosis-cli/cli/commands/repl"
	"github.com/kurtosis-tech/kurtosis-cli/cli/commands/sandbox"
	"github.com/kurtosis-tech/kurtosis-cli/cli/commands/service"
	"github.com/kurtosis-tech/kurtosis-cli/cli/commands/test"
	"github.com/spf13/cobra"
)

var RootCmd = &cobra.Command{
	// Leaving out the "use" will auto-use os.Args[0]
	Use:                        "",
	Short: "A CLI for interacting with the Kurtosis engine",

	// Cobra will print usage whenever _any_ error occurs, including ones we throw in Kurtosis
	// This doesn't make sense in 99% of the cases, so just turn them off entirely
	SilenceUsage: true,
}

func init() {
	RootCmd.AddCommand(sandbox.SandboxCmd)
	RootCmd.AddCommand(test.TestCmd)
	RootCmd.AddCommand(enclave.EnclaveCmd)
	RootCmd.AddCommand(service.ServiceCmd)
	RootCmd.AddCommand(lambda.LambdaCmd)
<<<<<<< HEAD

	// TODO Add global flag to set the CLI's log level
=======
	RootCmd.AddCommand(repl.REPLCmd)
>>>>>>> 86fbd6e2
}<|MERGE_RESOLUTION|>--- conflicted
+++ resolved
@@ -31,10 +31,7 @@
 	RootCmd.AddCommand(enclave.EnclaveCmd)
 	RootCmd.AddCommand(service.ServiceCmd)
 	RootCmd.AddCommand(lambda.LambdaCmd)
-<<<<<<< HEAD
+	RootCmd.AddCommand(repl.REPLCmd)
 
 	// TODO Add global flag to set the CLI's log level
-=======
-	RootCmd.AddCommand(repl.REPLCmd)
->>>>>>> 86fbd6e2
 }