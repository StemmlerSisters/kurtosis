/*
 * Copyright (c) 2021 - present Kurtosis Technologies Inc.
 * All Rights Reserved.
 */

package networks_impl

import (
	"context"
<<<<<<< HEAD
	"encoding/json"
	"fmt"
	"github.com/golang/protobuf/ptypes/empty"
	"github.com/kurtosis-tech/example-api-server/api/golang/example_api_server_rpc_api_bindings"
	"github.com/kurtosis-tech/example-datastore-server/api/golang/datastore_rpc_api_bindings"
=======
	"github.com/kurtosis-tech/example-api-server/api/golang/example_api_server_rpc_api_bindings"
	"github.com/kurtosis-tech/example-datastore-server/api/golang/datastore_rpc_api_bindings"
	"github.com/kurtosis-tech/kurtosis-cli/golang_internal_testsuite/client_helpers"
>>>>>>> 624152ed
	"github.com/kurtosis-tech/kurtosis-client/golang/lib/networks"
	"github.com/kurtosis-tech/kurtosis-client/golang/lib/services"
	"github.com/palantir/stacktrace"
	"github.com/sirupsen/logrus"
	"google.golang.org/grpc"
	"google.golang.org/protobuf/types/known/emptypb"
<<<<<<< HEAD
	"io/ioutil"
	"os"
=======
>>>>>>> 624152ed
	"strconv"
	"time"
)

const (
	datastoreServiceId services.ServiceID = "datastore"

	apiServiceIdPrefix = "api-"

	waitForStartupDelayMilliseconds       = 1000
	waitForStartupMaxNumPolls             = 15
)

type GRPCAvailabilityChecker interface {
	IsAvailable(ctx context.Context, in *emptypb.Empty, opts ...grpc.CallOption) (*emptypb.Empty, error)
}

type datastoreConfig struct {
	DatastoreIp   string `json:"datastoreIp"`
	DatastorePort int    `json:"datastorePort"`
}

//  A custom Network implementation is intended to make test-writing easier by wrapping low-level
//    NetworkContext calls with custom higher-level business logic
type TestNetwork struct {
<<<<<<< HEAD
	networkCtx                *networks.NetworkContext
	datastoreServiceImage     string
	apiServiceImage           string
	datastoreClient           datastore_rpc_api_bindings.DatastoreServiceClient
	personModifyingApiClient  example_api_server_rpc_api_bindings.ExampleAPIServerServiceClient
	personRetrievingApiClient example_api_server_rpc_api_bindings.ExampleAPIServerServiceClient
	nextApiServiceId          int
=======
	networkCtx                         *networks.NetworkContext
	datastoreServiceImage              string
	apiServiceImage                    string
	datastoreClient                    datastore_rpc_api_bindings.DatastoreServiceClient
	personModifyingApiClient           example_api_server_rpc_api_bindings.ExampleAPIServerServiceClient
	personRetrievingApiClient          example_api_server_rpc_api_bindings.ExampleAPIServerServiceClient
	personModifyingApiClientCloseFunc  func() error
	personRetrievingApiClientCloseFunc func() error
	nextApiServiceId                   int
>>>>>>> 624152ed
}

func NewTestNetwork(networkCtx *networks.NetworkContext, datastoreServiceImage string, apiServiceImage string) *TestNetwork {
	return &TestNetwork{
		networkCtx:                         networkCtx,
		datastoreServiceImage:              datastoreServiceImage,
		apiServiceImage:                    apiServiceImage,
		datastoreClient:                    nil,
		personModifyingApiClient:           nil,
		personRetrievingApiClient:          nil,
		personModifyingApiClientCloseFunc:  nil,
		personRetrievingApiClientCloseFunc: nil,
		nextApiServiceId:                   0,
	}
}

//  Custom network implementations usually have a "setup" method (possibly parameterized) that is used
//   in the Test.Setup function of each test
<<<<<<< HEAD
func (network *TestNetwork) SetupDatastoreAndTwoApis() (returnErr error) {
=======
func (network *TestNetwork) SetupDatastoreAndTwoApis() error {
>>>>>>> 624152ed
	ctx := context.Background()

	if network.datastoreClient != nil {
		return stacktrace.NewError("Cannot add datastore client to network; datastore client already exists!")
	}

	if network.personModifyingApiClient != nil || network.personRetrievingApiClient != nil {
		return stacktrace.NewError("Cannot add API services to network; one or more API services already exists")
	}

<<<<<<< HEAD
	datastoreContainerConfigSupplier := network.getDatastoreContainerConfigSupplier()
=======
	datastoreContainerConfigSupplier := client_helpers.GetDatastoreContainerConfigSupplier(network.datastoreServiceImage)
>>>>>>> 624152ed

	datastoreServiceContext, hostPortBindings, err := network.networkCtx.AddService(datastoreServiceId, datastoreContainerConfigSupplier)
	if err != nil {
		return stacktrace.Propagate(err, "An error occurred adding the datastore service")
	}

<<<<<<< HEAD
	datastoreClient, datastoreClientConnCloseFunc, err := newDatastoreClient(datastoreServiceContext.GetIPAddress())
=======
	datastoreClient, datastoreClientConnCloseFunc, err := client_helpers.NewDatastoreClient(datastoreServiceContext.GetIPAddress())
>>>>>>> 624152ed
	if err != nil {
		return stacktrace.Propagate(err, "An error occurred creating a new datastore client for service with ID '%v' and IP address '%v'", datastoreServiceId, datastoreServiceContext.GetIPAddress())
	}
	defer func() {
<<<<<<< HEAD
		err = datastoreClientConnCloseFunc()
		returnErr = stacktrace.Propagate(err, "An error occurred closing GRPC client")
	}()

	err = waitForHealthy(ctx, datastoreClient, waitForStartupMaxNumPolls, waitForStartupDelayMilliseconds)
=======
		if err := datastoreClientConnCloseFunc(); err != nil {
			// I made this a "warn" in this case b/c there's really nothing the user can do to fix it, and it's really not a big deal if this fails
			// In other areas where it is a big deal, and I need the user to do an action, I make it an Error with a big "ACTION REQUIRED" tag
			//  (e.g. if our defer function to destroy a Docker network fails, so the user needs to delete the network else it'll hang around forever)
			logrus.Warnf("We tried to close the datastore client, but doing so threw an error:\n%v", err)
		}
	}()

	err = client_helpers.WaitForHealthy(ctx, datastoreClient, waitForStartupMaxNumPolls, waitForStartupDelayMilliseconds)
>>>>>>> 624152ed
	if err != nil {
		return stacktrace.Propagate(err, "An error occurred waiting for the datastore service to become available")
	}

	logrus.Infof("Added datastore service with host port bindings: %+v", hostPortBindings)

	network.datastoreClient = datastoreClient

<<<<<<< HEAD
	personModifyingApiClient, err := network.addApiService(ctx, datastoreServiceContext.GetIPAddress())
=======
	personModifyingApiClient,  personModifyingApiClientCloseFunc, err := network.addApiService(ctx, datastoreServiceContext.GetIPAddress())
>>>>>>> 624152ed
	if err != nil {
		return stacktrace.Propagate(err, "An error occurred adding the person-modifying API client")
	}
	network.personModifyingApiClient = personModifyingApiClient
	network.personModifyingApiClientCloseFunc = personModifyingApiClientCloseFunc

<<<<<<< HEAD
	personRetrievingApiClient, err := network.addApiService(ctx, datastoreServiceContext.GetIPAddress())
=======
	personRetrievingApiClient, personRetrievingApiClientCloseFunc, err := network.addApiService(ctx, datastoreServiceContext.GetIPAddress())
>>>>>>> 624152ed
	if err != nil {
		return stacktrace.Propagate(err, "An error occurred adding the person-retrieving API client")
	}
	network.personRetrievingApiClient = personRetrievingApiClient
	network.personRetrievingApiClientCloseFunc = personRetrievingApiClientCloseFunc

	return returnErr
}

//  Custom network implementations will also usually have getters, to retrieve information about the
//   services created during setup
<<<<<<< HEAD
func (network *TestNetwork) GetPersonModifyingApiClient() (example_api_server_rpc_api_bindings.ExampleAPIServerServiceClient, error) {
=======
func (network *TestNetwork) GetPersonModifyingApiClient() (example_api_server_rpc_api_bindings.ExampleAPIServerServiceClient, func() error, error) {
>>>>>>> 624152ed
	if network.personModifyingApiClient == nil {
		return nil, nil, stacktrace.NewError("No person-modifying API client exists")
	}
	return network.personModifyingApiClient, network.personModifyingApiClientCloseFunc, nil
}
<<<<<<< HEAD
func (network *TestNetwork) GetPersonRetrievingApiClient() (example_api_server_rpc_api_bindings.ExampleAPIServerServiceClient, error) {
=======
func (network *TestNetwork) GetPersonRetrievingApiClient() (example_api_server_rpc_api_bindings.ExampleAPIServerServiceClient, func() error, error) {
>>>>>>> 624152ed
	if network.personRetrievingApiClient == nil {
		return nil, nil, stacktrace.NewError("No person-retrieving API client exists")
	}
	return network.personRetrievingApiClient, network.personRetrievingApiClientCloseFunc, nil
}

// ====================================================================================================
//                                       Private helper functions
// ====================================================================================================
<<<<<<< HEAD
func (network *TestNetwork) addApiService(ctx context.Context, datastoreIp string) (example_api_server_rpc_api_bindings.ExampleAPIServerServiceClient, error) {
=======
func (network *TestNetwork) addApiService(ctx context.Context, datastoreIp string) (example_api_server_rpc_api_bindings.ExampleAPIServerServiceClient, func() error, error) {
>>>>>>> 624152ed

	if network.datastoreClient == nil {
		return nil, nil, stacktrace.NewError("Cannot add API service to network; no datastore client exists")
	}

	serviceIdStr := apiServiceIdPrefix + strconv.Itoa(network.nextApiServiceId)
	network.nextApiServiceId = network.nextApiServiceId + 1
	serviceId := services.ServiceID(serviceIdStr)

<<<<<<< HEAD
	apiServiceContainerConfigSupplier := network.getApiServiceContainerConfigSupplier(datastoreIp)
=======
	apiServiceContainerConfigSupplier := client_helpers.GetApiServiceContainerConfigSupplier(network.apiServiceImage, datastoreIp)
>>>>>>> 624152ed

	apiServiceContext, hostPortBindings, err := network.networkCtx.AddService(serviceId, apiServiceContainerConfigSupplier)
	if err != nil {
		return nil, nil, stacktrace.Propagate(err, "An error occurred adding the API service")
	}

<<<<<<< HEAD
	apiClient, _, err := newExampleAPIServerClient(apiServiceContext.GetIPAddress())
	if err != nil {
		return nil, stacktrace.Propagate(err, "An error occurred creating a new example API server client for service with ID '%v' and IP address '%v'", serviceId, apiServiceContext.GetIPAddress())
	}

	err = waitForHealthy(ctx, apiClient, waitForStartupMaxNumPolls, waitForStartupDelayMilliseconds)
	if err != nil {
		return nil, stacktrace.Propagate(err, "An error occurred waiting for the example API server service to become available")
	}

	logrus.Infof("Added API service with host port bindings: %+v", hostPortBindings)
	return apiClient, nil
}

func (network *TestNetwork) getDatastoreContainerConfigSupplier() func(ipAddr string, sharedDirectory *services.SharedPath) (*services.ContainerConfig, error) {
	containerConfigSupplier := func(ipAddr string, sharedDirectory *services.SharedPath) (*services.ContainerConfig, error) {
		containerConfig := services.NewContainerConfigBuilder(
			network.datastoreServiceImage,
		).WithUsedPorts(
			map[string]bool{fmt.Sprintf("%v/tcp", datastorePort): true},
		).Build()
		return containerConfig, nil
	}
	return containerConfigSupplier
}

func (network *TestNetwork) getApiServiceContainerConfigSupplier(datastoreIP string) func(ipAddr string, sharedDirectory *services.SharedPath) (*services.ContainerConfig, error) {

	containerConfigSupplier := func(ipAddr string, sharedDirectory *services.SharedPath) (*services.ContainerConfig, error) {

		datastoreConfigFileFilePath, err := createDatastoreConfigFileInServiceDirectory(datastoreIP, sharedDirectory)
		if err != nil {
			return nil, stacktrace.Propagate(err, "An error occurred creating data store config file in service container")
		}

		startCmd := []string{
			"./example-api-server.bin",
			"--config",
			datastoreConfigFileFilePath.GetAbsPathOnServiceContainer(),
		}

		containerConfig := services.NewContainerConfigBuilder(
			network.apiServiceImage,
		).WithUsedPorts(
			map[string]bool{fmt.Sprintf("%v/tcp", apiServicePort): true},
		).WithCmdOverride(startCmd).Build()

		return containerConfig, nil
	}

	return containerConfigSupplier
}

func createDatastoreConfigFileInServiceDirectory(datastoreIP string, sharedDirectory *services.SharedPath) (*services.SharedPath, error) {
	configFileFilePath := sharedDirectory.GetChildPath(configFilepathRelativeToSharedDirRoot)

	logrus.Infof("Config file absolute path on this container: %v , on service container: %v", configFileFilePath.GetAbsPathOnThisContainer(), configFileFilePath.GetAbsPathOnServiceContainer())

	logrus.Debugf("Datastore IP: %v , port: %v", datastoreIP, datastorePort)

	configObj := datastoreConfig{
		DatastoreIp:   datastoreIP,
		DatastorePort: datastorePort,
	}
	configBytes, err := json.Marshal(configObj)
=======
	apiClient, apiClientCloseFunc, err := client_helpers.NewExampleAPIServerClient(apiServiceContext.GetIPAddress())
	if err != nil {
		return nil, nil, stacktrace.Propagate(err, "An error occurred creating a new example API server client for service with ID '%v' and IP address '%v'", serviceId, apiServiceContext.GetIPAddress())
	}

	err = client_helpers.WaitForHealthy(ctx, apiClient, waitForStartupMaxNumPolls, waitForStartupDelayMilliseconds)
>>>>>>> 624152ed
	if err != nil {
		return nil, nil, stacktrace.Propagate(err, "An error occurred waiting for the example API server service to become available")
	}

<<<<<<< HEAD
	return configFileFilePath, nil
}

func newDatastoreClient(datastoreIp string) (datastore_rpc_api_bindings.DatastoreServiceClient, func() error, error) {
	datastoreURL := fmt.Sprintf(
		"%v:%v",
		datastoreIp,
		datastorePort,
	)

	conn, err := grpc.Dial(datastoreURL, grpc.WithInsecure())
	if err != nil {
		return nil, nil, stacktrace.Propagate(err, "An error occurred dialling the datastore container via its URL")
	}

	datastoreServiceClient := datastore_rpc_api_bindings.NewDatastoreServiceClient(conn)

	return datastoreServiceClient, conn.Close, nil
}

func newExampleAPIServerClient(exampleAPIServerIp string) (example_api_server_rpc_api_bindings.ExampleAPIServerServiceClient, func() error, error) {
	exampleAPIServerURL := fmt.Sprintf(
		"%v:%v",
		exampleAPIServerIp,
		apiServicePort,
	)

	conn, err := grpc.Dial(exampleAPIServerURL, grpc.WithInsecure())
	if err != nil {
		return nil, nil, stacktrace.Propagate(err, "An error occurred dialling the example API server container via its URL")
	}

	exampleAPIServerClient := example_api_server_rpc_api_bindings.NewExampleAPIServerServiceClient(conn)

	return exampleAPIServerClient, conn.Close, nil
}

func waitForHealthy(ctx context.Context, client GRPCAvailabilityChecker, retries uint32, retriesDelayMilliseconds uint32) error {

	var (
		emptyArgs = &empty.Empty{}
		err       error
	)

	for i := uint32(0); i < retries; i++ {
		_, err = client.IsAvailable(ctx, emptyArgs)
		if err == nil {
			break
		}
		time.Sleep(time.Duration(retriesDelayMilliseconds) * time.Millisecond)
	}

	if err != nil {
		return stacktrace.Propagate(err,
			"The datastore service didn't return a success code, even after %v retries with %v milliseconds in between retries",
			retries, retriesDelayMilliseconds)
	}

	return nil
}
=======
	logrus.Infof("Added API service with host port bindings: %+v", hostPortBindings)
	return apiClient, apiClientCloseFunc, nil
}
>>>>>>> 624152ed
<|MERGE_RESOLUTION|>--- conflicted
+++ resolved
@@ -7,30 +7,16 @@
 
 import (
 	"context"
-<<<<<<< HEAD
-	"encoding/json"
-	"fmt"
-	"github.com/golang/protobuf/ptypes/empty"
-	"github.com/kurtosis-tech/example-api-server/api/golang/example_api_server_rpc_api_bindings"
-	"github.com/kurtosis-tech/example-datastore-server/api/golang/datastore_rpc_api_bindings"
-=======
 	"github.com/kurtosis-tech/example-api-server/api/golang/example_api_server_rpc_api_bindings"
 	"github.com/kurtosis-tech/example-datastore-server/api/golang/datastore_rpc_api_bindings"
 	"github.com/kurtosis-tech/kurtosis-cli/golang_internal_testsuite/client_helpers"
->>>>>>> 624152ed
 	"github.com/kurtosis-tech/kurtosis-client/golang/lib/networks"
 	"github.com/kurtosis-tech/kurtosis-client/golang/lib/services"
 	"github.com/palantir/stacktrace"
 	"github.com/sirupsen/logrus"
 	"google.golang.org/grpc"
 	"google.golang.org/protobuf/types/known/emptypb"
-<<<<<<< HEAD
-	"io/ioutil"
-	"os"
-=======
->>>>>>> 624152ed
 	"strconv"
-	"time"
 )
 
 const (
@@ -54,15 +40,6 @@
 //  A custom Network implementation is intended to make test-writing easier by wrapping low-level
 //    NetworkContext calls with custom higher-level business logic
 type TestNetwork struct {
-<<<<<<< HEAD
-	networkCtx                *networks.NetworkContext
-	datastoreServiceImage     string
-	apiServiceImage           string
-	datastoreClient           datastore_rpc_api_bindings.DatastoreServiceClient
-	personModifyingApiClient  example_api_server_rpc_api_bindings.ExampleAPIServerServiceClient
-	personRetrievingApiClient example_api_server_rpc_api_bindings.ExampleAPIServerServiceClient
-	nextApiServiceId          int
-=======
 	networkCtx                         *networks.NetworkContext
 	datastoreServiceImage              string
 	apiServiceImage                    string
@@ -72,7 +49,6 @@
 	personModifyingApiClientCloseFunc  func() error
 	personRetrievingApiClientCloseFunc func() error
 	nextApiServiceId                   int
->>>>>>> 624152ed
 }
 
 func NewTestNetwork(networkCtx *networks.NetworkContext, datastoreServiceImage string, apiServiceImage string) *TestNetwork {
@@ -91,11 +67,7 @@
 
 //  Custom network implementations usually have a "setup" method (possibly parameterized) that is used
 //   in the Test.Setup function of each test
-<<<<<<< HEAD
-func (network *TestNetwork) SetupDatastoreAndTwoApis() (returnErr error) {
-=======
 func (network *TestNetwork) SetupDatastoreAndTwoApis() error {
->>>>>>> 624152ed
 	ctx := context.Background()
 
 	if network.datastoreClient != nil {
@@ -106,33 +78,18 @@
 		return stacktrace.NewError("Cannot add API services to network; one or more API services already exists")
 	}
 
-<<<<<<< HEAD
-	datastoreContainerConfigSupplier := network.getDatastoreContainerConfigSupplier()
-=======
 	datastoreContainerConfigSupplier := client_helpers.GetDatastoreContainerConfigSupplier(network.datastoreServiceImage)
->>>>>>> 624152ed
 
 	datastoreServiceContext, hostPortBindings, err := network.networkCtx.AddService(datastoreServiceId, datastoreContainerConfigSupplier)
 	if err != nil {
 		return stacktrace.Propagate(err, "An error occurred adding the datastore service")
 	}
 
-<<<<<<< HEAD
-	datastoreClient, datastoreClientConnCloseFunc, err := newDatastoreClient(datastoreServiceContext.GetIPAddress())
-=======
 	datastoreClient, datastoreClientConnCloseFunc, err := client_helpers.NewDatastoreClient(datastoreServiceContext.GetIPAddress())
->>>>>>> 624152ed
 	if err != nil {
 		return stacktrace.Propagate(err, "An error occurred creating a new datastore client for service with ID '%v' and IP address '%v'", datastoreServiceId, datastoreServiceContext.GetIPAddress())
 	}
 	defer func() {
-<<<<<<< HEAD
-		err = datastoreClientConnCloseFunc()
-		returnErr = stacktrace.Propagate(err, "An error occurred closing GRPC client")
-	}()
-
-	err = waitForHealthy(ctx, datastoreClient, waitForStartupMaxNumPolls, waitForStartupDelayMilliseconds)
-=======
 		if err := datastoreClientConnCloseFunc(); err != nil {
 			// I made this a "warn" in this case b/c there's really nothing the user can do to fix it, and it's really not a big deal if this fails
 			// In other areas where it is a big deal, and I need the user to do an action, I make it an Error with a big "ACTION REQUIRED" tag
@@ -142,7 +99,6 @@
 	}()
 
 	err = client_helpers.WaitForHealthy(ctx, datastoreClient, waitForStartupMaxNumPolls, waitForStartupDelayMilliseconds)
->>>>>>> 624152ed
 	if err != nil {
 		return stacktrace.Propagate(err, "An error occurred waiting for the datastore service to become available")
 	}
@@ -151,48 +107,32 @@
 
 	network.datastoreClient = datastoreClient
 
-<<<<<<< HEAD
-	personModifyingApiClient, err := network.addApiService(ctx, datastoreServiceContext.GetIPAddress())
-=======
 	personModifyingApiClient,  personModifyingApiClientCloseFunc, err := network.addApiService(ctx, datastoreServiceContext.GetIPAddress())
->>>>>>> 624152ed
 	if err != nil {
 		return stacktrace.Propagate(err, "An error occurred adding the person-modifying API client")
 	}
 	network.personModifyingApiClient = personModifyingApiClient
 	network.personModifyingApiClientCloseFunc = personModifyingApiClientCloseFunc
 
-<<<<<<< HEAD
-	personRetrievingApiClient, err := network.addApiService(ctx, datastoreServiceContext.GetIPAddress())
-=======
 	personRetrievingApiClient, personRetrievingApiClientCloseFunc, err := network.addApiService(ctx, datastoreServiceContext.GetIPAddress())
->>>>>>> 624152ed
 	if err != nil {
 		return stacktrace.Propagate(err, "An error occurred adding the person-retrieving API client")
 	}
 	network.personRetrievingApiClient = personRetrievingApiClient
 	network.personRetrievingApiClientCloseFunc = personRetrievingApiClientCloseFunc
 
-	return returnErr
+	return nil
 }
 
 //  Custom network implementations will also usually have getters, to retrieve information about the
 //   services created during setup
-<<<<<<< HEAD
-func (network *TestNetwork) GetPersonModifyingApiClient() (example_api_server_rpc_api_bindings.ExampleAPIServerServiceClient, error) {
-=======
 func (network *TestNetwork) GetPersonModifyingApiClient() (example_api_server_rpc_api_bindings.ExampleAPIServerServiceClient, func() error, error) {
->>>>>>> 624152ed
 	if network.personModifyingApiClient == nil {
 		return nil, nil, stacktrace.NewError("No person-modifying API client exists")
 	}
 	return network.personModifyingApiClient, network.personModifyingApiClientCloseFunc, nil
 }
-<<<<<<< HEAD
-func (network *TestNetwork) GetPersonRetrievingApiClient() (example_api_server_rpc_api_bindings.ExampleAPIServerServiceClient, error) {
-=======
 func (network *TestNetwork) GetPersonRetrievingApiClient() (example_api_server_rpc_api_bindings.ExampleAPIServerServiceClient, func() error, error) {
->>>>>>> 624152ed
 	if network.personRetrievingApiClient == nil {
 		return nil, nil, stacktrace.NewError("No person-retrieving API client exists")
 	}
@@ -202,11 +142,7 @@
 // ====================================================================================================
 //                                       Private helper functions
 // ====================================================================================================
-<<<<<<< HEAD
-func (network *TestNetwork) addApiService(ctx context.Context, datastoreIp string) (example_api_server_rpc_api_bindings.ExampleAPIServerServiceClient, error) {
-=======
 func (network *TestNetwork) addApiService(ctx context.Context, datastoreIp string) (example_api_server_rpc_api_bindings.ExampleAPIServerServiceClient, func() error, error) {
->>>>>>> 624152ed
 
 	if network.datastoreClient == nil {
 		return nil, nil, stacktrace.NewError("Cannot add API service to network; no datastore client exists")
@@ -216,158 +152,23 @@
 	network.nextApiServiceId = network.nextApiServiceId + 1
 	serviceId := services.ServiceID(serviceIdStr)
 
-<<<<<<< HEAD
-	apiServiceContainerConfigSupplier := network.getApiServiceContainerConfigSupplier(datastoreIp)
-=======
 	apiServiceContainerConfigSupplier := client_helpers.GetApiServiceContainerConfigSupplier(network.apiServiceImage, datastoreIp)
->>>>>>> 624152ed
 
 	apiServiceContext, hostPortBindings, err := network.networkCtx.AddService(serviceId, apiServiceContainerConfigSupplier)
 	if err != nil {
 		return nil, nil, stacktrace.Propagate(err, "An error occurred adding the API service")
 	}
 
-<<<<<<< HEAD
-	apiClient, _, err := newExampleAPIServerClient(apiServiceContext.GetIPAddress())
-	if err != nil {
-		return nil, stacktrace.Propagate(err, "An error occurred creating a new example API server client for service with ID '%v' and IP address '%v'", serviceId, apiServiceContext.GetIPAddress())
-	}
-
-	err = waitForHealthy(ctx, apiClient, waitForStartupMaxNumPolls, waitForStartupDelayMilliseconds)
-	if err != nil {
-		return nil, stacktrace.Propagate(err, "An error occurred waiting for the example API server service to become available")
-	}
-
-	logrus.Infof("Added API service with host port bindings: %+v", hostPortBindings)
-	return apiClient, nil
-}
-
-func (network *TestNetwork) getDatastoreContainerConfigSupplier() func(ipAddr string, sharedDirectory *services.SharedPath) (*services.ContainerConfig, error) {
-	containerConfigSupplier := func(ipAddr string, sharedDirectory *services.SharedPath) (*services.ContainerConfig, error) {
-		containerConfig := services.NewContainerConfigBuilder(
-			network.datastoreServiceImage,
-		).WithUsedPorts(
-			map[string]bool{fmt.Sprintf("%v/tcp", datastorePort): true},
-		).Build()
-		return containerConfig, nil
-	}
-	return containerConfigSupplier
-}
-
-func (network *TestNetwork) getApiServiceContainerConfigSupplier(datastoreIP string) func(ipAddr string, sharedDirectory *services.SharedPath) (*services.ContainerConfig, error) {
-
-	containerConfigSupplier := func(ipAddr string, sharedDirectory *services.SharedPath) (*services.ContainerConfig, error) {
-
-		datastoreConfigFileFilePath, err := createDatastoreConfigFileInServiceDirectory(datastoreIP, sharedDirectory)
-		if err != nil {
-			return nil, stacktrace.Propagate(err, "An error occurred creating data store config file in service container")
-		}
-
-		startCmd := []string{
-			"./example-api-server.bin",
-			"--config",
-			datastoreConfigFileFilePath.GetAbsPathOnServiceContainer(),
-		}
-
-		containerConfig := services.NewContainerConfigBuilder(
-			network.apiServiceImage,
-		).WithUsedPorts(
-			map[string]bool{fmt.Sprintf("%v/tcp", apiServicePort): true},
-		).WithCmdOverride(startCmd).Build()
-
-		return containerConfig, nil
-	}
-
-	return containerConfigSupplier
-}
-
-func createDatastoreConfigFileInServiceDirectory(datastoreIP string, sharedDirectory *services.SharedPath) (*services.SharedPath, error) {
-	configFileFilePath := sharedDirectory.GetChildPath(configFilepathRelativeToSharedDirRoot)
-
-	logrus.Infof("Config file absolute path on this container: %v , on service container: %v", configFileFilePath.GetAbsPathOnThisContainer(), configFileFilePath.GetAbsPathOnServiceContainer())
-
-	logrus.Debugf("Datastore IP: %v , port: %v", datastoreIP, datastorePort)
-
-	configObj := datastoreConfig{
-		DatastoreIp:   datastoreIP,
-		DatastorePort: datastorePort,
-	}
-	configBytes, err := json.Marshal(configObj)
-=======
 	apiClient, apiClientCloseFunc, err := client_helpers.NewExampleAPIServerClient(apiServiceContext.GetIPAddress())
 	if err != nil {
 		return nil, nil, stacktrace.Propagate(err, "An error occurred creating a new example API server client for service with ID '%v' and IP address '%v'", serviceId, apiServiceContext.GetIPAddress())
 	}
 
 	err = client_helpers.WaitForHealthy(ctx, apiClient, waitForStartupMaxNumPolls, waitForStartupDelayMilliseconds)
->>>>>>> 624152ed
 	if err != nil {
 		return nil, nil, stacktrace.Propagate(err, "An error occurred waiting for the example API server service to become available")
 	}
 
-<<<<<<< HEAD
-	return configFileFilePath, nil
-}
-
-func newDatastoreClient(datastoreIp string) (datastore_rpc_api_bindings.DatastoreServiceClient, func() error, error) {
-	datastoreURL := fmt.Sprintf(
-		"%v:%v",
-		datastoreIp,
-		datastorePort,
-	)
-
-	conn, err := grpc.Dial(datastoreURL, grpc.WithInsecure())
-	if err != nil {
-		return nil, nil, stacktrace.Propagate(err, "An error occurred dialling the datastore container via its URL")
-	}
-
-	datastoreServiceClient := datastore_rpc_api_bindings.NewDatastoreServiceClient(conn)
-
-	return datastoreServiceClient, conn.Close, nil
-}
-
-func newExampleAPIServerClient(exampleAPIServerIp string) (example_api_server_rpc_api_bindings.ExampleAPIServerServiceClient, func() error, error) {
-	exampleAPIServerURL := fmt.Sprintf(
-		"%v:%v",
-		exampleAPIServerIp,
-		apiServicePort,
-	)
-
-	conn, err := grpc.Dial(exampleAPIServerURL, grpc.WithInsecure())
-	if err != nil {
-		return nil, nil, stacktrace.Propagate(err, "An error occurred dialling the example API server container via its URL")
-	}
-
-	exampleAPIServerClient := example_api_server_rpc_api_bindings.NewExampleAPIServerServiceClient(conn)
-
-	return exampleAPIServerClient, conn.Close, nil
-}
-
-func waitForHealthy(ctx context.Context, client GRPCAvailabilityChecker, retries uint32, retriesDelayMilliseconds uint32) error {
-
-	var (
-		emptyArgs = &empty.Empty{}
-		err       error
-	)
-
-	for i := uint32(0); i < retries; i++ {
-		_, err = client.IsAvailable(ctx, emptyArgs)
-		if err == nil {
-			break
-		}
-		time.Sleep(time.Duration(retriesDelayMilliseconds) * time.Millisecond)
-	}
-
-	if err != nil {
-		return stacktrace.Propagate(err,
-			"The datastore service didn't return a success code, even after %v retries with %v milliseconds in between retries",
-			retries, retriesDelayMilliseconds)
-	}
-
-	return nil
-}
-=======
 	logrus.Infof("Added API service with host port bindings: %+v", hostPortBindings)
 	return apiClient, apiClientCloseFunc, nil
 }
->>>>>>> 624152ed
