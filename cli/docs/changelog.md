--- conflicted
+++ resolved
@@ -1,10 +1,7 @@
 # TBD
 ### Features
-<<<<<<< HEAD
+* `service shell` will first try to find & use `bash` before dropping down to `sh`
 * Add a test to ensure that new versions of the CLI don't break compatibility with enclaves started under an old version
-=======
-* `service shell` will first try to find & use `bash` before dropping down to `sh`
->>>>>>> 005c1451
 
 # 0.11.0
 ### Fixes
