# TBD

### Features
<<<<<<< HEAD
* Added TypeScript test: `network_soft_partition.test.ts`
=======
* Added TypeScript test: `network_partition.test.ts`
>>>>>>> e5284798

# 0.8.7
### Features
* Added TypeScript test: `files.test.ts`
* Added TypeScript test: `module.test.ts`
* Added TypeScript test: `wait_for_endpoint_availability.test.ts`
* `enclave inspect` also reports the enclave data directory on the host machine

# 0.8.6
### Features
* Upgrade to engine server 1.8.2 which adds the removal of dangling folders in the clean endpoint


# 0.8.5
### Features
* Upgrade to engine server 1.8.1 which adds `Kurtosis Engine` checker in `KurtosisContext` creation

### Features
* Added TypeScript test: `files_artifact_mounting.test.ts`
* Added TypeScript test: `exec_command.test.ts`

# 0.8.4
### Features
* The `module exec` command prints and follows the module's logs

### Changes
* Upgraded to the following dependencies to support ID label:
  * obj-attrs-schema-lib -> 0.6.0
  * core dependencies -> 1.36.11
  * engine dependencies -> 1.7.7

# 0.8.3
### Features
* Added call to clean endpoint


# 0.8.2
### Fixes
* Make a best-effort attempt to pull module & user service images before starting them
* The headers of `enclave inspect` are printed in deterministic, sorted order so they stop jumping around on subsequent runs
* Fix a bug where the `sandbox` would error on `enclaveCtx.getServiceContext`

# 0.8.1
### Features
* Added TypeScript test: `bulk_command_execution.test.ts`
* Added TypeScript test: `basic_datastore_and_api.test.ts`

### Fixes
* Add proper logging for `enclave_setup.ts`
* Fixed a bug with the Javascript REPL image
* Resolve TypeScript test minor bug
* Upgrade to engine server 1.7.3
* Upgrade Typescript to the latest version of the engine-server library

# 0.8.0
### Features
* Upgraded to the following dependencies to support users specifying a user-friendly port ID for their ports:
    * obj-attrs-schema-lib -> 0.5.0
    * core dependencies -> 1.36.9
    * engine dependencies -> 1.7.2
* Added `network_soft_partition_test` in golang internal test suite
* Added a unit test to ensure that an API break in the engine (which will require restarting the engine) is an API break for the CLI

### Fixes
* When the engine server API version that the CLI expects doesn't match the running engine server's API version, the user gets an error and is forced to restart their engine

### Breaking Changes
* Upgraded the engine server to 1.7.2
    * Users will need to run `kurtosis engine restart` after upgrading to this version of the CLI
    * Engine API users (e.g. in tests) will need to update to `kurtosis-engine-api-lib` 1.7.2
    * Module users will need to update their modules to [Module API Lib](https://github.com/kurtosis-tech/kurtosis-module-api-lib) 0.12.3

# 0.7.4
### Features
* Added a `--partitioning` flag to `module exec` for enabling partitioning

### Changes
* The Go internal testsuite's enclaves will now be named with Unix millis, rather than Unix seconds
* Partitioning defaults to false for `module exec`

# 0.7.3
### Features
* Added new command named service shell (kurtosis service shell enclave_id service_id) which performs the same as docker exec -it container_id sh

# 0.7.2
### Features
* The enclave for `module exec` will now be named after the module image and the time it was ran
* Allow users running `module exec` to manually specify the ID of the enclave that will be created

### Fixes
* Fixed a bug where `service logs` that was successful would really fail

# 0.7.1
### Fixes
* Attempt to fix CLI artifact publishing

# 0.7.0
### Features
* Added TypeScript: `basic_datastore_test.ts`, `enclave_setup.ts` and `test_helpers.ts`
* Added TypeScript project inside of `internal_testsuites` folder.
* The `test_helpers` class now has a higher-level API: `AddDatastoreService` and `AddAPIService`, which makes many of our internal testsuite test setups a one-liner
* Add an extra API container status result to `enclave inspect`
* Reimplement endpoint availability-waiting test in new Go test framework

### Fixes
* `stacktrace.Propagate` now panics when it gets a `nil` value
* Fixed bug in files artifact mounting test where it would fail on Mac (but not Linux)
* Fixed `enclave inspect` breaking if the enclave was stopped
* Fixed publishing, which was temporarily broken

### Changes
* The Javascript REPL now uses Node 16.13.0 (up from 16.7.0)
* Grouped all the internal testsuites into a single directory
* Gave `build.sh` scripts to the CLI & internal testsuite subdirectories now
* There is no longer a root `go.mod`, but now one in CLI and one in `golang_internal_testsuite` (rationale being that the dependencies for the CLI and for the internal testsuite are very different, plus we'll have a `typescript_internal_testsuite` soon)
* Removed the "local static" element to `localStaticFilesTest`, because there's no longer a distinction between "local" and "static" now that the testsuite runs with Go test
* The `--image` arg to `engine start` and `engine restart` has been replaced with a `--version` flag, so that the full org & image is no longer required
* The `--kurtosis-api-image` flag to `sandbox` has been replaced with a `--api-container-version` flag, so that the full org & image is no longer required
* The `--api-container-image` flag to `enclave new` has been replaced with a `--api-container-version` flag, so that the full org & image is no longer required
* The `--api-container-image` flag to `module exec` has been replaced with a `--api-container-version` flag, so that the full org & image is no longer required
* The `engine status` now returns the engine version, rather than the API version
* Use engine-server 1.5.6
* Remove all references to Palantir stacktrace

### Removals
* Removed the `test` command, as tests can be written directly in your testing framework of choice by connecting to the running engine using `kurtosis-engine-api-lib`
* Removed the `AdvancedNetworkTest`, because we no longer have `Network` types
* Removed alternating colors for the tables, because it's a pain to maintain
* Stop publishing a `latest` version of the REPL images, because the CLI should use pinned X.Y.Z version to avoid problems

### Breaking Changes
* Removed the `test` command
    * Users should migrate their tests out of the Kurtosis testing framework, and into a testing framework of choice in their language
* The `--image` arg to `engine start` and `engine restart` has been replaced with a `--version` flag
    * Users should use the new flag with the Docker tag of the engine to start
* The `--kurtosis-api-image` flag to `sandbox` has been replaced with a `--api-container-version` flag
    * Users should use the new flag with the Docker tag of the API container to start
* The `--api-container-image` flag to `enclave new` has been replaced with a `--api-container-version` flag
    * Users should use the new flag with the Docker tag of the API container to start
* The `--api-container-image` flag to `module exec` has been replaced with a `--api-container-version` flag
    * Users should use the new flag with the Docker tag of the API container to start

# 0.6.8
### Features
* Added a cache file for getting the latest released CLI version from GitHUB API

# 0.6.7
### Features
* Added Yellow and White alternating colors in TablePrinter

### Fixes
* The `kurtosis engine restart` suggestion when the engine is out-of-date now:
    * No longer has a trailing space
    * Is on the same line as the "engine is out-of-date" message

# 0.6.6
### Features
* The API Container host port was added when showing the data with the command `enclave inspect`

# 0.6.5
### Fixes
* `enclave inspect` host port bindings now properly return `127.0.0.1`, to match what's returned by the `AddService`

# 0.6.4
### Fixes
* Fixed issue #69 - now the CLI version checker passes when the current version is newer than the latest public version (e.g. during a release)
* Enable the unit test for the `RootCmd` because issue #69 is fixed

### Changes
* Removed `version_checker` class, now the `checkCLILatestVersion` functionality is part of the `RootCmd` and the `checkIfEngineIsUpToDate` functionality is controlled by the `engine_existence_guarantor` 

# 0.6.3
### Fixes
* Temporarily disable the unit test for the `RootCmd` until issue #69 is fixed

# 0.6.2
### Features
* `enclave inspect` also prints the `Kurtosis modules`
* Added `version_checker.CheckLatestVersion` method to check if it is running the latest CLI version before running any CLI command
* Added `version_checker.CheckIfEngineIsUpToDate` method to check if it is running engine is up-to-date.

### Fixes
* Fixed error where `service logs` command is executed with a nonexistent enclave ID or nonexistent GUID just silently exits
* Upgraded to engine server 0.5.2, which returns host port bindings in the format `127.0.0.1` rather than `0.0.0.0` for Windows users
* Upped the run timeouts of the advanced network test, module test, and bulk command execution test to 90s

### Changes
* Replaced `kurtosistech/example-microservices_datastore` Docker image with `kurtosistech/example-datastore-server` in `golang_internal_testsuite`
* Replaced `kurtosistech/example-microservices_api` Docker image with `kurtosistech/example-api-server` in `golang_internal_testsuite`
* Replaced `kurtosistech/example-microservices_datastore` Docker image with `docker/getting-started` in `bulk_command_execution_test` and `wait_for_endpoint_availability_test`
* Upgraded `datastore army module` Docker image to the latest version `kurtosistech/datastore-army-module:0.1.5` in `module_test` 

# 0.6.1
### Fixes
* Fixed a bug where a testsuite could be reported as passing, even when the tests were failing

# 0.6.0
### Features
* The engine loglevel can be configured with the new `--log-level` flag to `engine start`

### Changes
* Renamed the `repl new` image flag to make more sense
* Update to using the engine server that stores engine/enclave data on the user's local machine

### Breaking Changes
* The `--js-repl-image` flag of `repl new` has been renamed to `--image`, with shorthand `-i`

# 0.5.5
### Fixes
* A failed `module exec` or `sandbox` stops, rather than destroys, the enclave it created

# 0.5.4
### Features
* `enclave new` prints the new enclave's ID
* Information about how to stop or remove the enclave created by `sandbox` is printed after the REPL exits
* Added a `clean` command, to clean up accumulated Kurtosis artifacts
* Added a `repl inspect` command to list installed packages on the REPL

### Fixes
* Use `--image` flag in `kurtosis engine start` command, it was not being used when the engine is being executed
* Fix the returning values order when `DestroyEnclave` method is called in `kurtosis sandbox` command
* Fixed a bug where `engine status` wouldn't check the error value from getting the engine status object
* The Javascript REPL's module installation paths in the Dockerfile are now filled from Go code constants (rather than being hardcoded)

### Changes
* The `sandbox` command no longer destroys the enclave after the REPL exits
* Upgrade to engine server 0.4.7, where API container doesn't shut down the containers after it exits (instead relying on the engine server to do that)

# 0.5.3
### Fixes
* Upgrade to the `goreleaser-ci-image` 0.1.1 to publish a new Homebrew formula with a fix for the `bottle :unneeded` deprecation warning

# 0.5.2
### Features
* Added `enclave stop` and `enclave rm` commands

# 0.5.1
### Features
* Add instructions for users on what to do if no Kurtosis engine is running
* If an engine isn't running, the CLI will try to start one automatically

# 0.5.0
### Changes
* Replaced `EnclaveManager` with `Kurtosis Engine API Libs` which handle all the interactions with the `Kurtosis Engine Server`

### Features
* Add a `version` command to print the CLI's version, with a test
* Added a global `--cli-log-level` flag that controls what level the CLI will log at

### Fixes
* The Kurtosis Client version used by the JS REPL image will now use the `KurtosisApiVersion` constant published by Kurt Client
* Fixed bug where testsuite containers weren't getting any labels

### Breaking Changes
* Interactions with the CLI now require a Kurtosis engine to be running
    * Users should run `kurtosis engine start` to start an engine

# 0.4.3
### Features
* Added documentation in README about how to develop on this repo
* Upgraded to `kurtosis-core` 1.25.2, which contains fixes for `container-engine-lib` 0.7.0 feature that allows binding container ports to specific host machine ports
* Added `engine start` command to the CLI
* Added `engine stop` command to the CLI
* `engine start` waits until the engine is responding to gRPC requests before it reports the engine as up
* Added `engine status` command to the CLI
* Start a Kurtosis engine server in the CI environment

### Fixes
* Clarified the difference between the two types of params in `module exec`
* `engine start` won't start another container if one is already running
* `engine start` waits for gRPC availability before it reports the engine up

# 0.4.2
### Features
* `enclave` commands also show enclave state
* Standardized table-printing logic into a `TablePrinter` object 
* Added a `KeyValuePrinter` for pretty-printing key-value pairs
* `enclave inspect` also prints the enclave ID & state

### Fixes
* `module exec` will attempt to update the module & API container images before running
* Fixed a bug where having a `node_modules` directory in your current directory when starting a REPL will cause the REPL to fail

### Changes
* Upgrade to testsuite-api-lib 0.11.0, which uses Kurt Client 0.19.0 (already handled in v0.4.0 of this repo)
* When running a REPL, your current directory is now mounted at `/local` rather than the present directory

# 0.4.1
### Fixes
* Update the Javascript CLI's `core-api-lib` version to 0.19.0, to match the rest of the code

# 0.4.0
### Changes
* Switched all references to "Lambda" to "module"

### Fixes
* `ModuleTest` (renamed from `LambdaTest`) now uses the ports returned by the Datastore Army module
* Fixed bug in CI where `pipefail` wasn't set which would result in the testsuite-running step passing when it shouldn't

### Breaking Changes
* Renamed the `lambda` command to `module`

# 0.3.4
### Fixes
* Stop attempting to upload APK packages to Gemfury (which can't accept APK packages and throws an error)

# 0.3.3
### Features
* Added a `repl install` command for installing NPM packages to a running REPL container
* `ParsePositionalArgs` (renamed to `ParsePositionalArgsAndRejectEmptyStrings`) now also errors on empty strings

# 0.3.2
### Features
* Added `enclave new` command to create a new enclave
* Added `repl new` command to start a new Javascript REPL
* Added `REPL runner` to reuse the creation and execution of the REPL container
* Print interactive REPLs in `enclave inspect`
* Added `GetEnclave` method in `EnclaveManager` in order to get information of a running enclave
* Upgrade Kurtosis Core Engine Libs to v0.6.0 which adds `Network` type
* Upgrade Kurtosis Core to v1.24.0 which splits `api-container-url` into `api-container-ip` and `api-container-port`

# 0.3.1
### Fixes
* Pinned the default API container version to the same version as in the `go.mod`, so that its version can't silently upgrade under users and break everything

# 0.3.0
### Changes
* Changed the Homebrew/deb/rpm package name to `kurtosis-cli` (was `kurtosis`)

### Breaking Changes
* The CLI is now installed via the `kurtosis-cli` package (for Homebrew, APT, and Yum) rather than just `kurtosis`

# 0.2.1
### Fixes
* Fixed missing `FURY_TOKEN` when publishing

# 0.2.0
### Features
* Ported over the CLI & internal testsuite from `kurtosis-core`

### Breaking Changes
* Changed pretty much everything to add the CLI

# 0.1.0
* Initial commit<|MERGE_RESOLUTION|>--- conflicted
+++ resolved
@@ -1,11 +1,9 @@
 # TBD
 
 ### Features
-<<<<<<< HEAD
 * Added TypeScript test: `network_soft_partition.test.ts`
-=======
 * Added TypeScript test: `network_partition.test.ts`
->>>>>>> e5284798
+
 
 # 0.8.7
 ### Features
