--- conflicted
+++ resolved
@@ -1,11 +1,16 @@
 # TBD
-<<<<<<< HEAD
 ### Features
 * Added `MetricsUserIDStore` which generates a hashed user ID based on OS configuration, and saves the ID in a file to use it in future runs of the CLI
 * Pass two new arguments `metricsUserdID` and `shouldSendMetrics` to the `EngineServerService.Launcher`
 * Track if user consent sending metrics to improve the product
 
-=======
+### Breaking Changes
+* Upgraded the engine server to 1.9.2
+  * Users will need to run `kurtosis engine restart` after upgrading to this version of the CLI
+  * Engine API users (e.g. in tests) will need to update to `kurtosis-engine-api-lib` 1.9.0
+
+### Changes
+* Upgraded the kurtosis core to 1.37.0
 
 # 0.8.11
 ### Features
@@ -24,19 +29,10 @@
 * Turned down the parallelism of the Golang & Typescript testsuites to 2 (from 4), so that we're less likely to face test timeouts (both on local machine & CI)
 
 # 0.8.9
->>>>>>> 787aecbe
 ### Fixes
 * Set the Typescript internal tests' timeouts to 3m to match Golang
 * Fixed an issue where a failure to dump a container's logs on `enclave dump` would incorrectly report that the issue was with a different container
 * Fixed `enclave dump` breaking if a REPL container is present
-
-### Breaking Changes
-* Upgraded the engine server to 1.9.2
-  * Users will need to run `kurtosis engine restart` after upgrading to this version of the CLI
-  * Engine API users (e.g. in tests) will need to update to `kurtosis-engine-api-lib` 1.9.0
-
-### Changes
-* Upgraded the kurtosis core to 1.37.0
 
 # 0.8.8
 ### Features
