# TBD

### Features
<<<<<<< HEAD
* Added TypeScript test: `files.test.ts`
=======
* Added TypeScript test: `module.test.ts`
>>>>>>> a02917d9

# 0.8.6
### Features
* Upgrade to engine server 1.8.2 which adds the removal of dangling folders in the clean endpoint


# 0.8.5
### Features
* Upgrade to engine server 1.8.1 which adds `Kurtosis Engine` checker in `KurtosisContext` creation

### Features
* Added TypeScript test: `files_artifact_mounting.test.ts`
* Added TypeScript test: `exec_command.test.ts`

# 0.8.4
### Features
* The `module exec` command prints and follows the module's logs

### Changes
* Upgraded to the following dependencies to support ID label:
  * obj-attrs-schema-lib -> 0.6.0
  * core dependencies -> 1.36.11
  * engine dependencies -> 1.7.7

# 0.8.3
### Features
* Added call to clean endpoint


# 0.8.2
### Fixes
* Make a best-effort attempt to pull module & user service images before starting them
* The headers of `enclave inspect` are printed in deterministic, sorted order so they stop jumping around on subsequent runs
* Fix a bug where the `sandbox` would error on `enclaveCtx.getServiceContext`

# 0.8.1
### Features
* Added TypeScript test: `bulk_command_execution.test.ts`
* Added TypeScript test: `basic_datastore_and_api.test.ts`

### Fixes
* Add proper logging for `enclave_setup.ts`
* Fixed a bug with the Javascript REPL image
* Resolve TypeScript test minor bug
* Upgrade to engine server 1.7.3
* Upgrade Typescript to the latest version of the engine-server library

# 0.8.0
### Features
* Upgraded to the following dependencies to support users specifying a user-friendly port ID for their ports:
    * obj-attrs-schema-lib -> 0.5.0
    * core dependencies -> 1.36.9
    * engine dependencies -> 1.7.2
* Added `network_soft_partition_test` in golang internal test suite
* Added a unit test to ensure that an API break in the engine (which will require restarting the engine) is an API break for the CLI

### Fixes
* When the engine server API version that the CLI expects doesn't match the running engine server's API version, the user gets an error and is forced to restart their engine

### Breaking Changes
* Upgraded the engine server to 1.7.2
    * Users will need to run `kurtosis engine restart` after upgrading to this version of the CLI
    * Engine API users (e.g. in tests) will need to update to `kurtosis-engine-api-lib` 1.7.2
    * Module users will need to update their modules to [Module API Lib](https://github.com/kurtosis-tech/kurtosis-module-api-lib) 0.12.3

# 0.7.4
### Features
* Added a `--partitioning` flag to `module exec` for enabling partitioning

### Changes
* The Go internal testsuite's enclaves will now be named with Unix millis, rather than Unix seconds
* Partitioning defaults to false for `module exec`

# 0.7.3
### Features
* Added new command named service shell (kurtosis service shell enclave_id service_id) which performs the same as docker exec -it container_id sh

# 0.7.2
### Features
* The enclave for `module exec` will now be named after the module image and the time it was ran
* Allow users running `module exec` to manually specify the ID of the enclave that will be created

### Fixes
* Fixed a bug where `service logs` that was successful would really fail

# 0.7.1
### Fixes
* Attempt to fix CLI artifact publishing

# 0.7.0
### Features
* Added TypeScript: `basic_datastore_test.ts`, `enclave_setup.ts` and `test_helpers.ts`
* Added TypeScript project inside of `internal_testsuites` folder.
* The `test_helpers` class now has a higher-level API: `AddDatastoreService` and `AddAPIService`, which makes many of our internal testsuite test setups a one-liner
* Add an extra API container status result to `enclave inspect`
* Reimplement endpoint availability-waiting test in new Go test framework

### Fixes
* `stacktrace.Propagate` now panics when it gets a `nil` value
* Fixed bug in files artifact mounting test where it would fail on Mac (but not Linux)
* Fixed `enclave inspect` breaking if the enclave was stopped
* Fixed publishing, which was temporarily broken

### Changes
* The Javascript REPL now uses Node 16.13.0 (up from 16.7.0)
* Grouped all the internal testsuites into a single directory
* Gave `build.sh` scripts to the CLI & internal testsuite subdirectories now
* There is no longer a root `go.mod`, but now one in CLI and one in `golang_internal_testsuite` (rationale being that the dependencies for the CLI and for the internal testsuite are very different, plus we'll have a `typescript_internal_testsuite` soon)
* Removed the "local static" element to `localStaticFilesTest`, because there's no longer a distinction between "local" and "static" now that the testsuite runs with Go test
* The `--image` arg to `engine start` and `engine restart` has been replaced with a `--version` flag, so that the full org & image is no longer required
* The `--kurtosis-api-image` flag to `sandbox` has been replaced with a `--api-container-version` flag, so that the full org & image is no longer required
* The `--api-container-image` flag to `enclave new` has been replaced with a `--api-container-version` flag, so that the full org & image is no longer required
* The `--api-container-image` flag to `module exec` has been replaced with a `--api-container-version` flag, so that the full org & image is no longer required
* The `engine status` now returns the engine version, rather than the API version
* Use engine-server 1.5.6
* Remove all references to Palantir stacktrace

### Removals
* Removed the `test` command, as tests can be written directly in your testing framework of choice by connecting to the running engine using `kurtosis-engine-api-lib`
* Removed the `AdvancedNetworkTest`, because we no longer have `Network` types
* Removed alternating colors for the tables, because it's a pain to maintain
* Stop publishing a `latest` version of the REPL images, because the CLI should use pinned X.Y.Z version to avoid problems

### Breaking Changes
* Removed the `test` command
    * Users should migrate their tests out of the Kurtosis testing framework, and into a testing framework of choice in their language
* The `--image` arg to `engine start` and `engine restart` has been replaced with a `--version` flag
    * Users should use the new flag with the Docker tag of the engine to start
* The `--kurtosis-api-image` flag to `sandbox` has been replaced with a `--api-container-version` flag
    * Users should use the new flag with the Docker tag of the API container to start
* The `--api-container-image` flag to `enclave new` has been replaced with a `--api-container-version` flag
    * Users should use the new flag with the Docker tag of the API container to start
* The `--api-container-image` flag to `module exec` has been replaced with a `--api-container-version` flag
    * Users should use the new flag with the Docker tag of the API container to start

# 0.6.8
### Features
* Added a cache file for getting the latest released CLI version from GitHUB API

# 0.6.7
### Features
* Added Yellow and White alternating colors in TablePrinter

### Fixes
* The `kurtosis engine restart` suggestion when the engine is out-of-date now:
    * No longer has a trailing space
    * Is on the same line as the "engine is out-of-date" message

# 0.6.6
### Features
* The API Container host port was added when showing the data with the command `enclave inspect`

# 0.6.5
### Fixes
* `enclave inspect` host port bindings now properly return `127.0.0.1`, to match what's returned by the `AddService`

# 0.6.4
### Fixes
* Fixed issue #69 - now the CLI version checker passes when the current version is newer than the latest public version (e.g. during a release)
* Enable the unit test for the `RootCmd` because issue #69 is fixed

### Changes
* Removed `version_checker` class, now the `checkCLILatestVersion` functionality is part of the `RootCmd` and the `checkIfEngineIsUpToDate` functionality is controlled by the `engine_existence_guarantor` 

# 0.6.3
### Fixes
* Temporarily disable the unit test for the `RootCmd` until issue #69 is fixed

# 0.6.2
### Features
* `enclave inspect` also prints the `Kurtosis modules`
* Added `version_checker.CheckLatestVersion` method to check if it is running the latest CLI version before running any CLI command
* Added `version_checker.CheckIfEngineIsUpToDate` method to check if it is running engine is up-to-date.

### Fixes
* Fixed error where `service logs` command is executed with a nonexistent enclave ID or nonexistent GUID just silently exits
* Upgraded to engine server 0.5.2, which returns host port bindings in the format `127.0.0.1` rather than `0.0.0.0` for Windows users
* Upped the run timeouts of the advanced network test, module test, and bulk command execution test to 90s

### Changes
* Replaced `kurtosistech/example-microservices_datastore` Docker image with `kurtosistech/example-datastore-server` in `golang_internal_testsuite`
* Replaced `kurtosistech/example-microservices_api` Docker image with `kurtosistech/example-api-server` in `golang_internal_testsuite`
* Replaced `kurtosistech/example-microservices_datastore` Docker image with `docker/getting-started` in `bulk_command_execution_test` and `wait_for_endpoint_availability_test`
* Upgraded `datastore army module` Docker image to the latest version `kurtosistech/datastore-army-module:0.1.5` in `module_test` 

# 0.6.1
### Fixes
* Fixed a bug where a testsuite could be reported as passing, even when the tests were failing

# 0.6.0
### Features
* The engine loglevel can be configured with the new `--log-level` flag to `engine start`

### Changes
* Renamed the `repl new` image flag to make more sense
* Update to using the engine server that stores engine/enclave data on the user's local machine

### Breaking Changes
* The `--js-repl-image` flag of `repl new` has been renamed to `--image`, with shorthand `-i`

# 0.5.5
### Fixes
* A failed `module exec` or `sandbox` stops, rather than destroys, the enclave it created

# 0.5.4
### Features
* `enclave new` prints the new enclave's ID
* Information about how to stop or remove the enclave created by `sandbox` is printed after the REPL exits
* Added a `clean` command, to clean up accumulated Kurtosis artifacts
* Added a `repl inspect` command to list installed packages on the REPL

### Fixes
* Use `--image` flag in `kurtosis engine start` command, it was not being used when the engine is being executed
* Fix the returning values order when `DestroyEnclave` method is called in `kurtosis sandbox` command
* Fixed a bug where `engine status` wouldn't check the error value from getting the engine status object
* The Javascript REPL's module installation paths in the Dockerfile are now filled from Go code constants (rather than being hardcoded)

### Changes
* The `sandbox` command no longer destroys the enclave after the REPL exits
* Upgrade to engine server 0.4.7, where API container doesn't shut down the containers after it exits (instead relying on the engine server to do that)

# 0.5.3
### Fixes
* Upgrade to the `goreleaser-ci-image` 0.1.1 to publish a new Homebrew formula with a fix for the `bottle :unneeded` deprecation warning

# 0.5.2
### Features
* Added `enclave stop` and `enclave rm` commands

# 0.5.1
### Features
* Add instructions for users on what to do if no Kurtosis engine is running
* If an engine isn't running, the CLI will try to start one automatically

# 0.5.0
### Changes
* Replaced `EnclaveManager` with `Kurtosis Engine API Libs` which handle all the interactions with the `Kurtosis Engine Server`

### Features
* Add a `version` command to print the CLI's version, with a test
* Added a global `--cli-log-level` flag that controls what level the CLI will log at

### Fixes
* The Kurtosis Client version used by the JS REPL image will now use the `KurtosisApiVersion` constant published by Kurt Client
* Fixed bug where testsuite containers weren't getting any labels

### Breaking Changes
* Interactions with the CLI now require a Kurtosis engine to be running
    * Users should run `kurtosis engine start` to start an engine

# 0.4.3
### Features
* Added documentation in README about how to develop on this repo
* Upgraded to `kurtosis-core` 1.25.2, which contains fixes for `container-engine-lib` 0.7.0 feature that allows binding container ports to specific host machine ports
* Added `engine start` command to the CLI
* Added `engine stop` command to the CLI
* `engine start` waits until the engine is responding to gRPC requests before it reports the engine as up
* Added `engine status` command to the CLI
* Start a Kurtosis engine server in the CI environment

### Fixes
* Clarified the difference between the two types of params in `module exec`
* `engine start` won't start another container if one is already running
* `engine start` waits for gRPC availability before it reports the engine up

# 0.4.2
### Features
* `enclave` commands also show enclave state
* Standardized table-printing logic into a `TablePrinter` object 
* Added a `KeyValuePrinter` for pretty-printing key-value pairs
* `enclave inspect` also prints the enclave ID & state

### Fixes
* `module exec` will attempt to update the module & API container images before running
* Fixed a bug where having a `node_modules` directory in your current directory when starting a REPL will cause the REPL to fail

### Changes
* Upgrade to testsuite-api-lib 0.11.0, which uses Kurt Client 0.19.0 (already handled in v0.4.0 of this repo)
* When running a REPL, your current directory is now mounted at `/local` rather than the present directory

# 0.4.1
### Fixes
* Update the Javascript CLI's `core-api-lib` version to 0.19.0, to match the rest of the code

# 0.4.0
### Changes
* Switched all references to "Lambda" to "module"

### Fixes
* `ModuleTest` (renamed from `LambdaTest`) now uses the ports returned by the Datastore Army module
* Fixed bug in CI where `pipefail` wasn't set which would result in the testsuite-running step passing when it shouldn't

### Breaking Changes
* Renamed the `lambda` command to `module`

# 0.3.4
### Fixes
* Stop attempting to upload APK packages to Gemfury (which can't accept APK packages and throws an error)

# 0.3.3
### Features
* Added a `repl install` command for installing NPM packages to a running REPL container
* `ParsePositionalArgs` (renamed to `ParsePositionalArgsAndRejectEmptyStrings`) now also errors on empty strings

# 0.3.2
### Features
* Added `enclave new` command to create a new enclave
* Added `repl new` command to start a new Javascript REPL
* Added `REPL runner` to reuse the creation and execution of the REPL container
* Print interactive REPLs in `enclave inspect`
* Added `GetEnclave` method in `EnclaveManager` in order to get information of a running enclave
* Upgrade Kurtosis Core Engine Libs to v0.6.0 which adds `Network` type
* Upgrade Kurtosis Core to v1.24.0 which splits `api-container-url` into `api-container-ip` and `api-container-port`

# 0.3.1
### Fixes
* Pinned the default API container version to the same version as in the `go.mod`, so that its version can't silently upgrade under users and break everything

# 0.3.0
### Changes
* Changed the Homebrew/deb/rpm package name to `kurtosis-cli` (was `kurtosis`)

### Breaking Changes
* The CLI is now installed via the `kurtosis-cli` package (for Homebrew, APT, and Yum) rather than just `kurtosis`

# 0.2.1
### Fixes
* Fixed missing `FURY_TOKEN` when publishing

# 0.2.0
### Features
* Ported over the CLI & internal testsuite from `kurtosis-core`

### Breaking Changes
* Changed pretty much everything to add the CLI

# 0.1.0
* Initial commit<|MERGE_RESOLUTION|>--- conflicted
+++ resolved
@@ -1,11 +1,9 @@
 # TBD
 
 ### Features
-<<<<<<< HEAD
+
 * Added TypeScript test: `files.test.ts`
-=======
 * Added TypeScript test: `module.test.ts`
->>>>>>> a02917d9
 
 # 0.8.6
 ### Features
