--- conflicted
+++ resolved
@@ -1,21 +1,17 @@
 # TBD
 ### Features
-<<<<<<< HEAD
+* Added TypeScript test: `basic_datastore_test_and_api.ts`
 * The `module exec` command prints and follows the module's logs
+
+### Fixes
+* Add proper logging for `enclave_setup.ts`
+* Resolve TypeScript test minor bug
+* Upgrade Typescript to the latest version of the
 
 ### Changes
 * Upgraded `obj-attrs-schema-lib` to 0.6.0 which adds ID label
 * Upgraded `Kurt Core` to 1.36.10 
-* Upgraded `Kurt Engine` to 1.7.4
-=======
-* Added TypeScript test: `basic_datastore_test_and_api.ts`
-
-### Fixes
-* Add proper logging for `enclave_setup.ts`
-* Resolve TypeScript test minor bug
-* Upgrade to engine server 1.7.3
-* Upgrade Typescript to the latest version of the 
->>>>>>> e1df4648
+* Upgraded `Kurt Engine` to 1.7.6
 
 # 0.8.0
 ### Features
@@ -61,9 +57,8 @@
 
 # 0.7.0
 ### Features
-* Added TypeScript test: `basic_datastore_test_and_api.ts`
 * Added TypeScript: `basic_datastore_test.ts`, `enclave_setup.ts` and `test_helpers.ts`
-* Added TypeScript project inside of `internal_testsuites` folder. 
+* Added TypeScript project inside of `internal_testsuites` folder.
 * The `test_helpers` class now has a higher-level API: `AddDatastoreService` and `AddAPIService`, which makes many of our internal testsuite test setups a one-liner
 * Add an extra API container status result to `enclave inspect`
 * Reimplement endpoint availability-waiting test in new Go test framework
