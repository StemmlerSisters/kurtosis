--- conflicted
+++ resolved
@@ -1,11 +1,9 @@
 # TBD
-<<<<<<< HEAD
+### Features
+* `enclave inspect` now also prints the service ID in addition to the GUID
+
 ### Fixes
 * `enclave stop` and `enclave rm` require at least one enclave ID
-=======
-### Features
-* `enclave inspect` now also prints the service ID in addition to the GUID
->>>>>>> f80485e1
 
 # 0.8.9
 ### Fixes
