--- conflicted
+++ resolved
@@ -3,18 +3,6 @@
 * Upgraded `kurtosis engine lib` to 1.14.0
   * Users should upgrade to `kurtosis-engine-api-lib` 1.14.0
 
-<<<<<<< HEAD
-=======
-# 0.12.2
-
-### Fixes
-* Bumping dependencies on:
-    * Engine Server 1.13.2
-    * Container Engine Lib 0.13.0
-    * Core 1.41.1
-
-# 0.12.1
->>>>>>> d7a2b1ea
 
 ### Changes
 * Upgraded `container engine lib` to 0.14.1
@@ -26,6 +14,14 @@
   * `enclave rm` command
   * `service logs` command
   * `service shell` command
+
+# 0.12.2
+
+### Fixes
+* Bumping dependencies on:
+    * Engine Server 1.13.2
+    * Container Engine Lib 0.13.0
+    * Core 1.41.1
 
 # 0.12.1
 # Breaking Changes
