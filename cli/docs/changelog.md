# TBD

<<<<<<< HEAD
### Breaking Changes
* Upgrade core to 1.57.2 and engine to 1.30.1 and container engine lib to 0.35.0
  * Users will need to restart their engines

=======
### Breaking changes
* Upgrade to core to 1.57.3 and engine to 1.31.0 and container-engine-lib to 0.36.0
  * Users will need to restart their Kurtosis engine
>>>>>>> 8e090ca0
# 0.23.2
### Fixes
- Fix a bug when the CLI checks if it's the latest version

# 0.23.1
### Features
- Added Go lib build caching to the `push_cli_artifacts` job, to speed up CLI pushes

### Fixes
- Actually remove the `v` prefix when comparing the latest-released CLI version to fix the CLI version check

# 0.23.0
### Breaking Changes
* Upgrade to core to 1.57.0 and engine to 1.29.0
  * Users will need to restart their Kurtosis engine
  
### Feature
* Add test for setting resource allocations when adding a service to an enclave to internal testsuite

### Fixes
- Fixed a bug with the CLI artifacts repo getting releases prefixed with `v`, which breaks our latest-version checks

# 0.22.1
### Fixes
* Undo upgrades to broken core and engine dependencies

# 0.22.0
### Breaking Changes
* Upgraded core to 1.55.2
* Upgraded engine to 1.27.1

### Changes
* Updated CI to test cluster setups
  * Added `cluster-backend` argument to `build.sh` for golang and typescript testsuites
* Merge `develop` into `master`

### Fixes
* Fixed Consistency issues in API Container Gateway

### Changes
* Changed enclave inspect to query the API container for module and service information
* Upgraded Ubuntu machine image in Circle CI configuration to version `ubuntu-2004:202201-02`
* Upgraded goreleaser to v1.9.1 in Circle CI config file
* Updated `build cli script` and `cli launch script` to support the goamd64 env var
* No longer run health checks against a created engine in a Kubernetes cluster
* Migrated repo to use ineternal cli tool `kudet` for release process
* Migrate repo to use internal cli tool, `kudet` to get docker image tags

### Features
* The gateway will reconnect if the engine pod it's connected to is restarted

# 0.21.0
### Breaking Changes
* Upgraded to engine 1.26.1, core 1.54.1 and container-engine-lib 0.33.0
  * Users will need to run `kurtosis engine restart`

### Fixes
* Fixed bug with Gateway erring out when getting service info for service with non TCP protocol port

# 0.20.1
### Changes
* Updated default kubernetes-enclave-data-volume-size to 1024Mb
* Update to latest Kurtosis dependencies to switch to using EmptyDirs rather than PerstistentVolumeClaims

# 0.20.0
### Breaking Changes
* Upgraded to engine 1.25.4 and core 1.53.4
  * Users will need to run `kurtosis engine restart`

# 0.19.2
### Fixes
* Revert "bugfix" from 0.19.1 that actually caused a bug

# 0.19.1
### Features
* Cluster config validation failures print out the name of the failed cluster

### Fixes
* Fix bug where enclave data volume size was getting force-overwritten if and only if it was set

# 0.19.0
### Fixes
* Fixes bugs that were happening with API container's gRPC wire format
* Fixes various bugs with files artifacts expansion
* Fixed `RemoveService` in APIC gateway not killing local connection
* Fixed APIC gateway trying to create a connection to a Kurtosis service with no ports specified

### Breaking Changes
* Upgraded to engine 1.25.3
    * Users will need to run `kurtosis engine restart`

# 0.18.7
### Changes
* Upgraded to container-engine-lib 0.30.2, core 1.50.7, and engine 1.22.7

# 0.18.6
### Changes
* Upgraded to container-engine-lib 0.30.1, core 1.50.6, and engine 1.22.6

# 0.18.5
### Changes
* Upgraded to container-engine-lib 0.30.0, core 1.50.5, and engine 1.22.5

### Features
* `kurtosis gateway` now connects to user services running in cluster

### Fixes
* Fixed a bug where the gateway wasn't rewriting user service requests with the local ports

# 0.18.4
### Features
* Added files artifact expansion in Kubernetes
* Implemented copying files from a user service in Kubernetes

### Changes
* Increased the per-service availability-waiting time for the module test to 30s (but I suspect there's some other weird nondeterminism going on)

# 0.18.3
### Fixes
* Upgrade to latest container-engine-lib, Core, and Engine which contain fixes for modules on Kubernetes
* Switched `module exec` to the new Kurtosis command framework
* Fixed the logs `ReadCloser`s returned by `service logs` and `module exec` not getting closed

# 0.18.2
### Fixes
* Fix broken `service logs` command

### Changes
* Made it impossible to mess up the FlagType environment variable now when declaring new commands

# 0.18.1
### Features
* When the user adds a new config version, unit tests will now force (at compile time) the following:
    * The user must add a new deserializer
    * The user must add a new migration from the previous version
    * The user must update `KurtosisConfig` to use the latest config struct

### Fixes
* Renamed the `enclave-size-in-Megabytes` -> `enclave-size-in-megabytes` tag on the Kubernetes config
* Reverted a previous breaking change in config

# 0.18.0
### Features
* `KurtosisClusterConfig` now creates engine container config suppliers
* Added a config version migration test
* Connected the config file to use by the commands
* Added tab-complete to the following commands:
    * `enclave dump`
    * `enclave ls`
    * `enclave rm` 
    * `service logs`
    * `service shell`
* Added `kurtosis cluster get|set|ls`, which define which backend cluster (defined in config) that the CLI will access for all engine-related commands.
* Added 'gateway' command to open a local gateway to kurtosis objects running in Kubernetes
* Added calls to remote API container in API Container gateway
* Added Kubernetes module CRUD & logs features

### Changes
* The `enclave-size-in-Megabytes` field in Kubernetes cluster field now is optional, and defaults to 10 MB
* Upgrade to engine 1.21.4 which understands Kubernetes cluster definitions
* Execution Ids now serialize timestamp as `YYYY-MM-DDTHH-MM-SS-sss`

### Fixes
* Fixed a bug where pods would return before being started
* Upgraded to container-engine-lib 0.25.0 (and downstream deps), which fix several issues on Kubernetes
* Bumped the number of retry polls in the module tests up to 20 to try and remediate a timeout while waiting for the datastore service to come up that we were seeing
* Fixed the config getting serialized strangely
* Fixed a bug where Kubrnetes service updates would sometimes fail

### Breaking Changes
* Upgraded to engine 1.22.0
    * Users will need to run `kurtosis engine restart` to use the newest engine

# 0.17.0
### Features
* Added `test_cli_functionality` CircleCI test
* Bump CircleCI resource class to `large` when building the CLI to speed build times
* Added a build cache to the CLI build step

### Changes
* Upgraded to container-engine-lib 0.23.2, core 1.49.2, and engine 1.21.2 which use the new method of registering services

### Breaking Changes
* Upgraded the engine to version 1.21.0
    * Users should run `kurtosis engine restart` after upgrading
* CLI now requires Kubernetes enclave sizes to be specified in megabytes, not gigabytes
  * Remediation: change all CLI yaml input parameters specifying enclave sizes in gigabytes to megabytes

# 0.16.3
Accidentally-released empty release; no changes

# 0.16.2
### Features
* Can use Kurtosis Core YAML config file format V1 to specify metrics preferences

# 0.16.1
### Features
* Can use kubernetes backend for engine commands through the `--with-kubernetes` flag
* Upgraded to container-engine-lib which provides new (but still dormant) k8s functionality

# 0.16.0
### Changes
* Upgrade to engine 1.18.0, which uses the enclave data volume (rather than enclave data dirpath) for enclave data storage
* `enclave inspect` no longer prints out the enclave data directory
    * Users looking to explore an enclave's data should now look for the volume with the enclave's name, and mount that in a container
* The module tests now use datastore-army image `0.2.2`

### Breaking Changes
* The engine has now been upgraded to 1.18.0
    * Users will need to run `engine restart` to get the new version of the engine

# 0.15.1
### Features
* Added `service pause` and `service unpause` to CLI
* Added E2E tests for pause and unpause for both Golang and Typescript

### Changes
* Upgraded `kurtosis core lib` to 1.45.4 which adds `EnclaveContext.PauseService` and `EnclaveContext.UnpauseService`
* Upgraded `kurtosis engine lib` to 1.17.4
* Added `uploadFiles` tests for typescript and go clients.

### Fixes
* Fixed `uploadFiles` typescript test.

# 0.15.0
### Features
* Added `files storeservice` to store files from a service in the enclave
* Updated `files_artifact_mounting` internal test in order to test duplicate mountpoints
* Added a dedicated test for testing if files artifacts get mounted to the same location

### Changes
* Upgraded `kurtosis core lib` to 1.45.3 which adds `EnclaveContext.StoreFilesFromService`  and removes `EnclaveContext.RegisterFilesArtifacts`
* Upgraded `kurtosis engine lib` to 1.17.3

### Breaking Changes
* Upgraded the engine to v1.17.3
    * Users should run `kurtosis engine restart` to use the latest version
    * Users should upgrade their version of `kurtosis-engine-api-lib` to 1.17.3 as well
* Removed several methods from `EnclaveContext`; users should follow [the remediation steps here](https://docs.kurtosistech.com/kurtosis-core/changelog#1.45.3)

# 0.14.1
### Features
* Added `ContainerConfigBuilder.WithFiles` which allows use of files artifacts uploaded via `EnclaveContext.UploadFiles` in services
* Added `files upload` to send files into an enclave
* Added a `--files` flag to `service add` to allow mounting files artifacts on the container
* Added `files storeweb` to store files from a web URL in the enclave

# 0.14.0
### Breaking Changes
* Upgraded `kurtosis engine lib` to 1.15.0
  * Users should upgrade to `kurtosis-engine-api-lib` 1.15.0

### Changes
* Replaced `DockerManager` with `KurtosisBackend` in `module exec` command
* Upgraded `container engine lib` to 0.15.0

### Features
* Added `destroy_enclave_test` in Golang and Typescript internal testsuites
* The `old_enclave_continuity` test now tests having stopped old enclaves around, as well as `service add`
* Added an extra layer to the Docker exec command test to verify we're not accidentally sh-wrapping the command
* Many operations now happen in parallel in the backend, most notably making `clean` about 50-100% faster
* Added a test to verify that `kurtosis clean -a` cleans up its containers, volumes, and networks

# 0.13.0
### Features
* `enclave inspect` now prints port IDs, in sorted order

### Changes
* Upgraded `container engine lib` to 0.14.3
* Upgraded `kurtosis core lib` to 1.42.2
* Replaced `DockerManager` with `KurtosisBackend` in:
  * `EngineConsumingKurtosisCommand` struct and in `RunFunc`
  * `clean` command
  * `enclave inspect` command
  * `enclave rm` command
  * `service logs` command
  * `service shell` command

### Fixes
* Fix a bug where Kurtosis would fail to process containers using the old port spec
* Fixed a bug where `enclave inspect` crashes if a module is stopped

### Breaking Changes
* Upgraded `kurtosis engine lib` to 1.14.2
  * Users should upgrade to `kurtosis-engine-api-lib` 1.14.2

# 0.12.2
### Fixes
* Bumping dependencies on:
    * Engine Server 1.13.2
    * Container Engine Lib 0.13.0
    * Core 1.41.1

# 0.12.1
# Breaking Changes
* Bumped Dependencies for Kurtosis Core which is now version 1.41.0.
    * Users using the ExecuteBulkCommands API should remove code referencing it.
    * Additionally Enclaves should be restarted.
* Bumped Dependencies for Kurtosis Engine Server which is now version 1.13.0.

# 0.12.0
### Breaking Changes
* Removed `Repl` and `Sandbox` commands because now CLI contains several tools to start enclaves, add user services and get access from outside on an easy way
  * Users do not need to use `Repl` and `Sandbox` anymore, now the CLI contains commands to facilitate the creation of an `enclave` and running any kind of `user service` inside it

### Changes
* Upgraded the kurtosis core to 1.40.1
* Upgraded the kurtosis engine to 1.12.0
* Switched `enclave dump` to use `KurtosisBackend`

### Fixes
* Go testing now includes with CGO_ENABLED=0 variable so the user doesn't have to specify environment variables before running scripts.

# 0.11.9
### Features
* Added the `service add` command for adding a service to an enclave
* Added the `service rm` command for removing services from an enclave
* Added an `--id` flag to `enclave new` to allow setting the new enclave's ID
* Users can now provide an existing enclave to the `--enclave-id` parameter of `module exec` to exec the module in an existing enclave, rather than creating a new one

# 0.11.8
### Fixes
* Fixed break in the `sandbox` command when we switched to the newer `EnclaveContext.newGrpcNodeEnclaveContext` function

# 0.11.7
### Features
* Upgraded container-engine-lib, core, and engine-server to allow for the new API container & enclave CRUD function stubs

### Features
* Updated engine_manager to use kurtosis_backend instead of docker_manager

# 0.11.6

### Features
* Bumped latest version of 'object-schema-lib', 'kurtosis-core' and 'kurtosis-engine'
* Code refactored according to the latest gRPC web feature


# 0.11.5
### Features
* Added a `--with-partitioning` flag to the `sandbox` command for turning on network partitioning

### Changes
* When a service doesn't have any ports, `<none>` will be printed instead of emptystring to make it clearer that the service has no ports
* Leave network partitioning off by default for the `sandbox` command

# 0.11.4
### Features
* Added a `config path` command to print the path to the Kurtosis config file
* Added a `--force` flag to `config init` to allow users to ignore the interactive confirmation prompt (useful for running in CI)
* If the user does end up trying to `config init` in a non-interactive shell when the config already exists, throw an error with informative information
* Added CI checks to ensure that double-init'ing the config without `force` fails, and with `force` succeeds

### Fixes
* Fixed a bug with determining if the terminal is a TTY

# 0.11.3
### Changes
* Upgraded to the following, which contain dormant Kubernetes code:
    * container-engine-lib 0.8.7
    * core 1.39.3
    * engine 1.11.1

# 0.11.2
### Features
* Detect if the CLI is running in non-interactive mode (i.e., in CI) and error if the InteractiveConfigInitializer is run
* Add a test to verify that the CLI fails in non-interactive mode

# 0.11.1
### Features
* `service shell` will first try to find & use `bash` before dropping down to `sh`
* Add a test to ensure that new versions of the CLI don't break compatibility with enclaves started under an old version
* Added a `KurtosisCommand` wrapper over the `cobra.Command` objects that we're using to create CLI commands, so that we have a centralized place to add autocompletion
* Added flags to `KurtosisCommand`
* Added a `NewEnclaveIDArg` generator for building enclave ID args with tab-completion and validation out-of-the-box
* Added tab-completion & enclave ID validation to `enclave rm` command
* Added a `EngineConsumingKurtosisCommand` to make it easier to write commands that use the engine
* Ported `clean` and `config init` to the new `KurtosisCommand` framework
* Added a `SetSelectionArg` for easily creating arguments that choose from a set (with tab-complete, of course)

### Changes
* Switched `enclave rm` to use the new command framework
* Switched `enclave rm` and `enclave inspect` to use the `NewEnclaveIDArg` component

### Fixes
* Made the error traces easier to read when `enclave rm` fails
* Made the `LowlevelKurtosisCommand` unit tests less likely to experience false negatives

# 0.11.0
### Fixes
* Fixed several bugs that were causing product analytics events to get dropped for users who had opted in

### Breaking Changes
* Use engine version 1.11.0
    * Users should upgrade to `kurtosis-engine-api-lib` 1.11.0

# 0.10.1
### Fixes
* Allow for 256-character labels

# 0.10.0
### Breaking Changes
* Upgraded to engine server 1.10.4, which makes name & label values compatible with Kubernetes
    * **Enclave IDs, service IDs, and module IDs must now conform to the regex `^[a-z0-9][-a-z0-9.]*[a-z0-9]$`**
* The `--kurtosis-log-level` flag to set the API container's log level has been renamed to `--api-container-log-level` for the following commands:
    * `enclave new`
    * `module exec`
    * `sandbox`
* The `--kurtosis-log-level` flag no longer exists for the `enclave ls` command
    * Users should use `--cli-log-level` instead

### Changes
* The engine & API containers will log at `debug` level by default, to better help us debug issues that are hard to reproduce
* Upgraded the engine server to 1.10.0
* Upgraded the kurtosis core to 1.38.0
* Upgraded the object-attributes-schema-lib to 0.7.0
* Changed the generated kurtosis enclave name to lower case
* Changed constants/vars in tests

### Fixes
* Fixed an issue where `setupCLILogs` was accidentally setting the logrus output to STDOUT rather than the Cobra command output
* Removed several `logrus.SetLevel`s that were overriding the CLI log level set using `--cli-log-level`
* Fixed a bug where trying to destroy an enclave whose ID was a subset of another enclave ID would fail
* CLI `build.sh` wasn't calling `go test`
* Fixed multiple log messages & `stacktrace.Propagate`s that didn't have formatstr variables
* Fixed broken `DuplicateFlagsCausePanic` unit test

# 0.9.4
### Features
* Added the functionality to execute retries when sending user-metrics-consent-election fails

### Changes
* Upgraded the metrics library to 0.2.0

### Fixes
* Fix `network_soft_partition_test` in Golang and Typescript internal testsuite
* Fix typo in metrics consent message

# 0.9.3
### Fixes
* Fix and error in CLI release version cache file generation

# 0.9.2
### Fixes
* Fixed a bug with `engine restart` using `stacktrace.Propagate` incorrectly
* The yes/no prompt now displays valid options

### Removals
* On further review, removed the big long metrics paragraph from the `config init` helptext; this likely isn't going to land well

### Changes
* Be more explicit in our explanation to users about product analytics metrics

# 0.9.1
### Features
* The enclave ID argument to `enclave inspect` is now tab-completable
* Added a "Debugging User Issues" section to the README

### Changes
* Upgraded the engine server to 1.9.1
* Upgraded the kurtosis core to 1.37.1
* Upgraded the metrics library to 0.1.2
* Switched the `enclave inspect` to the new command framework
* Cleaned up our Kurtosis-custom logic wrapping the Cobra commands

### Fixes
* Fix the Kurtosis completion
* The CLI version mismatch warning messages are printed to STDERR so as not to interfere with any other command output (e.g. `completion`)

# 0.9.0
### Features
* Added `MetricsUserIDStore` which generates a hashed user ID based on OS configuration, and saves the ID in a file to use it in future runs of the CLI
* Pass two new arguments `metricsUserdID` and `shouldSendMetrics` to the `EngineServerService.Launcher`
* Track if user consent sending metrics to improve the product

### Breaking Changes
* Required the user to make an election about whether to send product analytic metrics
  * **Users using Kurtosis in CI will need to initialize the configuration as part of their CI steps [using these instructions](https://docs.kurtosistech.com/running-in-ci.html)**
  * Users will need to run `kurtosis engine restart` after upgrading to this version of the CLI
  * Engine API users (e.g. in tests) will need to update to `kurtosis-engine-api-lib` 1.9.0

### Changes
* Upgraded the kurtosis core to 1.37.0

# 0.8.11
### Features
* The enclave ID argument to `enclave inspect` is now tab-completable

### Fixes
* Fix the Kurtosis completion

# 0.8.10
### Features
* `enclave inspect` now also prints the service ID in addition to the GUID
* Add the `-f` flag to `service logs` to allow users to keep following logs

### Fixes
* `enclave stop` and `enclave rm` require at least one enclave ID
* Turned down the parallelism of the Golang & Typescript testsuites to 2 (from 4), so that we're less likely to face test timeouts (both on local machine & CI)

# 0.8.9
### Fixes
* Set the Typescript internal tests' timeouts to 3m to match Golang
* Fixed an issue where a failure to dump a container's logs on `enclave dump` would incorrectly report that the issue was with a different container
* Fixed `enclave dump` breaking if a REPL container is present

# 0.8.8
### Features
* Added TypeScript Tests to CI
* Added configuration framework which is composed by:
  * The `KurtosisConfig` object which contains Kurtosis CLI configurations encapsulated to avoid accidentally editions
  * The `KurtosisConfigStore` which saves and get the `KurtosisConfig` content in/from the `kurtosis-cli-config.yml` file 
  * The `KurtosisConfigInitializer` handle `KurtosisConfig` initial status, request users if it is needed
  * The `KurtosisConfigProvider` which is in charge of return the `KurtosisConfig` if it already exists and if it not requests user for initial configuration
  * The `config init` command to initialize the `KurtosisConfig`, it requires one positional args to set if user accept or not to send metrics
* Added `PromptDisplayer` to display CLI prompts
* Added `user metrics consent prompt` to request user consents to collecting and sending metrics
* Added `override Kurtosis config confirmation prompt` to request user for confirmation when they're trying to initialize the config but it's already created
* Add `enclave dump` subcommand to dump all the logs & container specs for an enclave
* After the internal testsuites run in CI, the enclaves are dumped and exported so Kurtosis devs can debug any test cases that fail in CI

### Fixes
* Limit the max number of Typescript tests running at once to 4, to not overwhelm Docker

### Features
* Added TypeScript test: `network_soft_partition.test.ts`
* Added TypeScript test: `network_partition.test.ts`

### Changes
* When a `module exec` fails, don't stop the enclave so the user can continue debugging

# 0.8.7
### Features
* Added TypeScript test: `files.test.ts`
* Added TypeScript test: `module.test.ts`
* Added TypeScript test: `wait_for_endpoint_availability.test.ts`
* `enclave inspect` also reports the enclave data directory on the host machine

# 0.8.6
### Features
* Upgrade to engine server 1.8.2 which adds the removal of dangling folders in the clean endpoint

# 0.8.5
### Features
* Upgrade to engine server 1.8.1 which adds `Kurtosis Engine` checker in `KurtosisContext` creation

### Features
* Added TypeScript test: `files_artifact_mounting.test.ts`
* Added TypeScript test: `exec_command.test.ts`

# 0.8.4
### Features
* The `module exec` command prints and follows the module's logs

### Changes
* Upgraded to the following dependencies to support ID label:
  * obj-attrs-schema-lib -> 0.6.0
  * core dependencies -> 1.36.11
  * engine dependencies -> 1.7.7

# 0.8.3
### Features
* Added call to clean endpoint

# 0.8.2
### Fixes
* Make a best-effort attempt to pull module & user service images before starting them
* The headers of `enclave inspect` are printed in deterministic, sorted order so they stop jumping around on subsequent runs
* Fix a bug where the `sandbox` would error on `enclaveCtx.getServiceContext`

# 0.8.1
### Features
* Added TypeScript test: `bulk_command_execution.test.ts`
* Added TypeScript test: `basic_datastore_and_api.test.ts`

### Fixes
* Add proper logging for `enclave_setup.ts`
* Fixed a bug with the Javascript REPL image
* Resolve TypeScript test minor bug
* Upgrade to engine server 1.7.3
* Upgrade Typescript to the latest version of the engine-server library

# 0.8.0
### Features
* Upgraded to the following dependencies to support users specifying a user-friendly port ID for their ports:
    * obj-attrs-schema-lib -> 0.5.0
    * core dependencies -> 1.36.9
    * engine dependencies -> 1.7.2
* Added `network_soft_partition_test` in golang internal test suite
* Added a unit test to ensure that an API break in the engine (which will require restarting the engine) is an API break for the CLI

### Fixes
* When the engine server API version that the CLI expects doesn't match the running engine server's API version, the user gets an error and is forced to restart their engine

### Breaking Changes
* Upgraded the engine server to 1.7.2
    * Users will need to run `kurtosis engine restart` after upgrading to this version of the CLI
    * Engine API users (e.g. in tests) will need to update to `kurtosis-engine-api-lib` 1.7.2
    * Module users will need to update their modules to [Module API Lib](https://github.com/kurtosis-tech/kurtosis-module-api-lib) 0.12.3

# 0.7.4
### Features
* Added a `--partitioning` flag to `module exec` for enabling partitioning

### Changes
* The Go internal testsuite's enclaves will now be named with Unix millis, rather than Unix seconds
* Partitioning defaults to false for `module exec`

# 0.7.3
### Features
* Added new command named service shell (kurtosis service shell enclave_id service_id) which performs the same as docker exec -it container_id sh

# 0.7.2
### Features
* The enclave for `module exec` will now be named after the module image and the time it was ran
* Allow users running `module exec` to manually specify the ID of the enclave that will be created

### Fixes
* Fixed a bug where `service logs` that was successful would really fail

# 0.7.1
### Fixes
* Attempt to fix CLI artifact publishing

# 0.7.0
### Features
* Added TypeScript: `basic_datastore_test.ts`, `enclave_setup.ts` and `test_helpers.ts`
* Added TypeScript project inside of `internal_testsuites` folder.
* The `test_helpers` class now has a higher-level API: `AddDatastoreService` and `AddAPIService`, which makes many of our internal testsuite test setups a one-liner
* Add an extra API container status result to `enclave inspect`
* Reimplement endpoint availability-waiting test in new Go test framework

### Fixes
* `stacktrace.Propagate` now panics when it gets a `nil` value
* Fixed bug in files artifact mounting test where it would fail on Mac (but not Linux)
* Fixed `enclave inspect` breaking if the enclave was stopped
* Fixed publishing, which was temporarily broken

### Changes
* The Javascript REPL now uses Node 16.13.0 (up from 16.7.0)
* Grouped all the internal testsuites into a single directory
* Gave `build.sh` scripts to the CLI & internal testsuite subdirectories now
* There is no longer a root `go.mod`, but now one in CLI and one in `golang_internal_testsuite` (rationale being that the dependencies for the CLI and for the internal testsuite are very different, plus we'll have a `typescript_internal_testsuite` soon)
* Removed the "local static" element to `localStaticFilesTest`, because there's no longer a distinction between "local" and "static" now that the testsuite runs with Go test
* The `--image` arg to `engine start` and `engine restart` has been replaced with a `--version` flag, so that the full org & image is no longer required
* The `--kurtosis-api-image` flag to `sandbox` has been replaced with a `--api-container-version` flag, so that the full org & image is no longer required
* The `--api-container-image` flag to `enclave new` has been replaced with a `--api-container-version` flag, so that the full org & image is no longer required
* The `--api-container-image` flag to `module exec` has been replaced with a `--api-container-version` flag, so that the full org & image is no longer required
* The `engine status` now returns the engine version, rather than the API version
* Use engine-server 1.5.6
* Remove all references to Palantir stacktrace

### Removals
* Removed the `test` command, as tests can be written directly in your testing framework of choice by connecting to the running engine using `kurtosis-engine-api-lib`
* Removed the `AdvancedNetworkTest`, because we no longer have `Network` types
* Removed alternating colors for the tables, because it's a pain to maintain
* Stop publishing a `latest` version of the REPL images, because the CLI should use pinned X.Y.Z version to avoid problems

### Breaking Changes
* Removed the `test` command
    * Users should migrate their tests out of the Kurtosis testing framework, and into a testing framework of choice in their language
* The `--image` arg to `engine start` and `engine restart` has been replaced with a `--version` flag
    * Users should use the new flag with the Docker tag of the engine to start
* The `--kurtosis-api-image` flag to `sandbox` has been replaced with a `--api-container-version` flag
    * Users should use the new flag with the Docker tag of the API container to start
* The `--api-container-image` flag to `enclave new` has been replaced with a `--api-container-version` flag
    * Users should use the new flag with the Docker tag of the API container to start
* The `--api-container-image` flag to `module exec` has been replaced with a `--api-container-version` flag
    * Users should use the new flag with the Docker tag of the API container to start

# 0.6.8
### Features
* Added a cache file for getting the latest released CLI version from GitHUB API

# 0.6.7
### Features
* Added Yellow and White alternating colors in TablePrinter

### Fixes
* The `kurtosis engine restart` suggestion when the engine is out-of-date now:
    * No longer has a trailing space
    * Is on the same line as the "engine is out-of-date" message

# 0.6.6
### Features
* The API Container host port was added when showing the data with the command `enclave inspect`

# 0.6.5
### Fixes
* `enclave inspect` host port bindings now properly return `127.0.0.1`, to match what's returned by the `AddService`

# 0.6.4
### Fixes
* Fixed issue #69 - now the CLI version checker passes when the current version is newer than the latest public version (e.g. during a release)
* Enable the unit test for the `RootCmd` because issue #69 is fixed

### Changes
* Removed `version_checker` class, now the `checkCLILatestVersion` functionality is part of the `RootCmd` and the `checkIfEngineIsUpToDate` functionality is controlled by the `engine_existence_guarantor` 

# 0.6.3
### Fixes
* Temporarily disable the unit test for the `RootCmd` until issue #69 is fixed

# 0.6.2
### Features
* `enclave inspect` also prints the `Kurtosis modules`
* Added `version_checker.CheckLatestVersion` method to check if it is running the latest CLI version before running any CLI command
* Added `version_checker.CheckIfEngineIsUpToDate` method to check if it is running engine is up-to-date.

### Fixes
* Fixed error where `service logs` command is executed with a nonexistent enclave ID or nonexistent GUID just silently exits
* Upgraded to engine server 0.5.2, which returns host port bindings in the format `127.0.0.1` rather than `0.0.0.0` for Windows users
* Upped the run timeouts of the advanced network test, module test, and bulk command execution test to 90s

### Changes
* Replaced `kurtosistech/example-microservices_datastore` Docker image with `kurtosistech/example-datastore-server` in `golang_internal_testsuite`
* Replaced `kurtosistech/example-microservices_api` Docker image with `kurtosistech/example-api-server` in `golang_internal_testsuite`
* Replaced `kurtosistech/example-microservices_datastore` Docker image with `docker/getting-started` in `bulk_command_execution_test` and `wait_for_endpoint_availability_test`
* Upgraded `datastore army module` Docker image to the latest version `kurtosistech/datastore-army-module:0.1.5` in `module_test` 

# 0.6.1
### Fixes
* Fixed a bug where a testsuite could be reported as passing, even when the tests were failing

# 0.6.0
### Features
* The engine loglevel can be configured with the new `--log-level` flag to `engine start`

### Changes
* Renamed the `repl new` image flag to make more sense
* Update to using the engine server that stores engine/enclave data on the user's local machine

### Breaking Changes
* The `--js-repl-image` flag of `repl new` has been renamed to `--image`, with shorthand `-i`

# 0.5.5
### Fixes
* A failed `module exec` or `sandbox` stops, rather than destroys, the enclave it created

# 0.5.4
### Features
* `enclave new` prints the new enclave's ID
* Information about how to stop or remove the enclave created by `sandbox` is printed after the REPL exits
* Added a `clean` command, to clean up accumulated Kurtosis artifacts
* Added a `repl inspect` command to list installed packages on the REPL

### Fixes
* Use `--image` flag in `kurtosis engine start` command, it was not being used when the engine is being executed
* Fix the returning values order when `DestroyEnclave` method is called in `kurtosis sandbox` command
* Fixed a bug where `engine status` wouldn't check the error value from getting the engine status object
* The Javascript REPL's module installation paths in the Dockerfile are now filled from Go code constants (rather than being hardcoded)

### Changes
* The `sandbox` command no longer destroys the enclave after the REPL exits
* Upgrade to engine server 0.4.7, where API container doesn't shut down the containers after it exits (instead relying on the engine server to do that)

# 0.5.3
### Fixes
* Upgrade to the `goreleaser-ci-image` 0.1.1 to publish a new Homebrew formula with a fix for the `bottle :unneeded` deprecation warning

# 0.5.2
### Features
* Added `enclave stop` and `enclave rm` commands

# 0.5.1
### Features
* Add instructions for users on what to do if no Kurtosis engine is running
* If an engine isn't running, the CLI will try to start one automatically

# 0.5.0
### Changes
* Replaced `EnclaveManager` with `Kurtosis Engine API Libs` which handle all the interactions with the `Kurtosis Engine Server`

### Features
* Add a `version` command to print the CLI's version, with a test
* Added a global `--cli-log-level` flag that controls what level the CLI will log at

### Fixes
* The Kurtosis Client version used by the JS REPL image will now use the `KurtosisApiVersion` constant published by Kurt Client
* Fixed bug where testsuite containers weren't getting any labels

### Breaking Changes
* Interactions with the CLI now require a Kurtosis engine to be running
    * Users should run `kurtosis engine start` to start an engine

# 0.4.3
### Features
* Added documentation in README about how to develop on this repo
* Upgraded to `kurtosis-core` 1.25.2, which contains fixes for `container-engine-lib` 0.7.0 feature that allows binding container ports to specific host machine ports
* Added `engine start` command to the CLI
* Added `engine stop` command to the CLI
* `engine start` waits until the engine is responding to gRPC requests before it reports the engine as up
* Added `engine status` command to the CLI
* Start a Kurtosis engine server in the CI environment

### Fixes
* Clarified the difference between the two types of params in `module exec`
* `engine start` won't start another container if one is already running
* `engine start` waits for gRPC availability before it reports the engine up

# 0.4.2
### Features
* `enclave` commands also show enclave state
* Standardized table-printing logic into a `TablePrinter` object 
* Added a `KeyValuePrinter` for pretty-printing key-value pairs
* `enclave inspect` also prints the enclave ID & state

### Fixes
* `module exec` will attempt to update the module & API container images before running
* Fixed a bug where having a `node_modules` directory in your current directory when starting a REPL will cause the REPL to fail

### Changes
* Upgrade to testsuite-api-lib 0.11.0, which uses Kurt Client 0.19.0 (already handled in v0.4.0 of this repo)
* When running a REPL, your current directory is now mounted at `/local` rather than the present directory

# 0.4.1
### Fixes
* Update the Javascript CLI's `core-api-lib` version to 0.19.0, to match the rest of the code

# 0.4.0
### Changes
* Switched all references to "Lambda" to "module"

### Fixes
* `ModuleTest` (renamed from `LambdaTest`) now uses the ports returned by the Datastore Army module
* Fixed bug in CI where `pipefail` wasn't set which would result in the testsuite-running step passing when it shouldn't

### Breaking Changes
* Renamed the `lambda` command to `module`

# 0.3.4
### Fixes
* Stop attempting to upload APK packages to Gemfury (which can't accept APK packages and throws an error)

# 0.3.3
### Features
* Added a `repl install` command for installing NPM packages to a running REPL container
* `ParsePositionalArgs` (renamed to `ParsePositionalArgsAndRejectEmptyStrings`) now also errors on empty strings

# 0.3.2
### Features
* Added `enclave new` command to create a new enclave
* Added `repl new` command to start a new Javascript REPL
* Added `REPL runner` to reuse the creation and execution of the REPL container
* Print interactive REPLs in `enclave inspect`
* Added `GetEnclave` method in `EnclaveManager` in order to get information of a running enclave
* Upgrade Kurtosis Core Engine Libs to v0.6.0 which adds `Network` type
* Upgrade Kurtosis Core to v1.24.0 which splits `api-container-url` into `api-container-ip` and `api-container-port`

# 0.3.1
### Fixes
* Pinned the default API container version to the same version as in the `go.mod`, so that its version can't silently upgrade under users and break everything

# 0.3.0
### Changes
* Changed the Homebrew/deb/rpm package name to `kurtosis-cli` (was `kurtosis`)

### Breaking Changes
* The CLI is now installed via the `kurtosis-cli` package (for Homebrew, APT, and Yum) rather than just `kurtosis`

# 0.2.1
### Fixes
* Fixed missing `FURY_TOKEN` when publishing

# 0.2.0
### Features
* Ported over the CLI & internal testsuite from `kurtosis-core`

### Breaking Changes
* Changed pretty much everything to add the CLI

# 0.1.0
* Initial commit<|MERGE_RESOLUTION|>--- conflicted
+++ resolved
@@ -1,15 +1,8 @@
 # TBD
 
-<<<<<<< HEAD
-### Breaking Changes
-* Upgrade core to 1.57.2 and engine to 1.30.1 and container engine lib to 0.35.0
-  * Users will need to restart their engines
-
-=======
-### Breaking changes
 * Upgrade to core to 1.57.3 and engine to 1.31.0 and container-engine-lib to 0.36.0
   * Users will need to restart their Kurtosis engine
->>>>>>> 8e090ca0
+
 # 0.23.2
 ### Fixes
 - Fix a bug when the CLI checks if it's the latest version
