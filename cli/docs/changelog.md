--- conflicted
+++ resolved
@@ -1,18 +1,15 @@
 # TBD
 ### Features
-<<<<<<< HEAD
 * Added `service pause` and `service unpause` to CLI
 * Added E2E tests for pause and unpause for both Golang and Typescript
 
 ### Changes
 * Upgraded `kurtosis core lib` to 1.45.4 which adds `EnclaveContext.PauseService` and `EnclaveContext.UnpauseService`
 * Upgraded `kurtosis engine lib` to 1.17.4
-=======
 * Added `uploadFiles` tests for typescript and go clients.
 
 ### Fixes
 * Fixed `uploadFiles` typescript test.
->>>>>>> a134fef5
 
 # 0.15.0
 ### Features
