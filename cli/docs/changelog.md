--- conflicted
+++ resolved
@@ -1,11 +1,9 @@
 # TBD
 
-<<<<<<< HEAD
 ### Features
 * Adds a `discord` subcommand that launches the Kurtosis general discord channel
-=======
+
 # 0.29.2
->>>>>>> 0d953562
 
 ### Fixes
 * Adds back the test for continuity
