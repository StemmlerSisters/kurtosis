--- conflicted
+++ resolved
@@ -1,12 +1,10 @@
 # TBD
-<<<<<<< HEAD
 ### Changes
 * Replaced `EnclaveManager` with `Kurtosis Engine API Libs` which handle all the interactions with the `Kurtosis Engine Server`
-=======
+
 ### Features
 * Added documentation in README about how to develop on this repo
 * Upgraded to `kurtosis-core` 1.25.2, which contains fixes for `container-engine-lib` 0.7.0 feature that allows binding container ports to specific host machine ports
->>>>>>> d295a56c
 
 ### Fixes
 * Clarified the difference between the two types of params in `module exec`
