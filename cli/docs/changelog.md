# TBD

<<<<<<< HEAD
### Features
* Added TypeScript test: `exec_command.test.ts`
=======
# 0.8.4
### Features
* The `module exec` command prints and follows the module's logs

### Changes
* Upgraded to the following dependencies to support ID label:
  * obj-attrs-schema-lib -> 0.6.0
  * core dependencies -> 1.36.11
  * engine dependencies -> 1.7.7

# 0.8.3
### Features
* Added call to clean endpoint
>>>>>>> a687d091

# 0.8.2
### Fixes
* Make a best-effort attempt to pull module & user service images before starting them
* The headers of `enclave inspect` are printed in deterministic, sorted order so they stop jumping around on subsequent runs
* Fix a bug where the `sandbox` would error on `enclaveCtx.getServiceContext`

# 0.8.1
### Features
* Added TypeScript test: `bulk_command_execution.test.ts`
* Added TypeScript test: `basic_datastore_and_api.test.ts`

### Fixes
* Add proper logging for `enclave_setup.ts`
* Fixed a bug with the Javascript REPL image
* Resolve TypeScript test minor bug
* Upgrade to engine server 1.7.3
* Upgrade Typescript to the latest version of the engine-server library

# 0.8.0
### Features
* Upgraded to the following dependencies to support users specifying a user-friendly port ID for their ports:
    * obj-attrs-schema-lib -> 0.5.0
    * core dependencies -> 1.36.9
    * engine dependencies -> 1.7.2
* Added `network_soft_partition_test` in golang internal test suite
* Added a unit test to ensure that an API break in the engine (which will require restarting the engine) is an API break for the CLI

### Fixes
* When the engine server API version that the CLI expects doesn't match the running engine server's API version, the user gets an error and is forced to restart their engine

### Breaking Changes
* Upgraded the engine server to 1.7.2
    * Users will need to run `kurtosis engine restart` after upgrading to this version of the CLI
    * Engine API users (e.g. in tests) will need to update to `kurtosis-engine-api-lib` 1.7.2
    * Module users will need to update their modules to [Module API Lib](https://github.com/kurtosis-tech/kurtosis-module-api-lib) 0.12.3

# 0.7.4
### Features
* Added a `--partitioning` flag to `module exec` for enabling partitioning

### Changes
* The Go internal testsuite's enclaves will now be named with Unix millis, rather than Unix seconds
* Partitioning defaults to false for `module exec`

# 0.7.3
### Features
* Added new command named service shell (kurtosis service shell enclave_id service_id) which performs the same as docker exec -it container_id sh

# 0.7.2
### Features
* The enclave for `module exec` will now be named after the module image and the time it was ran
* Allow users running `module exec` to manually specify the ID of the enclave that will be created

### Fixes
* Fixed a bug where `service logs` that was successful would really fail

# 0.7.1
### Fixes
* Attempt to fix CLI artifact publishing

# 0.7.0
### Features
* Added TypeScript: `basic_datastore_test.ts`, `enclave_setup.ts` and `test_helpers.ts`
* Added TypeScript project inside of `internal_testsuites` folder.
* The `test_helpers` class now has a higher-level API: `AddDatastoreService` and `AddAPIService`, which makes many of our internal testsuite test setups a one-liner
* Add an extra API container status result to `enclave inspect`
* Reimplement endpoint availability-waiting test in new Go test framework

### Fixes
* `stacktrace.Propagate` now panics when it gets a `nil` value
* Fixed bug in files artifact mounting test where it would fail on Mac (but not Linux)
* Fixed `enclave inspect` breaking if the enclave was stopped
* Fixed publishing, which was temporarily broken

### Changes
* The Javascript REPL now uses Node 16.13.0 (up from 16.7.0)
* Grouped all the internal testsuites into a single directory
* Gave `build.sh` scripts to the CLI & internal testsuite subdirectories now
* There is no longer a root `go.mod`, but now one in CLI and one in `golang_internal_testsuite` (rationale being that the dependencies for the CLI and for the internal testsuite are very different, plus we'll have a `typescript_internal_testsuite` soon)
* Removed the "local static" element to `localStaticFilesTest`, because there's no longer a distinction between "local" and "static" now that the testsuite runs with Go test
* The `--image` arg to `engine start` and `engine restart` has been replaced with a `--version` flag, so that the full org & image is no longer required
* The `--kurtosis-api-image` flag to `sandbox` has been replaced with a `--api-container-version` flag, so that the full org & image is no longer required
* The `--api-container-image` flag to `enclave new` has been replaced with a `--api-container-version` flag, so that the full org & image is no longer required
* The `--api-container-image` flag to `module exec` has been replaced with a `--api-container-version` flag, so that the full org & image is no longer required
* The `engine status` now returns the engine version, rather than the API version
* Use engine-server 1.5.6
* Remove all references to Palantir stacktrace

### Removals
* Removed the `test` command, as tests can be written directly in your testing framework of choice by connecting to the running engine using `kurtosis-engine-api-lib`
* Removed the `AdvancedNetworkTest`, because we no longer have `Network` types
* Removed alternating colors for the tables, because it's a pain to maintain
* Stop publishing a `latest` version of the REPL images, because the CLI should use pinned X.Y.Z version to avoid problems

### Breaking Changes
* Removed the `test` command
    * Users should migrate their tests out of the Kurtosis testing framework, and into a testing framework of choice in their language
* The `--image` arg to `engine start` and `engine restart` has been replaced with a `--version` flag
    * Users should use the new flag with the Docker tag of the engine to start
* The `--kurtosis-api-image` flag to `sandbox` has been replaced with a `--api-container-version` flag
    * Users should use the new flag with the Docker tag of the API container to start
* The `--api-container-image` flag to `enclave new` has been replaced with a `--api-container-version` flag
    * Users should use the new flag with the Docker tag of the API container to start
* The `--api-container-image` flag to `module exec` has been replaced with a `--api-container-version` flag
    * Users should use the new flag with the Docker tag of the API container to start

# 0.6.8
### Features
* Added a cache file for getting the latest released CLI version from GitHUB API

# 0.6.7
### Features
* Added Yellow and White alternating colors in TablePrinter

### Fixes
* The `kurtosis engine restart` suggestion when the engine is out-of-date now:
    * No longer has a trailing space
    * Is on the same line as the "engine is out-of-date" message

# 0.6.6
### Features
* The API Container host port was added when showing the data with the command `enclave inspect`

# 0.6.5
### Fixes
* `enclave inspect` host port bindings now properly return `127.0.0.1`, to match what's returned by the `AddService`

# 0.6.4
### Fixes
* Fixed issue #69 - now the CLI version checker passes when the current version is newer than the latest public version (e.g. during a release)
* Enable the unit test for the `RootCmd` because issue #69 is fixed

### Changes
* Removed `version_checker` class, now the `checkCLILatestVersion` functionality is part of the `RootCmd` and the `checkIfEngineIsUpToDate` functionality is controlled by the `engine_existence_guarantor` 

# 0.6.3
### Fixes
* Temporarily disable the unit test for the `RootCmd` until issue #69 is fixed

# 0.6.2
### Features
* `enclave inspect` also prints the `Kurtosis modules`
* Added `version_checker.CheckLatestVersion` method to check if it is running the latest CLI version before running any CLI command
* Added `version_checker.CheckIfEngineIsUpToDate` method to check if it is running engine is up-to-date.

### Fixes
* Fixed error where `service logs` command is executed with a nonexistent enclave ID or nonexistent GUID just silently exits
* Upgraded to engine server 0.5.2, which returns host port bindings in the format `127.0.0.1` rather than `0.0.0.0` for Windows users
* Upped the run timeouts of the advanced network test, module test, and bulk command execution test to 90s

### Changes
* Replaced `kurtosistech/example-microservices_datastore` Docker image with `kurtosistech/example-datastore-server` in `golang_internal_testsuite`
* Replaced `kurtosistech/example-microservices_api` Docker image with `kurtosistech/example-api-server` in `golang_internal_testsuite`
* Replaced `kurtosistech/example-microservices_datastore` Docker image with `docker/getting-started` in `bulk_command_execution_test` and `wait_for_endpoint_availability_test`
* Upgraded `datastore army module` Docker image to the latest version `kurtosistech/datastore-army-module:0.1.5` in `module_test` 

# 0.6.1
### Fixes
* Fixed a bug where a testsuite could be reported as passing, even when the tests were failing

# 0.6.0
### Features
* The engine loglevel can be configured with the new `--log-level` flag to `engine start`

### Changes
* Renamed the `repl new` image flag to make more sense
* Update to using the engine server that stores engine/enclave data on the user's local machine

### Breaking Changes
* The `--js-repl-image` flag of `repl new` has been renamed to `--image`, with shorthand `-i`

# 0.5.5
### Fixes
* A failed `module exec` or `sandbox` stops, rather than destroys, the enclave it created

# 0.5.4
### Features
* `enclave new` prints the new enclave's ID
* Information about how to stop or remove the enclave created by `sandbox` is printed after the REPL exits
* Added a `clean` command, to clean up accumulated Kurtosis artifacts
* Added a `repl inspect` command to list installed packages on the REPL

### Fixes
* Use `--image` flag in `kurtosis engine start` command, it was not being used when the engine is being executed
* Fix the returning values order when `DestroyEnclave` method is called in `kurtosis sandbox` command
* Fixed a bug where `engine status` wouldn't check the error value from getting the engine status object
* The Javascript REPL's module installation paths in the Dockerfile are now filled from Go code constants (rather than being hardcoded)

### Changes
* The `sandbox` command no longer destroys the enclave after the REPL exits
* Upgrade to engine server 0.4.7, where API container doesn't shut down the containers after it exits (instead relying on the engine server to do that)

# 0.5.3
### Fixes
* Upgrade to the `goreleaser-ci-image` 0.1.1 to publish a new Homebrew formula with a fix for the `bottle :unneeded` deprecation warning

# 0.5.2
### Features
* Added `enclave stop` and `enclave rm` commands

# 0.5.1
### Features
* Add instructions for users on what to do if no Kurtosis engine is running
* If an engine isn't running, the CLI will try to start one automatically

# 0.5.0
### Changes
* Replaced `EnclaveManager` with `Kurtosis Engine API Libs` which handle all the interactions with the `Kurtosis Engine Server`

### Features
* Add a `version` command to print the CLI's version, with a test
* Added a global `--cli-log-level` flag that controls what level the CLI will log at

### Fixes
* The Kurtosis Client version used by the JS REPL image will now use the `KurtosisApiVersion` constant published by Kurt Client
* Fixed bug where testsuite containers weren't getting any labels

### Breaking Changes
* Interactions with the CLI now require a Kurtosis engine to be running
    * Users should run `kurtosis engine start` to start an engine

# 0.4.3
### Features
* Added documentation in README about how to develop on this repo
* Upgraded to `kurtosis-core` 1.25.2, which contains fixes for `container-engine-lib` 0.7.0 feature that allows binding container ports to specific host machine ports
* Added `engine start` command to the CLI
* Added `engine stop` command to the CLI
* `engine start` waits until the engine is responding to gRPC requests before it reports the engine as up
* Added `engine status` command to the CLI
* Start a Kurtosis engine server in the CI environment

### Fixes
* Clarified the difference between the two types of params in `module exec`
* `engine start` won't start another container if one is already running
* `engine start` waits for gRPC availability before it reports the engine up

# 0.4.2
### Features
* `enclave` commands also show enclave state
* Standardized table-printing logic into a `TablePrinter` object 
* Added a `KeyValuePrinter` for pretty-printing key-value pairs
* `enclave inspect` also prints the enclave ID & state

### Fixes
* `module exec` will attempt to update the module & API container images before running
* Fixed a bug where having a `node_modules` directory in your current directory when starting a REPL will cause the REPL to fail

### Changes
* Upgrade to testsuite-api-lib 0.11.0, which uses Kurt Client 0.19.0 (already handled in v0.4.0 of this repo)
* When running a REPL, your current directory is now mounted at `/local` rather than the present directory

# 0.4.1
### Fixes
* Update the Javascript CLI's `core-api-lib` version to 0.19.0, to match the rest of the code

# 0.4.0
### Changes
* Switched all references to "Lambda" to "module"

### Fixes
* `ModuleTest` (renamed from `LambdaTest`) now uses the ports returned by the Datastore Army module
* Fixed bug in CI where `pipefail` wasn't set which would result in the testsuite-running step passing when it shouldn't

### Breaking Changes
* Renamed the `lambda` command to `module`

# 0.3.4
### Fixes
* Stop attempting to upload APK packages to Gemfury (which can't accept APK packages and throws an error)

# 0.3.3
### Features
* Added a `repl install` command for installing NPM packages to a running REPL container
* `ParsePositionalArgs` (renamed to `ParsePositionalArgsAndRejectEmptyStrings`) now also errors on empty strings

# 0.3.2
### Features
* Added `enclave new` command to create a new enclave
* Added `repl new` command to start a new Javascript REPL
* Added `REPL runner` to reuse the creation and execution of the REPL container
* Print interactive REPLs in `enclave inspect`
* Added `GetEnclave` method in `EnclaveManager` in order to get information of a running enclave
* Upgrade Kurtosis Core Engine Libs to v0.6.0 which adds `Network` type
* Upgrade Kurtosis Core to v1.24.0 which splits `api-container-url` into `api-container-ip` and `api-container-port`

# 0.3.1
### Fixes
* Pinned the default API container version to the same version as in the `go.mod`, so that its version can't silently upgrade under users and break everything

# 0.3.0
### Changes
* Changed the Homebrew/deb/rpm package name to `kurtosis-cli` (was `kurtosis`)

### Breaking Changes
* The CLI is now installed via the `kurtosis-cli` package (for Homebrew, APT, and Yum) rather than just `kurtosis`

# 0.2.1
### Fixes
* Fixed missing `FURY_TOKEN` when publishing

# 0.2.0
### Features
* Ported over the CLI & internal testsuite from `kurtosis-core`

### Breaking Changes
* Changed pretty much everything to add the CLI

# 0.1.0
* Initial commit<|MERGE_RESOLUTION|>--- conflicted
+++ resolved
@@ -1,9 +1,9 @@
 # TBD
 
-<<<<<<< HEAD
+
 ### Features
 * Added TypeScript test: `exec_command.test.ts`
-=======
+
 # 0.8.4
 ### Features
 * The `module exec` command prints and follows the module's logs
@@ -17,7 +17,7 @@
 # 0.8.3
 ### Features
 * Added call to clean endpoint
->>>>>>> a687d091
+
 
 # 0.8.2
 ### Fixes
