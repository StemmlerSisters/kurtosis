--- conflicted
+++ resolved
@@ -1,20 +1,16 @@
 # TBD
-<<<<<<< HEAD
-### Features
+### Breaking Changes
+* Upgraded `kurtosis engine lib` to 1.15.0
+  * Users should upgrade to `kurtosis-engine-api-lib` 1.15.0
+
+### Changes
+* Replaced `DockerManager` with `KurtosisBackend` in `module exec` command
+* Upgraded `container engine lib` to 0.15.0
+
+### Features
+* Added `destroy_enclave_test` in Golang and Typescript internal testsuites
 * The `old_enclave_continuity` test now tests having stopped old enclaves around, as well as `service add`
 * Added an extra layer to the Docker exec command test to verify we're not accidentally sh-wrapping the command
-=======
-### Breaking Changes
-* Upgraded `kurtosis engine lib` to 1.15.0
-  * Users should upgrade to `kurtosis-engine-api-lib` 1.15.0
-
-### Changes
-* Replaced `DockerManager` with `KurtosisBackend` in `module exec` command
-* Upgraded `container engine lib` to 0.15.0
-
-### Features
-* Added `destroy_enclave_test` in Golang and Typescript internal testsuites
->>>>>>> 2659244d
 
 # 0.13.0
 ### Features
