--- conflicted
+++ resolved
@@ -1,21 +1,16 @@
 # TBD
+### Features
+* The `module exec` command print and follow the module's logs
+* Upgraded `obj-attrs-schema-lib` to 0.6.0 which adds ID label
 
 # 0.8.0
 ### Features
 * Upgraded to the following dependencies to support users specifying a user-friendly port ID for their ports:
-<<<<<<< HEAD
-    * obj-attrs-schema-lib -> 0.6.0
-    * core dependencies -> 1.35.0
-    * engine dependencies -> 1.6.0
-* Added `network_soft_partition_test` in golang internal test suite
-* The `module exec` command print and follow the module's logs
-=======
     * obj-attrs-schema-lib -> 0.5.0
     * core dependencies -> 1.36.9
     * engine dependencies -> 1.7.3
 * Added `network_soft_partition_test` in golang internal test suite
 * Added a unit test to ensure that an API break in the engine (which will require restarting the engine) is an API break for the CLI
->>>>>>> 6fc1623e
 
 ### Fixes
 * When the engine server API version that the CLI expects doesn't match the running engine server's API version, the user gets an error and is forced to restart their engine
