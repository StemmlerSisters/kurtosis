--- conflicted
+++ resolved
@@ -9,11 +9,8 @@
     * `enclave rm` 
     * `service logs`
     * `service shell`
-<<<<<<< HEAD
 * Added `kurtosis cluster get|set|ls`, which define which backend cluster (defined in config) that the CLI will access for all engine-related commands.
-=======
 * Added 'gateway' command to open a local gateway to kurtosis objects running in Kubernetes
->>>>>>> 2ac485b3
 
 ### Changes
 * The `enclave-size-in-Megabytes` field in Kubernetes cluster field now is optional, and defaults to 10 MB
