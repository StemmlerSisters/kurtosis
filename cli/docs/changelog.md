--- conflicted
+++ resolved
@@ -1,27 +1,24 @@
 # TBD
+### Features
+* The enclave ID argument to `enclave inspect` is now tab-completable
+
+### Fixes
+* Fix the Kurtosis completion
 
 # 0.8.10
 ### Features
 * `enclave inspect` now also prints the service ID in addition to the GUID
-<<<<<<< HEAD
-* The enclave ID argument to `enclave inspect` is now tab-completable
-=======
 * Add the `-f` flag to `service logs` to allow users to keep following logs
 
 ### Fixes
 * `enclave stop` and `enclave rm` require at least one enclave ID
 * Turned down the parallelism of the Golang & Typescript testsuites to 2 (from 4), so that we're less likely to face test timeouts (both on local machine & CI)
->>>>>>> 56409fb2
 
 # 0.8.9
 ### Fixes
 * Set the Typescript internal tests' timeouts to 3m to match Golang
-<<<<<<< HEAD
-* Fix the Kurtosis completion
-=======
 * Fixed an issue where a failure to dump a container's logs on `enclave dump` would incorrectly report that the issue was with a different container
 * Fixed `enclave dump` breaking if a REPL container is present
->>>>>>> 56409fb2
 
 # 0.8.8
 ### Features
