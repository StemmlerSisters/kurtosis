--- conflicted
+++ resolved
@@ -1,5 +1,4 @@
 # TBD
-<<<<<<< HEAD
 ### Features
 * Added the functionality to execute retries when sending user metrics consent election fails
 
@@ -8,14 +7,11 @@
 
 ### Fixes
 * Fix `network_soft_partition_test` in Golang and Typescript internal testsuite
-=======
-### Fixes
 * Fix typo in metrics consent message
 
 # 0.9.3
 ### Fixes
 * Fix and error in CLI release version cache file generation
->>>>>>> 2be47ab4
 
 # 0.9.2
 ### Fixes
