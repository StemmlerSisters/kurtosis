package test_helpers

import (
	"context"
	"encoding/json"
	"fmt"
	"github.com/golang/protobuf/ptypes/empty"
	"github.com/kurtosis-tech/example-api-server/api/golang/example_api_server_rpc_api_bindings"
	"github.com/kurtosis-tech/example-api-server/api/golang/example_api_server_rpc_api_consts"
	"github.com/kurtosis-tech/example-datastore-server/api/golang/datastore_rpc_api_bindings"
	"github.com/kurtosis-tech/example-datastore-server/api/golang/datastore_rpc_api_consts"
	"github.com/kurtosis-tech/kurtosis-core-api-lib/api/golang/lib/enclaves"
	"github.com/kurtosis-tech/kurtosis-core-api-lib/api/golang/lib/services"
	"github.com/kurtosis-tech/stacktrace"
	"github.com/sirupsen/logrus"
	"google.golang.org/grpc"
	"google.golang.org/protobuf/types/known/emptypb"
	"io/ioutil"
	"os"
	"path"
	"time"
)

const (
	configFilename = "config.json"
	configMountpathOnApiContainer = "/config"

	datastoreImage  = "kurtosistech/example-datastore-server"
	apiServiceImage = "kurtosistech/example-api-server"

	datastorePortId string = "rpc"
	apiPortId       string = "rpc"

	datastoreWaitForStartupMaxPolls          = 10
	datastoreWaitForStartupDelayMilliseconds = 1000

	apiWaitForStartupMaxPolls          = 10
	apiWaitForStartupDelayMilliseconds = 1000

	defaultPartitionId = ""
)

var datastorePortSpec = services.NewPortSpec(
	datastore_rpc_api_consts.ListenPort,
	services.PortProtocol_TCP,
)
var apiPortSpec = services.NewPortSpec(
	example_api_server_rpc_api_consts.ListenPort,
	services.PortProtocol_TCP,
)

type GrpcAvailabilityChecker interface {
	IsAvailable(ctx context.Context, in *emptypb.Empty, opts ...grpc.CallOption) (*emptypb.Empty, error)
}

type datastoreConfig struct {
	DatastoreIp   string `json:"datastoreIp"`
	DatastorePort uint16 `json:"datastorePort"`
}

func AddDatastoreService(
	ctx context.Context,
	serviceId services.ServiceID,
	enclaveCtx *enclaves.EnclaveContext,
) (
	resultServiceCtx *services.ServiceContext,
	resultClient datastore_rpc_api_bindings.DatastoreServiceClient,
	resultClientCloseFunc func(),
	resultErr error,
) {
	containerConfigSupplier := getDatastoreContainerConfigSupplier()

	serviceCtx, err := enclaveCtx.AddService(serviceId, containerConfigSupplier)
	if err != nil {
		return nil, nil, nil, stacktrace.Propagate(err, "An error occurred adding the datastore service")
	}

	publicPort, found := serviceCtx.GetPublicPorts()[datastorePortId]
	if !found {
		return nil, nil, nil, stacktrace.NewError("No datastore public port found for port ID '%v'", datastorePortId)
	}

	publicIp := serviceCtx.GetMaybePublicIPAddress()
	publicPortNum := publicPort.GetNumber()
	client, clientCloseFunc, err := CreateDatastoreClient(publicIp, publicPortNum)
	if err != nil {
		return nil, nil, nil, stacktrace.Propagate(
			err,
			"An error occurred creating the datastore client for IP '%v' and port '%v'",
			publicIp,
			publicPortNum,
		)
	}

	if err := WaitForHealthy(ctx, client, datastoreWaitForStartupMaxPolls, datastoreWaitForStartupDelayMilliseconds); err != nil {
		return nil, nil, nil, stacktrace.Propagate(err, "An error occurred waiting for the datastore service to become available")
	}
	return serviceCtx, client, clientCloseFunc, nil
}

func CreateDatastoreClient(ipAddr string, portNum uint16) (datastore_rpc_api_bindings.DatastoreServiceClient, func(), error) {
	url := fmt.Sprintf("%v:%v", ipAddr, portNum)
	conn, err := grpc.Dial(url, grpc.WithInsecure())
	if err != nil {
		return nil, nil, stacktrace.Propagate(err, "An error occurred connecting to datastore service on URL '%v'", url)
	}
	clientCloseFunc := func() {
		if err := conn.Close(); err != nil {
			logrus.Warnf("We tried to close the datastore client, but doing so threw an error:\n%v", err)
		}
	}
	client := datastore_rpc_api_bindings.NewDatastoreServiceClient(conn)
	return client, clientCloseFunc, nil
}

func AddAPIService(ctx context.Context, serviceId services.ServiceID, enclaveCtx *enclaves.EnclaveContext, datastorePrivateIp string) (*services.ServiceContext, example_api_server_rpc_api_bindings.ExampleAPIServerServiceClient, func(), error) {
	serviceCtx, client, clientCloseFunc, err := AddAPIServiceToPartition(ctx, serviceId, enclaveCtx, datastorePrivateIp, defaultPartitionId)
	if err != nil {
		return nil, nil, nil, stacktrace.Propagate(err, "An error occurred adding API service to default partition")
	}
	return serviceCtx, client, clientCloseFunc, nil
}

func AddAPIServiceToPartition(ctx context.Context, serviceId services.ServiceID, enclaveCtx *enclaves.EnclaveContext, datastorePrivateIp string, partitionId enclaves.PartitionID) (*services.ServiceContext, example_api_server_rpc_api_bindings.ExampleAPIServerServiceClient, func(), error) {
	configFilepath, err := createApiConfigFile(datastorePrivateIp)
	if err != nil {
		return nil, nil, nil, stacktrace.Propagate(err, "An error occurred creating the datastore config file")
	}
	datastoreConfigArtifactId, err := enclaveCtx.UploadFiles(configFilepath)
	if err != nil {
		return nil, nil, nil, stacktrace.Propagate(err, "An error occurred uploading the datastore config file")
	}

	containerConfigSupplier := getApiServiceContainerConfigSupplier(datastoreConfigArtifactId)

	serviceCtx, err := enclaveCtx.AddServiceToPartition(serviceId, partitionId, containerConfigSupplier)
	if err != nil {
		return nil, nil, nil, stacktrace.Propagate(err, "An error occurred adding the API service")
	}

	publicPort, found := serviceCtx.GetPublicPorts()[apiPortId]
	if !found {
		return nil, nil, nil, stacktrace.NewError("No API service public port found for port ID '%v'", apiPortId)
	}

	url := fmt.Sprintf("%v:%v", serviceCtx.GetMaybePublicIPAddress(), publicPort.GetNumber())
	conn, err := grpc.Dial(url, grpc.WithInsecure())
	if err != nil {
		return nil, nil, nil, stacktrace.Propagate(err, "An error occurred connecting to API service on URL '%v'", url)
	}
	clientCloseFunc := func() {
		if err := conn.Close(); err != nil {
			logrus.Warnf("We tried to close the API service client, but doing so threw an error:\n%v", err)
		}
	}
	client := example_api_server_rpc_api_bindings.NewExampleAPIServerServiceClient(conn)

	if err := WaitForHealthy(context.Background(), client, apiWaitForStartupMaxPolls, apiWaitForStartupDelayMilliseconds); err != nil {
		return nil, nil, nil, stacktrace.Propagate(err, "An error occurred waiting for the API service to become available")
	}
	return serviceCtx, client, clientCloseFunc, nil
}

func WaitForHealthy(ctx context.Context, client GrpcAvailabilityChecker, retries uint32, retriesDelayMilliseconds uint32) error {
	var (
		emptyArgs = &empty.Empty{}
		err       error
	)

	for i := uint32(0); i < retries; i++ {
		_, err = client.IsAvailable(ctx, emptyArgs)
		if err == nil {
			return nil
		}
		time.Sleep(time.Duration(retriesDelayMilliseconds) * time.Millisecond)
	}

	if err != nil {
		return stacktrace.Propagate(
			err,
			"The service didn't return a success code, even after %v retries with %v milliseconds in between retries",
			retries,
			retriesDelayMilliseconds,
		)
	}

	return nil
}

// ====================================================================================================
//                                      Private Helper Methods
// ====================================================================================================
func getDatastoreContainerConfigSupplier() func(ipAddr string) (*services.ContainerConfig, error) {
	containerConfigSupplier := func(ipAddr string) (*services.ContainerConfig, error) {
		containerConfig := services.NewContainerConfigBuilder(
			datastoreImage,
		).WithUsedPorts(map[string]*services.PortSpec{
			datastorePortId: datastorePortSpec,
		}).Build()
		return containerConfig, nil
	}
	return containerConfigSupplier
}

func getApiServiceContainerConfigSupplier(apiConfigArtifactId services.FilesArtifactID) func(ipAddr string) (*services.ContainerConfig, error) {
	containerConfigSupplier := func(ipAddr string) (*services.ContainerConfig, error) {
		startCmd := []string{
			"./example-api-server.bin",
			"--config",
			path.Join(configMountpathOnApiContainer, configFilename),
		}

		containerConfig := services.NewContainerConfigBuilder(
			apiServiceImage,
		).WithUsedPorts(map[string]*services.PortSpec{
			apiPortId: apiPortSpec,
		}).WithFiles(map[services.FilesArtifactID]string{
			apiConfigArtifactId: configMountpathOnApiContainer,
		}).WithCmdOverride(startCmd).Build()

		return containerConfig, nil
	}

	return containerConfigSupplier
}

<<<<<<< HEAD
func createDatastoreConfigFileInServiceDirectory(datastoreIP string, sharedDirectory *services.SharedPath) (*services.SharedPath, error) {
	configFileFilePath := sharedDirectory.GetChildPath(configFilepathRelativeToSharedDirRoot)

	logrus.Infof("Config file absolute path on this container: %v , on service container: %v", configFileFilePath.GetAbsPathOnThisContainer(), configFileFilePath.GetAbsPathOnServiceContainer())

	logrus.Debugf("Datastore IP: %v , port: %v", datastoreIP, datastore_rpc_api_consts.ListenPort)
=======


func createApiConfigFile(datastoreIP string) (string, error) {
	tempDirpath, err := ioutil.TempDir("", "")
	if err != nil {
		return "", stacktrace.Propagate(err, "An error occurred creating a temporary directory to house the datastore config file")
	}
	tempFilepath := path.Join(tempDirpath, configFilename)
>>>>>>> eb0d6c14

	configObj := datastoreConfig{
		DatastoreIp:   datastoreIP,
		DatastorePort: datastore_rpc_api_consts.ListenPort,
	}
	configBytes, err := json.Marshal(configObj)
	if err != nil {
		return "", stacktrace.Propagate(err, "An error occurred serializing the config to JSON")
	}

	if err := ioutil.WriteFile(tempFilepath, configBytes, os.ModePerm); err != nil {
		return "", stacktrace.Propagate(err, "An error occurred writing the serialized config JSON to file")
	}

	return tempFilepath, nil
}<|MERGE_RESOLUTION|>--- conflicted
+++ resolved
@@ -22,7 +22,7 @@
 )
 
 const (
-	configFilename = "config.json"
+	configFilename                = "config.json"
 	configMountpathOnApiContainer = "/config"
 
 	datastoreImage  = "kurtosistech/example-datastore-server"
@@ -224,23 +224,12 @@
 	return containerConfigSupplier
 }
 
-<<<<<<< HEAD
-func createDatastoreConfigFileInServiceDirectory(datastoreIP string, sharedDirectory *services.SharedPath) (*services.SharedPath, error) {
-	configFileFilePath := sharedDirectory.GetChildPath(configFilepathRelativeToSharedDirRoot)
-
-	logrus.Infof("Config file absolute path on this container: %v , on service container: %v", configFileFilePath.GetAbsPathOnThisContainer(), configFileFilePath.GetAbsPathOnServiceContainer())
-
-	logrus.Debugf("Datastore IP: %v , port: %v", datastoreIP, datastore_rpc_api_consts.ListenPort)
-=======
-
-
 func createApiConfigFile(datastoreIP string) (string, error) {
 	tempDirpath, err := ioutil.TempDir("", "")
 	if err != nil {
 		return "", stacktrace.Propagate(err, "An error occurred creating a temporary directory to house the datastore config file")
 	}
 	tempFilepath := path.Join(tempDirpath, configFilename)
->>>>>>> eb0d6c14
 
 	configObj := datastoreConfig{
 		DatastoreIp:   datastoreIP,
