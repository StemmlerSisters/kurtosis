import {
    ServiceID,
    EnclaveContext,
    SharedPath,
    ContainerConfig,
    ContainerConfigBuilder,
    ServiceContext,
    PartitionID,
    PortSpec,
    PortProtocol,
} from "kurtosis-core-api-lib";
import * as datastoreApi from "example-datastore-server-api-lib";
import * as serverApi from "example-api-server-api-lib";
import { err, ok, Result } from "neverthrow";
import * as google_protobuf_empty_pb from "google-protobuf/google/protobuf/empty_pb";
import * as grpc from "@grpc/grpc-js";
import log from "loglevel";
import * as fs from 'fs';

const CONFIG_FILEPATH_RELATIVE_TO_SHARED_DIR_ROOT = "config-file.txt";

const DATASTORE_IMAGE = "kurtosistech/example-datastore-server";
const API_SERVICE_IMAGE = "kurtosistech/example-api-server";

const DATASTORE_PORT_ID = "rpc";
const API_PORT_ID = "rpc";

const DATASTORE_WAIT_FOR_STARTUP_MAX_POLLS = 10;
const DATASTORE_WAIT_FOR_STARTUP_DELAY_MILLISECONDS = 1000;

const API_WAIT_FOR_STARTUP_MAX_POLLS = 10;
const API_WAIT_FOR_STARTUP_DELAT_MILLISECONDS = 1000;

const DEFAULT_PARTITION_ID = "";

const DATASTORE_PORT_SPEC = new PortSpec(
    datastoreApi.LISTEN_PORT,
    PortProtocol.TCP,
)
const API_PORT_SPEC = new PortSpec(
    serverApi.LISTEN_PORT,
    PortProtocol.TCP,
)

export async function addDatastoreService(serviceId: ServiceID, enclaveContext: EnclaveContext):
    Promise<Result<{
        serviceContext: ServiceContext;
        client: datastoreApi.DatastoreServiceClient;
        clientCloseFunction: () => void;
    },Error>> {
    
    const containerConfigSupplier = getDatastoreContainerConfigSupplier();

    const addServiceResult = await enclaveContext.addService(serviceId, containerConfigSupplier);
    if (addServiceResult.isErr()) {
        log.error("An error occurred adding the datastore service");
        return err(addServiceResult.error);
    }
    const serviceContext = addServiceResult.value;

    const publicPort: PortSpec | undefined = serviceContext.getPublicPorts().get(DATASTORE_PORT_ID);
    if (publicPort === undefined) {
        return err(new Error(`No datastore public port found for port ID '${DATASTORE_PORT_ID}'`))
    }

    const publicIp = serviceContext.getMaybePublicIPAddress();
    const publicPortNum = publicPort.number;
    const { client, clientCloseFunction } = createDatastoreClient(publicIp, publicPortNum);

    const waitForHealthyResult = await waitForHealthy(
        client,
        DATASTORE_WAIT_FOR_STARTUP_MAX_POLLS,
        DATASTORE_WAIT_FOR_STARTUP_DELAY_MILLISECONDS
    );

    if (waitForHealthyResult.isErr()) {
        log.error("An error occurred waiting for the datastore service to become available")
        return err(waitForHealthyResult.error);
    }

    return ok({ serviceContext, client, clientCloseFunction });
};

function createDatastoreClient(ipAddr: string, portNum: number): { client: datastoreApi.DatastoreServiceClient; clientCloseFunction: () => void } {
    const url = `${ipAddr}:${portNum}`;
    const client = new datastoreApi.DatastoreServiceClient(url, grpc.credentials.createInsecure());
    const clientCloseFunction = () => client.close();

    return { client, clientCloseFunction }
};

export async function addAPIService( serviceId: ServiceID, enclaveContext: EnclaveContext, datastoreIPInsideNetwork: string):
    Promise<Result<{
        serviceContext: ServiceContext;
        client: serverApi.ExampleAPIServerServiceClient;
        clientCloseFunction: () => void;
    }, Error>> {
  
    const addAPIServiceToPartitionResult = await addAPIServiceToPartition(
        serviceId,
        enclaveContext,
        datastoreIPInsideNetwork,
        DEFAULT_PARTITION_ID
    );
    if(addAPIServiceToPartitionResult.isErr()) return err(addAPIServiceToPartitionResult.error)
    const { serviceContext, client, clientCloseFunction} = addAPIServiceToPartitionResult.value
  
    return ok({ serviceContext, client, clientCloseFunction})
}

async function addAPIServiceToPartition( serviceId: ServiceID, enclaveContext: EnclaveContext, datastoreIPInsideNetwork: string, partitionId: PartitionID):
    Promise<Result<{
        serviceContext: ServiceContext;
        client: serverApi.ExampleAPIServerServiceClient;
        clientCloseFunction: () => void;
    },Error>> {
  
    const containerConfigSupplier = getApiServiceContainerConfigSupplier(datastoreIPInsideNetwork)

    const addServiceToPartitionResult = await enclaveContext.addServiceToPartition(serviceId, partitionId, containerConfigSupplier)
    if(addServiceToPartitionResult.isErr()) return err(addServiceToPartitionResult.error)
    const serviceContext = addServiceToPartitionResult.value;

    const publicPort: PortSpec | undefined = serviceContext.getPublicPorts().get(API_PORT_ID);
    if (publicPort === undefined) {
        return err(new Error(`No API service public port found for port ID '${API_PORT_ID}'`));
    }
  
    const url = `${serviceContext.getMaybePublicIPAddress()}:${publicPort.number}`;
    const client = new serverApi.ExampleAPIServerServiceClient(url, grpc.credentials.createInsecure());
    const clientCloseFunction = () => client.close();

    const waitForHealthyResult = await waitForHealthy(client, API_WAIT_FOR_STARTUP_MAX_POLLS, API_WAIT_FOR_STARTUP_DELAT_MILLISECONDS)

    if(waitForHealthyResult.isErr()) {
        log.error("An error occurred waiting for the API service to become available")
        return err(waitForHealthyResult.error)
    }
  
    return ok({
        serviceContext,
        client,
        clientCloseFunction
    })
};

async function waitForHealthy(
  client: datastoreApi.DatastoreServiceClient | serverApi.ExampleAPIServerServiceClient,
  retries: number,
  retriesDelayMilliseconds: number
): Promise<Result<null, Error>> {

    const emptyArgs: google_protobuf_empty_pb.Empty = new google_protobuf_empty_pb.Empty();

    const sleep = (ms: number) => new Promise((resolve) => setTimeout(resolve, ms));

    const checkClientAvailabilityResultPromise: Promise<Result<google_protobuf_empty_pb.Empty, Error>> = new Promise(async (resolve, _unusedReject) => {
        client.isAvailable(emptyArgs, (error: grpc.ServiceError | null, response?: google_protobuf_empty_pb.Empty) => {
        if (error === null) {
            if (!response) {
                resolve(err(new Error("No error was encountered but the response was still falsy; this should never happen")));
            } else {
                resolve(ok(response));
            }
        } else {
            resolve(err(error));
        }
        });
    });

    for (let i = 0; i < retries; i++) {
        const checkClientAvailabilityResult = await checkClientAvailabilityResultPromise;
        if (checkClientAvailabilityResult.isOk()) {
            return ok(null)
        } else {
            log.debug(checkClientAvailabilityResult.error)
            await sleep(retriesDelayMilliseconds);
        }
    }

    return err(new Error(`The service didn't return a success code, even after ${retries} retries with ${retriesDelayMilliseconds} milliseconds in between retries`));

}

// ====================================================================================================
//                                      Private Helper Methods
// ====================================================================================================

function getDatastoreContainerConfigSupplier(): ( ipAddr: string, sharedDirectory: SharedPath) => Result<ContainerConfig, Error> {

    const containerConfigSupplier = ( ipAddr: string, sharedDirectory: SharedPath): Result<ContainerConfig, Error> => {
<<<<<<< HEAD
        const usedPorts = new Map<string, PortSpec>();
        usedPorts.set(DATASTORE_PORT_ID, DATASTORE_PORT_SPEC);

        const containerConfig = new ContainerConfigBuilder(DATASTORE_IMAGE).withUsedPorts(usedPorts).build();
=======
        const datastorePortsSet = new Set<string>();
        datastorePortsSet.add(DATASTORE_PORT_STR);

        const containerConfig = new ContainerConfigBuilder(DATASTORE_IMAGE).withUsedPorts(datastorePortsSet).build();
>>>>>>> c16bf905

        return ok(containerConfig);
    };

    return containerConfigSupplier;
}

function getApiServiceContainerConfigSupplier(datastoreIPInsideNetwork:string):
    (ipAddr:string,sharedDirectory: SharedPath)=> Result<ContainerConfig, Error> {

    const containerConfigSupplier = (ipAddr:string,sharedDirectory: SharedPath): Result<ContainerConfig, Error> =>{
        const datastoreConfigFileFilePathResult = createDatastoreConfigFileInServiceDirectory(datastoreIPInsideNetwork, sharedDirectory)
        if(datastoreConfigFileFilePathResult.isErr()) { return err(datastoreConfigFileFilePathResult.error) }
       
        const datastoreConfigFileFilePath = datastoreConfigFileFilePathResult.value
  
<<<<<<< HEAD
        const usedPorts = new Map<string, PortSpec>();
        usedPorts.set(API_PORT_ID, API_PORT_SPEC);
        const startCmd:string[] = ["./example-api-server.bin", "--config", datastoreConfigFileFilePath.getAbsPathOnServiceContainer()]
  
        const containerConfig = new ContainerConfigBuilder(API_SERVICE_IMAGE)
            .withUsedPorts(usedPorts)
=======
        const apiPortsSet = new Set<string>()
        apiPortsSet.add(API_PORT_STR);
        const startCmd:string[] = ["./example-api-server.bin", "--config", datastoreConfigFileFilePath.getAbsPathOnServiceContainer()]
  
        const containerConfig = new ContainerConfigBuilder(API_SERVICE_IMAGE)
            .withUsedPorts(apiPortsSet)
>>>>>>> c16bf905
            .withCmdOverride(startCmd)
            .build()
  
        return ok(containerConfig)
    }

    return containerConfigSupplier;

  }
  
  function createDatastoreConfigFileInServiceDirectory(datastoreIP: string, sharedDirectory: SharedPath): Result<SharedPath,Error>{
    const configFileFilePath = sharedDirectory.getChildPath(CONFIG_FILEPATH_RELATIVE_TO_SHARED_DIR_ROOT)
  
    log.info(`Config file absolute path on this container: ${configFileFilePath.getAbsPathOnThisContainer()}, on service container:${configFileFilePath.getAbsPathOnServiceContainer()}`)
    
    log.debug(`Datastore IP:${datastoreIP} , port: ${datastoreApi.LISTEN_PORT}`)
    
    const config = {
        datastoreIp:   datastoreIP,
        datastorePort: datastoreApi.LISTEN_PORT,
    };

    const configJSONStringified = JSON.stringify(config);
  
    log.debug(`API config JSON: ${configJSONStringified}`)

    try {
        fs.writeFileSync(configFileFilePath.getAbsPathOnThisContainer(), configJSONStringified);
    }catch(error) {
        log.error("An error occurred writing the serialized config JSON to file")
        if(error instanceof Error){
            return err(error)
        }else {
            return err(new Error("Encountered error while writing the file, but the error wasn't of type Error"))
        }
    }
  
    return ok(configFileFilePath);

  }<|MERGE_RESOLUTION|>--- conflicted
+++ resolved
@@ -189,17 +189,10 @@
 function getDatastoreContainerConfigSupplier(): ( ipAddr: string, sharedDirectory: SharedPath) => Result<ContainerConfig, Error> {
 
     const containerConfigSupplier = ( ipAddr: string, sharedDirectory: SharedPath): Result<ContainerConfig, Error> => {
-<<<<<<< HEAD
         const usedPorts = new Map<string, PortSpec>();
         usedPorts.set(DATASTORE_PORT_ID, DATASTORE_PORT_SPEC);
 
         const containerConfig = new ContainerConfigBuilder(DATASTORE_IMAGE).withUsedPorts(usedPorts).build();
-=======
-        const datastorePortsSet = new Set<string>();
-        datastorePortsSet.add(DATASTORE_PORT_STR);
-
-        const containerConfig = new ContainerConfigBuilder(DATASTORE_IMAGE).withUsedPorts(datastorePortsSet).build();
->>>>>>> c16bf905
 
         return ok(containerConfig);
     };
@@ -216,21 +209,12 @@
        
         const datastoreConfigFileFilePath = datastoreConfigFileFilePathResult.value
   
-<<<<<<< HEAD
         const usedPorts = new Map<string, PortSpec>();
         usedPorts.set(API_PORT_ID, API_PORT_SPEC);
         const startCmd:string[] = ["./example-api-server.bin", "--config", datastoreConfigFileFilePath.getAbsPathOnServiceContainer()]
   
         const containerConfig = new ContainerConfigBuilder(API_SERVICE_IMAGE)
             .withUsedPorts(usedPorts)
-=======
-        const apiPortsSet = new Set<string>()
-        apiPortsSet.add(API_PORT_STR);
-        const startCmd:string[] = ["./example-api-server.bin", "--config", datastoreConfigFileFilePath.getAbsPathOnServiceContainer()]
-  
-        const containerConfig = new ContainerConfigBuilder(API_SERVICE_IMAGE)
-            .withUsedPorts(apiPortsSet)
->>>>>>> c16bf905
             .withCmdOverride(startCmd)
             .build()
   
