--- conflicted
+++ resolved
@@ -174,31 +174,14 @@
 		FactRecipeDefinition: &kurtosis_core_rpc_api_bindings.FactRecipe_ConstantFact{
 			ConstantFact: constantFactRecipeDefinition,
 		},
-		RefreshInterval: nil,
 	}
 }
 
 func NewHttpRequestFactRecipeWithDefaultRefresh(serviceId string, factName string, factRecipeDefinition *kurtosis_core_rpc_api_bindings.FactRecipe_HttpRequestFact) *kurtosis_core_rpc_api_bindings.FactRecipe {
 	return &kurtosis_core_rpc_api_bindings.FactRecipe{
-<<<<<<< HEAD
-		ServiceId: serviceId,
-		FactName:  factName,
-		FactRecipeDefinition: &kurtosis_core_rpc_api_bindings.FactRecipe_HttpRequestFact{
-			HttpRequestFact: &kurtosis_core_rpc_api_bindings.HttpRequestFactRecipe{
-				PortId:         portId,
-				Endpoint:       endpoint,
-				Method:         0,
-				ContentType:    "",
-				Body:           "",
-				FieldExtractor: nil,
-			},
-		},
-		RefreshInterval: nil,
-=======
 		ServiceId:            serviceId,
 		FactName:             factName,
 		FactRecipeDefinition: factRecipeDefinition,
->>>>>>> 3f9cf2d2
 	}
 }
 
@@ -206,10 +189,8 @@
 	return &kurtosis_core_rpc_api_bindings.FactRecipe_HttpRequestFact{
 		HttpRequestFact: &kurtosis_core_rpc_api_bindings.HttpRequestFactRecipe{
 			PortId:         portId,
+			Method:         kurtosis_core_rpc_api_bindings.HttpRequestMethod_GET,
 			Endpoint:       endpoint,
-			Method:         0,
-			ContentType:    "",
-			Body:           "",
 			FieldExtractor: fieldExtractor,
 		},
 	}
@@ -237,7 +218,6 @@
 				CmdArgs: cmdArgs,
 			},
 		},
-		RefreshInterval: nil,
 	}
 }
 
@@ -249,9 +229,8 @@
 
 func GetFactValuesArgs(serviceId string, factName string) *kurtosis_core_rpc_api_bindings.GetFactValuesArgs {
 	return &kurtosis_core_rpc_api_bindings.GetFactValuesArgs{
-		ServiceId:    serviceId,
-		FactName:     factName,
-		StartingFrom: nil,
+		ServiceId: serviceId,
+		FactName:  factName,
 	}
 }
 
