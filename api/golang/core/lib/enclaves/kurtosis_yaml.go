--- conflicted
+++ resolved
@@ -8,11 +8,7 @@
 )
 
 const (
-<<<<<<< HEAD
-	dependenciesUrl = "https://docs.kurtosis.com/reference/locators"
-=======
 	packagesUrl = "https://docs.kurtosis.com/reference/packages"
->>>>>>> bf77327d
 )
 
 // fields are public because it's needed for YAML decoding
