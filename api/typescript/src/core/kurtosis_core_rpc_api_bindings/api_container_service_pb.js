// source: api_container_service.proto
/**
 * @fileoverview
 * @enhanceable
 * @suppress {missingRequire} reports error on implicit type usages.
 * @suppress {messageConventions} JS Compiler reports an error if a variable or
 *     field starts with 'MSG_' and isn't a translatable message.
 * @public
 */
// GENERATED CODE -- DO NOT EDIT!
/* eslint-disable */
// @ts-nocheck

var jspb = require('google-protobuf');
var goog = jspb;
var global = Function('return this')();

var google_protobuf_empty_pb = require('google-protobuf/google/protobuf/empty_pb.js');
goog.object.extend(proto, google_protobuf_empty_pb);
var google_protobuf_duration_pb = require('google-protobuf/google/protobuf/duration_pb.js');
goog.object.extend(proto, google_protobuf_duration_pb);
goog.exportSymbol('proto.api_container_api.ConstantFactRecipe', null, global);
goog.exportSymbol('proto.api_container_api.DownloadFilesArtifactArgs', null, global);
goog.exportSymbol('proto.api_container_api.DownloadFilesArtifactResponse', null, global);
goog.exportSymbol('proto.api_container_api.ExecCommandArgs', null, global);
goog.exportSymbol('proto.api_container_api.ExecCommandResponse', null, global);
goog.exportSymbol('proto.api_container_api.ExecFactRecipe', null, global);
goog.exportSymbol('proto.api_container_api.ExecuteModuleArgs', null, global);
goog.exportSymbol('proto.api_container_api.ExecuteModuleResponse', null, global);
goog.exportSymbol('proto.api_container_api.ExecuteStartosisModuleArgs', null, global);
goog.exportSymbol('proto.api_container_api.ExecuteStartosisResponse', null, global);
goog.exportSymbol('proto.api_container_api.ExecuteStartosisScriptArgs', null, global);
goog.exportSymbol('proto.api_container_api.FactRecipe', null, global);
goog.exportSymbol('proto.api_container_api.FactRecipe.FactRecipeCase', null, global);
goog.exportSymbol('proto.api_container_api.FactValue', null, global);
goog.exportSymbol('proto.api_container_api.FactValue.FactValueCase', null, global);
goog.exportSymbol('proto.api_container_api.GetModulesArgs', null, global);
goog.exportSymbol('proto.api_container_api.GetModulesResponse', null, global);
goog.exportSymbol('proto.api_container_api.GetServicesArgs', null, global);
goog.exportSymbol('proto.api_container_api.GetServicesResponse', null, global);
goog.exportSymbol('proto.api_container_api.HttpRequestFactRecipe', null, global);
goog.exportSymbol('proto.api_container_api.HttpRequestMethod', null, global);
goog.exportSymbol('proto.api_container_api.LoadModuleArgs', null, global);
goog.exportSymbol('proto.api_container_api.LoadModuleResponse', null, global);
goog.exportSymbol('proto.api_container_api.ModuleInfo', null, global);
goog.exportSymbol('proto.api_container_api.PartitionConnectionInfo', null, global);
goog.exportSymbol('proto.api_container_api.PartitionConnections', null, global);
goog.exportSymbol('proto.api_container_api.PartitionServices', null, global);
goog.exportSymbol('proto.api_container_api.PauseServiceArgs', null, global);
goog.exportSymbol('proto.api_container_api.Port', null, global);
goog.exportSymbol('proto.api_container_api.Port.Protocol', null, global);
goog.exportSymbol('proto.api_container_api.RemoveServiceArgs', null, global);
goog.exportSymbol('proto.api_container_api.RemoveServiceResponse', null, global);
goog.exportSymbol('proto.api_container_api.RenderTemplatesToFilesArtifactArgs', null, global);
goog.exportSymbol('proto.api_container_api.RenderTemplatesToFilesArtifactArgs.TemplateAndData', null, global);
goog.exportSymbol('proto.api_container_api.RenderTemplatesToFilesArtifactResponse', null, global);
goog.exportSymbol('proto.api_container_api.RepartitionArgs', null, global);
goog.exportSymbol('proto.api_container_api.ServiceConfig', null, global);
goog.exportSymbol('proto.api_container_api.ServiceInfo', null, global);
goog.exportSymbol('proto.api_container_api.StartServicesArgs', null, global);
goog.exportSymbol('proto.api_container_api.StartServicesResponse', null, global);
goog.exportSymbol('proto.api_container_api.StartosisValidationError', null, global);
goog.exportSymbol('proto.api_container_api.StoreFilesArtifactFromServiceArgs', null, global);
goog.exportSymbol('proto.api_container_api.StoreFilesArtifactFromServiceResponse', null, global);
goog.exportSymbol('proto.api_container_api.StoreWebFilesArtifactArgs', null, global);
goog.exportSymbol('proto.api_container_api.StoreWebFilesArtifactResponse', null, global);
goog.exportSymbol('proto.api_container_api.UnloadModuleArgs', null, global);
goog.exportSymbol('proto.api_container_api.UnloadModuleResponse', null, global);
goog.exportSymbol('proto.api_container_api.UnpauseServiceArgs', null, global);
goog.exportSymbol('proto.api_container_api.UploadFilesArtifactArgs', null, global);
goog.exportSymbol('proto.api_container_api.UploadFilesArtifactResponse', null, global);
goog.exportSymbol('proto.api_container_api.WaitForHttpGetEndpointAvailabilityArgs', null, global);
goog.exportSymbol('proto.api_container_api.WaitForHttpPostEndpointAvailabilityArgs', null, global);
/**
 * Generated by JsPbCodeGenerator.
 * @param {Array=} opt_data Optional initial data array, typically from a
 * server response, or constructed directly in Javascript. The array is used
 * in place and becomes part of the constructed object. It is not cloned.
 * If no data is provided, the constructed object will be empty, but still
 * valid.
 * @extends {jspb.Message}
 * @constructor
 */
proto.api_container_api.Port = function(opt_data) {
  jspb.Message.initialize(this, opt_data, 0, -1, null, null);
};
goog.inherits(proto.api_container_api.Port, jspb.Message);
if (goog.DEBUG && !COMPILED) {
  /**
   * @public
   * @override
   */
  proto.api_container_api.Port.displayName = 'proto.api_container_api.Port';
}
/**
 * Generated by JsPbCodeGenerator.
 * @param {Array=} opt_data Optional initial data array, typically from a
 * server response, or constructed directly in Javascript. The array is used
 * in place and becomes part of the constructed object. It is not cloned.
 * If no data is provided, the constructed object will be empty, but still
 * valid.
 * @extends {jspb.Message}
 * @constructor
 */
proto.api_container_api.ServiceInfo = function(opt_data) {
  jspb.Message.initialize(this, opt_data, 0, -1, null, null);
};
goog.inherits(proto.api_container_api.ServiceInfo, jspb.Message);
if (goog.DEBUG && !COMPILED) {
  /**
   * @public
   * @override
   */
  proto.api_container_api.ServiceInfo.displayName = 'proto.api_container_api.ServiceInfo';
}
/**
 * Generated by JsPbCodeGenerator.
 * @param {Array=} opt_data Optional initial data array, typically from a
 * server response, or constructed directly in Javascript. The array is used
 * in place and becomes part of the constructed object. It is not cloned.
 * If no data is provided, the constructed object will be empty, but still
 * valid.
 * @extends {jspb.Message}
 * @constructor
 */
proto.api_container_api.ServiceConfig = function(opt_data) {
  jspb.Message.initialize(this, opt_data, 0, -1, proto.api_container_api.ServiceConfig.repeatedFields_, null);
};
goog.inherits(proto.api_container_api.ServiceConfig, jspb.Message);
if (goog.DEBUG && !COMPILED) {
  /**
   * @public
   * @override
   */
  proto.api_container_api.ServiceConfig.displayName = 'proto.api_container_api.ServiceConfig';
}
/**
 * Generated by JsPbCodeGenerator.
 * @param {Array=} opt_data Optional initial data array, typically from a
 * server response, or constructed directly in Javascript. The array is used
 * in place and becomes part of the constructed object. It is not cloned.
 * If no data is provided, the constructed object will be empty, but still
 * valid.
 * @extends {jspb.Message}
 * @constructor
 */
proto.api_container_api.ModuleInfo = function(opt_data) {
  jspb.Message.initialize(this, opt_data, 0, -1, null, null);
};
goog.inherits(proto.api_container_api.ModuleInfo, jspb.Message);
if (goog.DEBUG && !COMPILED) {
  /**
   * @public
   * @override
   */
  proto.api_container_api.ModuleInfo.displayName = 'proto.api_container_api.ModuleInfo';
}
/**
 * Generated by JsPbCodeGenerator.
 * @param {Array=} opt_data Optional initial data array, typically from a
 * server response, or constructed directly in Javascript. The array is used
 * in place and becomes part of the constructed object. It is not cloned.
 * If no data is provided, the constructed object will be empty, but still
 * valid.
 * @extends {jspb.Message}
 * @constructor
 */
proto.api_container_api.LoadModuleArgs = function(opt_data) {
  jspb.Message.initialize(this, opt_data, 0, -1, null, null);
};
goog.inherits(proto.api_container_api.LoadModuleArgs, jspb.Message);
if (goog.DEBUG && !COMPILED) {
  /**
   * @public
   * @override
   */
  proto.api_container_api.LoadModuleArgs.displayName = 'proto.api_container_api.LoadModuleArgs';
}
/**
 * Generated by JsPbCodeGenerator.
 * @param {Array=} opt_data Optional initial data array, typically from a
 * server response, or constructed directly in Javascript. The array is used
 * in place and becomes part of the constructed object. It is not cloned.
 * If no data is provided, the constructed object will be empty, but still
 * valid.
 * @extends {jspb.Message}
 * @constructor
 */
proto.api_container_api.LoadModuleResponse = function(opt_data) {
  jspb.Message.initialize(this, opt_data, 0, -1, null, null);
};
goog.inherits(proto.api_container_api.LoadModuleResponse, jspb.Message);
if (goog.DEBUG && !COMPILED) {
  /**
   * @public
   * @override
   */
  proto.api_container_api.LoadModuleResponse.displayName = 'proto.api_container_api.LoadModuleResponse';
}
/**
 * Generated by JsPbCodeGenerator.
 * @param {Array=} opt_data Optional initial data array, typically from a
 * server response, or constructed directly in Javascript. The array is used
 * in place and becomes part of the constructed object. It is not cloned.
 * If no data is provided, the constructed object will be empty, but still
 * valid.
 * @extends {jspb.Message}
 * @constructor
 */
proto.api_container_api.GetModulesArgs = function(opt_data) {
  jspb.Message.initialize(this, opt_data, 0, -1, null, null);
};
goog.inherits(proto.api_container_api.GetModulesArgs, jspb.Message);
if (goog.DEBUG && !COMPILED) {
  /**
   * @public
   * @override
   */
  proto.api_container_api.GetModulesArgs.displayName = 'proto.api_container_api.GetModulesArgs';
}
/**
 * Generated by JsPbCodeGenerator.
 * @param {Array=} opt_data Optional initial data array, typically from a
 * server response, or constructed directly in Javascript. The array is used
 * in place and becomes part of the constructed object. It is not cloned.
 * If no data is provided, the constructed object will be empty, but still
 * valid.
 * @extends {jspb.Message}
 * @constructor
 */
proto.api_container_api.GetModulesResponse = function(opt_data) {
  jspb.Message.initialize(this, opt_data, 0, -1, null, null);
};
goog.inherits(proto.api_container_api.GetModulesResponse, jspb.Message);
if (goog.DEBUG && !COMPILED) {
  /**
   * @public
   * @override
   */
  proto.api_container_api.GetModulesResponse.displayName = 'proto.api_container_api.GetModulesResponse';
}
/**
 * Generated by JsPbCodeGenerator.
 * @param {Array=} opt_data Optional initial data array, typically from a
 * server response, or constructed directly in Javascript. The array is used
 * in place and becomes part of the constructed object. It is not cloned.
 * If no data is provided, the constructed object will be empty, but still
 * valid.
 * @extends {jspb.Message}
 * @constructor
 */
proto.api_container_api.UnloadModuleArgs = function(opt_data) {
  jspb.Message.initialize(this, opt_data, 0, -1, null, null);
};
goog.inherits(proto.api_container_api.UnloadModuleArgs, jspb.Message);
if (goog.DEBUG && !COMPILED) {
  /**
   * @public
   * @override
   */
  proto.api_container_api.UnloadModuleArgs.displayName = 'proto.api_container_api.UnloadModuleArgs';
}
/**
 * Generated by JsPbCodeGenerator.
 * @param {Array=} opt_data Optional initial data array, typically from a
 * server response, or constructed directly in Javascript. The array is used
 * in place and becomes part of the constructed object. It is not cloned.
 * If no data is provided, the constructed object will be empty, but still
 * valid.
 * @extends {jspb.Message}
 * @constructor
 */
proto.api_container_api.UnloadModuleResponse = function(opt_data) {
  jspb.Message.initialize(this, opt_data, 0, -1, null, null);
};
goog.inherits(proto.api_container_api.UnloadModuleResponse, jspb.Message);
if (goog.DEBUG && !COMPILED) {
  /**
   * @public
   * @override
   */
  proto.api_container_api.UnloadModuleResponse.displayName = 'proto.api_container_api.UnloadModuleResponse';
}
/**
 * Generated by JsPbCodeGenerator.
 * @param {Array=} opt_data Optional initial data array, typically from a
 * server response, or constructed directly in Javascript. The array is used
 * in place and becomes part of the constructed object. It is not cloned.
 * If no data is provided, the constructed object will be empty, but still
 * valid.
 * @extends {jspb.Message}
 * @constructor
 */
proto.api_container_api.ExecuteModuleArgs = function(opt_data) {
  jspb.Message.initialize(this, opt_data, 0, -1, null, null);
};
goog.inherits(proto.api_container_api.ExecuteModuleArgs, jspb.Message);
if (goog.DEBUG && !COMPILED) {
  /**
   * @public
   * @override
   */
  proto.api_container_api.ExecuteModuleArgs.displayName = 'proto.api_container_api.ExecuteModuleArgs';
}
/**
 * Generated by JsPbCodeGenerator.
 * @param {Array=} opt_data Optional initial data array, typically from a
 * server response, or constructed directly in Javascript. The array is used
 * in place and becomes part of the constructed object. It is not cloned.
 * If no data is provided, the constructed object will be empty, but still
 * valid.
 * @extends {jspb.Message}
 * @constructor
 */
proto.api_container_api.ExecuteModuleResponse = function(opt_data) {
  jspb.Message.initialize(this, opt_data, 0, -1, null, null);
};
goog.inherits(proto.api_container_api.ExecuteModuleResponse, jspb.Message);
if (goog.DEBUG && !COMPILED) {
  /**
   * @public
   * @override
   */
  proto.api_container_api.ExecuteModuleResponse.displayName = 'proto.api_container_api.ExecuteModuleResponse';
}
/**
 * Generated by JsPbCodeGenerator.
 * @param {Array=} opt_data Optional initial data array, typically from a
 * server response, or constructed directly in Javascript. The array is used
 * in place and becomes part of the constructed object. It is not cloned.
 * If no data is provided, the constructed object will be empty, but still
 * valid.
 * @extends {jspb.Message}
 * @constructor
 */
proto.api_container_api.ExecuteStartosisScriptArgs = function(opt_data) {
  jspb.Message.initialize(this, opt_data, 0, -1, null, null);
};
goog.inherits(proto.api_container_api.ExecuteStartosisScriptArgs, jspb.Message);
if (goog.DEBUG && !COMPILED) {
  /**
   * @public
   * @override
   */
  proto.api_container_api.ExecuteStartosisScriptArgs.displayName = 'proto.api_container_api.ExecuteStartosisScriptArgs';
}
/**
 * Generated by JsPbCodeGenerator.
 * @param {Array=} opt_data Optional initial data array, typically from a
 * server response, or constructed directly in Javascript. The array is used
 * in place and becomes part of the constructed object. It is not cloned.
 * If no data is provided, the constructed object will be empty, but still
 * valid.
 * @extends {jspb.Message}
 * @constructor
 */
proto.api_container_api.ExecuteStartosisResponse = function(opt_data) {
  jspb.Message.initialize(this, opt_data, 0, -1, proto.api_container_api.ExecuteStartosisResponse.repeatedFields_, null);
};
goog.inherits(proto.api_container_api.ExecuteStartosisResponse, jspb.Message);
if (goog.DEBUG && !COMPILED) {
  /**
   * @public
   * @override
   */
  proto.api_container_api.ExecuteStartosisResponse.displayName = 'proto.api_container_api.ExecuteStartosisResponse';
}
/**
 * Generated by JsPbCodeGenerator.
 * @param {Array=} opt_data Optional initial data array, typically from a
 * server response, or constructed directly in Javascript. The array is used
 * in place and becomes part of the constructed object. It is not cloned.
 * If no data is provided, the constructed object will be empty, but still
 * valid.
 * @extends {jspb.Message}
 * @constructor
 */
proto.api_container_api.StartServicesArgs = function(opt_data) {
  jspb.Message.initialize(this, opt_data, 0, -1, null, null);
};
goog.inherits(proto.api_container_api.StartServicesArgs, jspb.Message);
if (goog.DEBUG && !COMPILED) {
  /**
   * @public
   * @override
   */
  proto.api_container_api.StartServicesArgs.displayName = 'proto.api_container_api.StartServicesArgs';
}
/**
 * Generated by JsPbCodeGenerator.
 * @param {Array=} opt_data Optional initial data array, typically from a
 * server response, or constructed directly in Javascript. The array is used
 * in place and becomes part of the constructed object. It is not cloned.
 * If no data is provided, the constructed object will be empty, but still
 * valid.
 * @extends {jspb.Message}
 * @constructor
 */
proto.api_container_api.StartServicesResponse = function(opt_data) {
  jspb.Message.initialize(this, opt_data, 0, -1, null, null);
};
goog.inherits(proto.api_container_api.StartServicesResponse, jspb.Message);
if (goog.DEBUG && !COMPILED) {
  /**
   * @public
   * @override
   */
  proto.api_container_api.StartServicesResponse.displayName = 'proto.api_container_api.StartServicesResponse';
}
/**
 * Generated by JsPbCodeGenerator.
 * @param {Array=} opt_data Optional initial data array, typically from a
 * server response, or constructed directly in Javascript. The array is used
 * in place and becomes part of the constructed object. It is not cloned.
 * If no data is provided, the constructed object will be empty, but still
 * valid.
 * @extends {jspb.Message}
 * @constructor
 */
proto.api_container_api.GetServicesArgs = function(opt_data) {
  jspb.Message.initialize(this, opt_data, 0, -1, null, null);
};
goog.inherits(proto.api_container_api.GetServicesArgs, jspb.Message);
if (goog.DEBUG && !COMPILED) {
  /**
   * @public
   * @override
   */
  proto.api_container_api.GetServicesArgs.displayName = 'proto.api_container_api.GetServicesArgs';
}
/**
 * Generated by JsPbCodeGenerator.
 * @param {Array=} opt_data Optional initial data array, typically from a
 * server response, or constructed directly in Javascript. The array is used
 * in place and becomes part of the constructed object. It is not cloned.
 * If no data is provided, the constructed object will be empty, but still
 * valid.
 * @extends {jspb.Message}
 * @constructor
 */
proto.api_container_api.GetServicesResponse = function(opt_data) {
  jspb.Message.initialize(this, opt_data, 0, -1, null, null);
};
goog.inherits(proto.api_container_api.GetServicesResponse, jspb.Message);
if (goog.DEBUG && !COMPILED) {
  /**
   * @public
   * @override
   */
  proto.api_container_api.GetServicesResponse.displayName = 'proto.api_container_api.GetServicesResponse';
}
/**
 * Generated by JsPbCodeGenerator.
 * @param {Array=} opt_data Optional initial data array, typically from a
 * server response, or constructed directly in Javascript. The array is used
 * in place and becomes part of the constructed object. It is not cloned.
 * If no data is provided, the constructed object will be empty, but still
 * valid.
 * @extends {jspb.Message}
 * @constructor
 */
proto.api_container_api.RemoveServiceArgs = function(opt_data) {
  jspb.Message.initialize(this, opt_data, 0, -1, null, null);
};
goog.inherits(proto.api_container_api.RemoveServiceArgs, jspb.Message);
if (goog.DEBUG && !COMPILED) {
  /**
   * @public
   * @override
   */
  proto.api_container_api.RemoveServiceArgs.displayName = 'proto.api_container_api.RemoveServiceArgs';
}
/**
 * Generated by JsPbCodeGenerator.
 * @param {Array=} opt_data Optional initial data array, typically from a
 * server response, or constructed directly in Javascript. The array is used
 * in place and becomes part of the constructed object. It is not cloned.
 * If no data is provided, the constructed object will be empty, but still
 * valid.
 * @extends {jspb.Message}
 * @constructor
 */
proto.api_container_api.RemoveServiceResponse = function(opt_data) {
  jspb.Message.initialize(this, opt_data, 0, -1, null, null);
};
goog.inherits(proto.api_container_api.RemoveServiceResponse, jspb.Message);
if (goog.DEBUG && !COMPILED) {
  /**
   * @public
   * @override
   */
  proto.api_container_api.RemoveServiceResponse.displayName = 'proto.api_container_api.RemoveServiceResponse';
}
/**
 * Generated by JsPbCodeGenerator.
 * @param {Array=} opt_data Optional initial data array, typically from a
 * server response, or constructed directly in Javascript. The array is used
 * in place and becomes part of the constructed object. It is not cloned.
 * If no data is provided, the constructed object will be empty, but still
 * valid.
 * @extends {jspb.Message}
 * @constructor
 */
proto.api_container_api.RepartitionArgs = function(opt_data) {
  jspb.Message.initialize(this, opt_data, 0, -1, null, null);
};
goog.inherits(proto.api_container_api.RepartitionArgs, jspb.Message);
if (goog.DEBUG && !COMPILED) {
  /**
   * @public
   * @override
   */
  proto.api_container_api.RepartitionArgs.displayName = 'proto.api_container_api.RepartitionArgs';
}
/**
 * Generated by JsPbCodeGenerator.
 * @param {Array=} opt_data Optional initial data array, typically from a
 * server response, or constructed directly in Javascript. The array is used
 * in place and becomes part of the constructed object. It is not cloned.
 * If no data is provided, the constructed object will be empty, but still
 * valid.
 * @extends {jspb.Message}
 * @constructor
 */
proto.api_container_api.PartitionServices = function(opt_data) {
  jspb.Message.initialize(this, opt_data, 0, -1, null, null);
};
goog.inherits(proto.api_container_api.PartitionServices, jspb.Message);
if (goog.DEBUG && !COMPILED) {
  /**
   * @public
   * @override
   */
  proto.api_container_api.PartitionServices.displayName = 'proto.api_container_api.PartitionServices';
}
/**
 * Generated by JsPbCodeGenerator.
 * @param {Array=} opt_data Optional initial data array, typically from a
 * server response, or constructed directly in Javascript. The array is used
 * in place and becomes part of the constructed object. It is not cloned.
 * If no data is provided, the constructed object will be empty, but still
 * valid.
 * @extends {jspb.Message}
 * @constructor
 */
proto.api_container_api.PartitionConnections = function(opt_data) {
  jspb.Message.initialize(this, opt_data, 0, -1, null, null);
};
goog.inherits(proto.api_container_api.PartitionConnections, jspb.Message);
if (goog.DEBUG && !COMPILED) {
  /**
   * @public
   * @override
   */
  proto.api_container_api.PartitionConnections.displayName = 'proto.api_container_api.PartitionConnections';
}
/**
 * Generated by JsPbCodeGenerator.
 * @param {Array=} opt_data Optional initial data array, typically from a
 * server response, or constructed directly in Javascript. The array is used
 * in place and becomes part of the constructed object. It is not cloned.
 * If no data is provided, the constructed object will be empty, but still
 * valid.
 * @extends {jspb.Message}
 * @constructor
 */
proto.api_container_api.PartitionConnectionInfo = function(opt_data) {
  jspb.Message.initialize(this, opt_data, 0, -1, null, null);
};
goog.inherits(proto.api_container_api.PartitionConnectionInfo, jspb.Message);
if (goog.DEBUG && !COMPILED) {
  /**
   * @public
   * @override
   */
  proto.api_container_api.PartitionConnectionInfo.displayName = 'proto.api_container_api.PartitionConnectionInfo';
}
/**
 * Generated by JsPbCodeGenerator.
 * @param {Array=} opt_data Optional initial data array, typically from a
 * server response, or constructed directly in Javascript. The array is used
 * in place and becomes part of the constructed object. It is not cloned.
 * If no data is provided, the constructed object will be empty, but still
 * valid.
 * @extends {jspb.Message}
 * @constructor
 */
proto.api_container_api.ExecCommandArgs = function(opt_data) {
  jspb.Message.initialize(this, opt_data, 0, -1, proto.api_container_api.ExecCommandArgs.repeatedFields_, null);
};
goog.inherits(proto.api_container_api.ExecCommandArgs, jspb.Message);
if (goog.DEBUG && !COMPILED) {
  /**
   * @public
   * @override
   */
  proto.api_container_api.ExecCommandArgs.displayName = 'proto.api_container_api.ExecCommandArgs';
}
/**
 * Generated by JsPbCodeGenerator.
 * @param {Array=} opt_data Optional initial data array, typically from a
 * server response, or constructed directly in Javascript. The array is used
 * in place and becomes part of the constructed object. It is not cloned.
 * If no data is provided, the constructed object will be empty, but still
 * valid.
 * @extends {jspb.Message}
 * @constructor
 */
proto.api_container_api.PauseServiceArgs = function(opt_data) {
  jspb.Message.initialize(this, opt_data, 0, -1, null, null);
};
goog.inherits(proto.api_container_api.PauseServiceArgs, jspb.Message);
if (goog.DEBUG && !COMPILED) {
  /**
   * @public
   * @override
   */
  proto.api_container_api.PauseServiceArgs.displayName = 'proto.api_container_api.PauseServiceArgs';
}
/**
 * Generated by JsPbCodeGenerator.
 * @param {Array=} opt_data Optional initial data array, typically from a
 * server response, or constructed directly in Javascript. The array is used
 * in place and becomes part of the constructed object. It is not cloned.
 * If no data is provided, the constructed object will be empty, but still
 * valid.
 * @extends {jspb.Message}
 * @constructor
 */
proto.api_container_api.UnpauseServiceArgs = function(opt_data) {
  jspb.Message.initialize(this, opt_data, 0, -1, null, null);
};
goog.inherits(proto.api_container_api.UnpauseServiceArgs, jspb.Message);
if (goog.DEBUG && !COMPILED) {
  /**
   * @public
   * @override
   */
  proto.api_container_api.UnpauseServiceArgs.displayName = 'proto.api_container_api.UnpauseServiceArgs';
}
/**
 * Generated by JsPbCodeGenerator.
 * @param {Array=} opt_data Optional initial data array, typically from a
 * server response, or constructed directly in Javascript. The array is used
 * in place and becomes part of the constructed object. It is not cloned.
 * If no data is provided, the constructed object will be empty, but still
 * valid.
 * @extends {jspb.Message}
 * @constructor
 */
proto.api_container_api.ExecCommandResponse = function(opt_data) {
  jspb.Message.initialize(this, opt_data, 0, -1, null, null);
};
goog.inherits(proto.api_container_api.ExecCommandResponse, jspb.Message);
if (goog.DEBUG && !COMPILED) {
  /**
   * @public
   * @override
   */
  proto.api_container_api.ExecCommandResponse.displayName = 'proto.api_container_api.ExecCommandResponse';
}
/**
 * Generated by JsPbCodeGenerator.
 * @param {Array=} opt_data Optional initial data array, typically from a
 * server response, or constructed directly in Javascript. The array is used
 * in place and becomes part of the constructed object. It is not cloned.
 * If no data is provided, the constructed object will be empty, but still
 * valid.
 * @extends {jspb.Message}
 * @constructor
 */
proto.api_container_api.WaitForHttpGetEndpointAvailabilityArgs = function(opt_data) {
  jspb.Message.initialize(this, opt_data, 0, -1, null, null);
};
goog.inherits(proto.api_container_api.WaitForHttpGetEndpointAvailabilityArgs, jspb.Message);
if (goog.DEBUG && !COMPILED) {
  /**
   * @public
   * @override
   */
  proto.api_container_api.WaitForHttpGetEndpointAvailabilityArgs.displayName = 'proto.api_container_api.WaitForHttpGetEndpointAvailabilityArgs';
}
/**
 * Generated by JsPbCodeGenerator.
 * @param {Array=} opt_data Optional initial data array, typically from a
 * server response, or constructed directly in Javascript. The array is used
 * in place and becomes part of the constructed object. It is not cloned.
 * If no data is provided, the constructed object will be empty, but still
 * valid.
 * @extends {jspb.Message}
 * @constructor
 */
proto.api_container_api.WaitForHttpPostEndpointAvailabilityArgs = function(opt_data) {
  jspb.Message.initialize(this, opt_data, 0, -1, null, null);
};
goog.inherits(proto.api_container_api.WaitForHttpPostEndpointAvailabilityArgs, jspb.Message);
if (goog.DEBUG && !COMPILED) {
  /**
   * @public
   * @override
   */
  proto.api_container_api.WaitForHttpPostEndpointAvailabilityArgs.displayName = 'proto.api_container_api.WaitForHttpPostEndpointAvailabilityArgs';
}
/**
 * Generated by JsPbCodeGenerator.
 * @param {Array=} opt_data Optional initial data array, typically from a
 * server response, or constructed directly in Javascript. The array is used
 * in place and becomes part of the constructed object. It is not cloned.
 * If no data is provided, the constructed object will be empty, but still
 * valid.
 * @extends {jspb.Message}
 * @constructor
 */
proto.api_container_api.UploadFilesArtifactArgs = function(opt_data) {
  jspb.Message.initialize(this, opt_data, 0, -1, null, null);
};
goog.inherits(proto.api_container_api.UploadFilesArtifactArgs, jspb.Message);
if (goog.DEBUG && !COMPILED) {
  /**
   * @public
   * @override
   */
  proto.api_container_api.UploadFilesArtifactArgs.displayName = 'proto.api_container_api.UploadFilesArtifactArgs';
}
/**
 * Generated by JsPbCodeGenerator.
 * @param {Array=} opt_data Optional initial data array, typically from a
 * server response, or constructed directly in Javascript. The array is used
 * in place and becomes part of the constructed object. It is not cloned.
 * If no data is provided, the constructed object will be empty, but still
 * valid.
 * @extends {jspb.Message}
 * @constructor
 */
proto.api_container_api.UploadFilesArtifactResponse = function(opt_data) {
  jspb.Message.initialize(this, opt_data, 0, -1, null, null);
};
goog.inherits(proto.api_container_api.UploadFilesArtifactResponse, jspb.Message);
if (goog.DEBUG && !COMPILED) {
  /**
   * @public
   * @override
   */
  proto.api_container_api.UploadFilesArtifactResponse.displayName = 'proto.api_container_api.UploadFilesArtifactResponse';
}
/**
 * Generated by JsPbCodeGenerator.
 * @param {Array=} opt_data Optional initial data array, typically from a
 * server response, or constructed directly in Javascript. The array is used
 * in place and becomes part of the constructed object. It is not cloned.
 * If no data is provided, the constructed object will be empty, but still
 * valid.
 * @extends {jspb.Message}
 * @constructor
 */
proto.api_container_api.DownloadFilesArtifactArgs = function(opt_data) {
  jspb.Message.initialize(this, opt_data, 0, -1, null, null);
};
goog.inherits(proto.api_container_api.DownloadFilesArtifactArgs, jspb.Message);
if (goog.DEBUG && !COMPILED) {
  /**
   * @public
   * @override
   */
  proto.api_container_api.DownloadFilesArtifactArgs.displayName = 'proto.api_container_api.DownloadFilesArtifactArgs';
}
/**
 * Generated by JsPbCodeGenerator.
 * @param {Array=} opt_data Optional initial data array, typically from a
 * server response, or constructed directly in Javascript. The array is used
 * in place and becomes part of the constructed object. It is not cloned.
 * If no data is provided, the constructed object will be empty, but still
 * valid.
 * @extends {jspb.Message}
 * @constructor
 */
proto.api_container_api.DownloadFilesArtifactResponse = function(opt_data) {
  jspb.Message.initialize(this, opt_data, 0, -1, null, null);
};
goog.inherits(proto.api_container_api.DownloadFilesArtifactResponse, jspb.Message);
if (goog.DEBUG && !COMPILED) {
  /**
   * @public
   * @override
   */
  proto.api_container_api.DownloadFilesArtifactResponse.displayName = 'proto.api_container_api.DownloadFilesArtifactResponse';
}
/**
 * Generated by JsPbCodeGenerator.
 * @param {Array=} opt_data Optional initial data array, typically from a
 * server response, or constructed directly in Javascript. The array is used
 * in place and becomes part of the constructed object. It is not cloned.
 * If no data is provided, the constructed object will be empty, but still
 * valid.
 * @extends {jspb.Message}
 * @constructor
 */
proto.api_container_api.StoreWebFilesArtifactArgs = function(opt_data) {
  jspb.Message.initialize(this, opt_data, 0, -1, null, null);
};
goog.inherits(proto.api_container_api.StoreWebFilesArtifactArgs, jspb.Message);
if (goog.DEBUG && !COMPILED) {
  /**
   * @public
   * @override
   */
  proto.api_container_api.StoreWebFilesArtifactArgs.displayName = 'proto.api_container_api.StoreWebFilesArtifactArgs';
}
/**
 * Generated by JsPbCodeGenerator.
 * @param {Array=} opt_data Optional initial data array, typically from a
 * server response, or constructed directly in Javascript. The array is used
 * in place and becomes part of the constructed object. It is not cloned.
 * If no data is provided, the constructed object will be empty, but still
 * valid.
 * @extends {jspb.Message}
 * @constructor
 */
proto.api_container_api.StoreWebFilesArtifactResponse = function(opt_data) {
  jspb.Message.initialize(this, opt_data, 0, -1, null, null);
};
goog.inherits(proto.api_container_api.StoreWebFilesArtifactResponse, jspb.Message);
if (goog.DEBUG && !COMPILED) {
  /**
   * @public
   * @override
   */
  proto.api_container_api.StoreWebFilesArtifactResponse.displayName = 'proto.api_container_api.StoreWebFilesArtifactResponse';
}
/**
 * Generated by JsPbCodeGenerator.
 * @param {Array=} opt_data Optional initial data array, typically from a
 * server response, or constructed directly in Javascript. The array is used
 * in place and becomes part of the constructed object. It is not cloned.
 * If no data is provided, the constructed object will be empty, but still
 * valid.
 * @extends {jspb.Message}
 * @constructor
 */
proto.api_container_api.StoreFilesArtifactFromServiceArgs = function(opt_data) {
  jspb.Message.initialize(this, opt_data, 0, -1, null, null);
};
goog.inherits(proto.api_container_api.StoreFilesArtifactFromServiceArgs, jspb.Message);
if (goog.DEBUG && !COMPILED) {
  /**
   * @public
   * @override
   */
  proto.api_container_api.StoreFilesArtifactFromServiceArgs.displayName = 'proto.api_container_api.StoreFilesArtifactFromServiceArgs';
}
/**
 * Generated by JsPbCodeGenerator.
 * @param {Array=} opt_data Optional initial data array, typically from a
 * server response, or constructed directly in Javascript. The array is used
 * in place and becomes part of the constructed object. It is not cloned.
 * If no data is provided, the constructed object will be empty, but still
 * valid.
 * @extends {jspb.Message}
 * @constructor
 */
proto.api_container_api.StoreFilesArtifactFromServiceResponse = function(opt_data) {
  jspb.Message.initialize(this, opt_data, 0, -1, null, null);
};
goog.inherits(proto.api_container_api.StoreFilesArtifactFromServiceResponse, jspb.Message);
if (goog.DEBUG && !COMPILED) {
  /**
   * @public
   * @override
   */
  proto.api_container_api.StoreFilesArtifactFromServiceResponse.displayName = 'proto.api_container_api.StoreFilesArtifactFromServiceResponse';
}
/**
 * Generated by JsPbCodeGenerator.
 * @param {Array=} opt_data Optional initial data array, typically from a
 * server response, or constructed directly in Javascript. The array is used
 * in place and becomes part of the constructed object. It is not cloned.
 * If no data is provided, the constructed object will be empty, but still
 * valid.
 * @extends {jspb.Message}
 * @constructor
 */
proto.api_container_api.RenderTemplatesToFilesArtifactArgs = function(opt_data) {
  jspb.Message.initialize(this, opt_data, 0, -1, null, null);
};
goog.inherits(proto.api_container_api.RenderTemplatesToFilesArtifactArgs, jspb.Message);
if (goog.DEBUG && !COMPILED) {
  /**
   * @public
   * @override
   */
  proto.api_container_api.RenderTemplatesToFilesArtifactArgs.displayName = 'proto.api_container_api.RenderTemplatesToFilesArtifactArgs';
}
/**
 * Generated by JsPbCodeGenerator.
 * @param {Array=} opt_data Optional initial data array, typically from a
 * server response, or constructed directly in Javascript. The array is used
 * in place and becomes part of the constructed object. It is not cloned.
 * If no data is provided, the constructed object will be empty, but still
 * valid.
 * @extends {jspb.Message}
 * @constructor
 */
proto.api_container_api.RenderTemplatesToFilesArtifactArgs.TemplateAndData = function(opt_data) {
  jspb.Message.initialize(this, opt_data, 0, -1, null, null);
};
goog.inherits(proto.api_container_api.RenderTemplatesToFilesArtifactArgs.TemplateAndData, jspb.Message);
if (goog.DEBUG && !COMPILED) {
  /**
   * @public
   * @override
   */
  proto.api_container_api.RenderTemplatesToFilesArtifactArgs.TemplateAndData.displayName = 'proto.api_container_api.RenderTemplatesToFilesArtifactArgs.TemplateAndData';
}
/**
 * Generated by JsPbCodeGenerator.
 * @param {Array=} opt_data Optional initial data array, typically from a
 * server response, or constructed directly in Javascript. The array is used
 * in place and becomes part of the constructed object. It is not cloned.
 * If no data is provided, the constructed object will be empty, but still
 * valid.
 * @extends {jspb.Message}
 * @constructor
 */
proto.api_container_api.RenderTemplatesToFilesArtifactResponse = function(opt_data) {
  jspb.Message.initialize(this, opt_data, 0, -1, null, null);
};
goog.inherits(proto.api_container_api.RenderTemplatesToFilesArtifactResponse, jspb.Message);
if (goog.DEBUG && !COMPILED) {
  /**
   * @public
   * @override
   */
  proto.api_container_api.RenderTemplatesToFilesArtifactResponse.displayName = 'proto.api_container_api.RenderTemplatesToFilesArtifactResponse';
}
/**
 * Generated by JsPbCodeGenerator.
 * @param {Array=} opt_data Optional initial data array, typically from a
 * server response, or constructed directly in Javascript. The array is used
 * in place and becomes part of the constructed object. It is not cloned.
 * If no data is provided, the constructed object will be empty, but still
 * valid.
 * @extends {jspb.Message}
 * @constructor
 */
proto.api_container_api.StartosisValidationError = function(opt_data) {
  jspb.Message.initialize(this, opt_data, 0, -1, null, null);
};
goog.inherits(proto.api_container_api.StartosisValidationError, jspb.Message);
if (goog.DEBUG && !COMPILED) {
  /**
   * @public
   * @override
   */
  proto.api_container_api.StartosisValidationError.displayName = 'proto.api_container_api.StartosisValidationError';
}
/**
 * Generated by JsPbCodeGenerator.
 * @param {Array=} opt_data Optional initial data array, typically from a
 * server response, or constructed directly in Javascript. The array is used
 * in place and becomes part of the constructed object. It is not cloned.
 * If no data is provided, the constructed object will be empty, but still
 * valid.
 * @extends {jspb.Message}
 * @constructor
 */
proto.api_container_api.FactValue = function(opt_data) {
  jspb.Message.initialize(this, opt_data, 0, -1, null, proto.api_container_api.FactValue.oneofGroups_);
};
goog.inherits(proto.api_container_api.FactValue, jspb.Message);
if (goog.DEBUG && !COMPILED) {
  /**
   * @public
   * @override
   */
  proto.api_container_api.FactValue.displayName = 'proto.api_container_api.FactValue';
}
/**
 * Generated by JsPbCodeGenerator.
 * @param {Array=} opt_data Optional initial data array, typically from a
 * server response, or constructed directly in Javascript. The array is used
 * in place and becomes part of the constructed object. It is not cloned.
 * If no data is provided, the constructed object will be empty, but still
 * valid.
 * @extends {jspb.Message}
 * @constructor
 */
proto.api_container_api.ConstantFactRecipe = function(opt_data) {
  jspb.Message.initialize(this, opt_data, 0, -1, null, null);
};
goog.inherits(proto.api_container_api.ConstantFactRecipe, jspb.Message);
if (goog.DEBUG && !COMPILED) {
  /**
   * @public
   * @override
   */
  proto.api_container_api.ConstantFactRecipe.displayName = 'proto.api_container_api.ConstantFactRecipe';
}
/**
 * Generated by JsPbCodeGenerator.
 * @param {Array=} opt_data Optional initial data array, typically from a
 * server response, or constructed directly in Javascript. The array is used
 * in place and becomes part of the constructed object. It is not cloned.
 * If no data is provided, the constructed object will be empty, but still
 * valid.
 * @extends {jspb.Message}
 * @constructor
 */
proto.api_container_api.ExecFactRecipe = function(opt_data) {
  jspb.Message.initialize(this, opt_data, 0, -1, null, null);
};
goog.inherits(proto.api_container_api.ExecFactRecipe, jspb.Message);
if (goog.DEBUG && !COMPILED) {
  /**
   * @public
   * @override
   */
  proto.api_container_api.ExecFactRecipe.displayName = 'proto.api_container_api.ExecFactRecipe';
}
/**
 * Generated by JsPbCodeGenerator.
 * @param {Array=} opt_data Optional initial data array, typically from a
 * server response, or constructed directly in Javascript. The array is used
 * in place and becomes part of the constructed object. It is not cloned.
 * If no data is provided, the constructed object will be empty, but still
 * valid.
 * @extends {jspb.Message}
 * @constructor
 */
proto.api_container_api.HttpRequestFactRecipe = function(opt_data) {
  jspb.Message.initialize(this, opt_data, 0, -1, null, null);
};
goog.inherits(proto.api_container_api.HttpRequestFactRecipe, jspb.Message);
if (goog.DEBUG && !COMPILED) {
  /**
   * @public
   * @override
   */
  proto.api_container_api.HttpRequestFactRecipe.displayName = 'proto.api_container_api.HttpRequestFactRecipe';
}
/**
 * Generated by JsPbCodeGenerator.
 * @param {Array=} opt_data Optional initial data array, typically from a
 * server response, or constructed directly in Javascript. The array is used
 * in place and becomes part of the constructed object. It is not cloned.
 * If no data is provided, the constructed object will be empty, but still
 * valid.
 * @extends {jspb.Message}
 * @constructor
 */
proto.api_container_api.FactRecipe = function(opt_data) {
  jspb.Message.initialize(this, opt_data, 0, -1, null, proto.api_container_api.FactRecipe.oneofGroups_);
};
goog.inherits(proto.api_container_api.FactRecipe, jspb.Message);
if (goog.DEBUG && !COMPILED) {
  /**
   * @public
   * @override
   */
  proto.api_container_api.FactRecipe.displayName = 'proto.api_container_api.FactRecipe';
}
/**
 * Generated by JsPbCodeGenerator.
 * @param {Array=} opt_data Optional initial data array, typically from a
 * server response, or constructed directly in Javascript. The array is used
 * in place and becomes part of the constructed object. It is not cloned.
 * If no data is provided, the constructed object will be empty, but still
 * valid.
 * @extends {jspb.Message}
 * @constructor
 */
proto.api_container_api.ExecuteStartosisModuleArgs = function(opt_data) {
  jspb.Message.initialize(this, opt_data, 0, -1, null, null);
};
goog.inherits(proto.api_container_api.ExecuteStartosisModuleArgs, jspb.Message);
if (goog.DEBUG && !COMPILED) {
  /**
   * @public
   * @override
   */
  proto.api_container_api.ExecuteStartosisModuleArgs.displayName = 'proto.api_container_api.ExecuteStartosisModuleArgs';
}



if (jspb.Message.GENERATE_TO_OBJECT) {
/**
 * Creates an object representation of this proto.
 * Field names that are reserved in JavaScript and will be renamed to pb_name.
 * Optional fields that are not set will be set to undefined.
 * To access a reserved field use, foo.pb_<name>, eg, foo.pb_default.
 * For the list of reserved names please see:
 *     net/proto2/compiler/js/internal/generator.cc#kKeyword.
 * @param {boolean=} opt_includeInstance Deprecated. whether to include the
 *     JSPB instance for transitional soy proto support:
 *     http://goto/soy-param-migration
 * @return {!Object}
 */
proto.api_container_api.Port.prototype.toObject = function(opt_includeInstance) {
  return proto.api_container_api.Port.toObject(opt_includeInstance, this);
};


/**
 * Static version of the {@see toObject} method.
 * @param {boolean|undefined} includeInstance Deprecated. Whether to include
 *     the JSPB instance for transitional soy proto support:
 *     http://goto/soy-param-migration
 * @param {!proto.api_container_api.Port} msg The msg instance to transform.
 * @return {!Object}
 * @suppress {unusedLocalVariables} f is only used for nested messages
 */
proto.api_container_api.Port.toObject = function(includeInstance, msg) {
  var f, obj = {
    number: jspb.Message.getFieldWithDefault(msg, 1, 0),
    protocol: jspb.Message.getFieldWithDefault(msg, 2, 0)
  };

  if (includeInstance) {
    obj.$jspbMessageInstance = msg;
  }
  return obj;
};
}


/**
 * Deserializes binary data (in protobuf wire format).
 * @param {jspb.ByteSource} bytes The bytes to deserialize.
 * @return {!proto.api_container_api.Port}
 */
proto.api_container_api.Port.deserializeBinary = function(bytes) {
  var reader = new jspb.BinaryReader(bytes);
  var msg = new proto.api_container_api.Port;
  return proto.api_container_api.Port.deserializeBinaryFromReader(msg, reader);
};


/**
 * Deserializes binary data (in protobuf wire format) from the
 * given reader into the given message object.
 * @param {!proto.api_container_api.Port} msg The message object to deserialize into.
 * @param {!jspb.BinaryReader} reader The BinaryReader to use.
 * @return {!proto.api_container_api.Port}
 */
proto.api_container_api.Port.deserializeBinaryFromReader = function(msg, reader) {
  while (reader.nextField()) {
    if (reader.isEndGroup()) {
      break;
    }
    var field = reader.getFieldNumber();
    switch (field) {
    case 1:
      var value = /** @type {number} */ (reader.readUint32());
      msg.setNumber(value);
      break;
    case 2:
      var value = /** @type {!proto.api_container_api.Port.Protocol} */ (reader.readEnum());
      msg.setProtocol(value);
      break;
    default:
      reader.skipField();
      break;
    }
  }
  return msg;
};


/**
 * Serializes the message to binary data (in protobuf wire format).
 * @return {!Uint8Array}
 */
proto.api_container_api.Port.prototype.serializeBinary = function() {
  var writer = new jspb.BinaryWriter();
  proto.api_container_api.Port.serializeBinaryToWriter(this, writer);
  return writer.getResultBuffer();
};


/**
 * Serializes the given message to binary data (in protobuf wire
 * format), writing to the given BinaryWriter.
 * @param {!proto.api_container_api.Port} message
 * @param {!jspb.BinaryWriter} writer
 * @suppress {unusedLocalVariables} f is only used for nested messages
 */
proto.api_container_api.Port.serializeBinaryToWriter = function(message, writer) {
  var f = undefined;
  f = message.getNumber();
  if (f !== 0) {
    writer.writeUint32(
      1,
      f
    );
  }
  f = message.getProtocol();
  if (f !== 0.0) {
    writer.writeEnum(
      2,
      f
    );
  }
};


/**
 * @enum {number}
 */
proto.api_container_api.Port.Protocol = {
  TCP: 0,
  SCTP: 1,
  UDP: 2
};

/**
 * optional uint32 number = 1;
 * @return {number}
 */
proto.api_container_api.Port.prototype.getNumber = function() {
  return /** @type {number} */ (jspb.Message.getFieldWithDefault(this, 1, 0));
};


/**
 * @param {number} value
 * @return {!proto.api_container_api.Port} returns this
 */
proto.api_container_api.Port.prototype.setNumber = function(value) {
  return jspb.Message.setProto3IntField(this, 1, value);
};


/**
 * optional Protocol protocol = 2;
 * @return {!proto.api_container_api.Port.Protocol}
 */
proto.api_container_api.Port.prototype.getProtocol = function() {
  return /** @type {!proto.api_container_api.Port.Protocol} */ (jspb.Message.getFieldWithDefault(this, 2, 0));
};


/**
 * @param {!proto.api_container_api.Port.Protocol} value
 * @return {!proto.api_container_api.Port} returns this
 */
proto.api_container_api.Port.prototype.setProtocol = function(value) {
  return jspb.Message.setProto3EnumField(this, 2, value);
};





if (jspb.Message.GENERATE_TO_OBJECT) {
/**
 * Creates an object representation of this proto.
 * Field names that are reserved in JavaScript and will be renamed to pb_name.
 * Optional fields that are not set will be set to undefined.
 * To access a reserved field use, foo.pb_<name>, eg, foo.pb_default.
 * For the list of reserved names please see:
 *     net/proto2/compiler/js/internal/generator.cc#kKeyword.
 * @param {boolean=} opt_includeInstance Deprecated. whether to include the
 *     JSPB instance for transitional soy proto support:
 *     http://goto/soy-param-migration
 * @return {!Object}
 */
proto.api_container_api.ServiceInfo.prototype.toObject = function(opt_includeInstance) {
  return proto.api_container_api.ServiceInfo.toObject(opt_includeInstance, this);
};


/**
 * Static version of the {@see toObject} method.
 * @param {boolean|undefined} includeInstance Deprecated. Whether to include
 *     the JSPB instance for transitional soy proto support:
 *     http://goto/soy-param-migration
 * @param {!proto.api_container_api.ServiceInfo} msg The msg instance to transform.
 * @return {!Object}
 * @suppress {unusedLocalVariables} f is only used for nested messages
 */
proto.api_container_api.ServiceInfo.toObject = function(includeInstance, msg) {
  var f, obj = {
    serviceGuid: jspb.Message.getFieldWithDefault(msg, 1, ""),
    privateIpAddr: jspb.Message.getFieldWithDefault(msg, 2, ""),
    privatePortsMap: (f = msg.getPrivatePortsMap()) ? f.toObject(includeInstance, proto.api_container_api.Port.toObject) : [],
    maybePublicIpAddr: jspb.Message.getFieldWithDefault(msg, 4, ""),
    maybePublicPortsMap: (f = msg.getMaybePublicPortsMap()) ? f.toObject(includeInstance, proto.api_container_api.Port.toObject) : []
  };

  if (includeInstance) {
    obj.$jspbMessageInstance = msg;
  }
  return obj;
};
}


/**
 * Deserializes binary data (in protobuf wire format).
 * @param {jspb.ByteSource} bytes The bytes to deserialize.
 * @return {!proto.api_container_api.ServiceInfo}
 */
proto.api_container_api.ServiceInfo.deserializeBinary = function(bytes) {
  var reader = new jspb.BinaryReader(bytes);
  var msg = new proto.api_container_api.ServiceInfo;
  return proto.api_container_api.ServiceInfo.deserializeBinaryFromReader(msg, reader);
};


/**
 * Deserializes binary data (in protobuf wire format) from the
 * given reader into the given message object.
 * @param {!proto.api_container_api.ServiceInfo} msg The message object to deserialize into.
 * @param {!jspb.BinaryReader} reader The BinaryReader to use.
 * @return {!proto.api_container_api.ServiceInfo}
 */
proto.api_container_api.ServiceInfo.deserializeBinaryFromReader = function(msg, reader) {
  while (reader.nextField()) {
    if (reader.isEndGroup()) {
      break;
    }
    var field = reader.getFieldNumber();
    switch (field) {
    case 1:
      var value = /** @type {string} */ (reader.readString());
      msg.setServiceGuid(value);
      break;
    case 2:
      var value = /** @type {string} */ (reader.readString());
      msg.setPrivateIpAddr(value);
      break;
    case 3:
      var value = msg.getPrivatePortsMap();
      reader.readMessage(value, function(message, reader) {
        jspb.Map.deserializeBinary(message, reader, jspb.BinaryReader.prototype.readString, jspb.BinaryReader.prototype.readMessage, proto.api_container_api.Port.deserializeBinaryFromReader, "", new proto.api_container_api.Port());
         });
      break;
    case 4:
      var value = /** @type {string} */ (reader.readString());
      msg.setMaybePublicIpAddr(value);
      break;
    case 5:
      var value = msg.getMaybePublicPortsMap();
      reader.readMessage(value, function(message, reader) {
        jspb.Map.deserializeBinary(message, reader, jspb.BinaryReader.prototype.readString, jspb.BinaryReader.prototype.readMessage, proto.api_container_api.Port.deserializeBinaryFromReader, "", new proto.api_container_api.Port());
         });
      break;
    default:
      reader.skipField();
      break;
    }
  }
  return msg;
};


/**
 * Serializes the message to binary data (in protobuf wire format).
 * @return {!Uint8Array}
 */
proto.api_container_api.ServiceInfo.prototype.serializeBinary = function() {
  var writer = new jspb.BinaryWriter();
  proto.api_container_api.ServiceInfo.serializeBinaryToWriter(this, writer);
  return writer.getResultBuffer();
};


/**
 * Serializes the given message to binary data (in protobuf wire
 * format), writing to the given BinaryWriter.
 * @param {!proto.api_container_api.ServiceInfo} message
 * @param {!jspb.BinaryWriter} writer
 * @suppress {unusedLocalVariables} f is only used for nested messages
 */
proto.api_container_api.ServiceInfo.serializeBinaryToWriter = function(message, writer) {
  var f = undefined;
  f = message.getServiceGuid();
  if (f.length > 0) {
    writer.writeString(
      1,
      f
    );
  }
  f = message.getPrivateIpAddr();
  if (f.length > 0) {
    writer.writeString(
      2,
      f
    );
  }
  f = message.getPrivatePortsMap(true);
  if (f && f.getLength() > 0) {
    f.serializeBinary(3, writer, jspb.BinaryWriter.prototype.writeString, jspb.BinaryWriter.prototype.writeMessage, proto.api_container_api.Port.serializeBinaryToWriter);
  }
  f = message.getMaybePublicIpAddr();
  if (f.length > 0) {
    writer.writeString(
      4,
      f
    );
  }
  f = message.getMaybePublicPortsMap(true);
  if (f && f.getLength() > 0) {
    f.serializeBinary(5, writer, jspb.BinaryWriter.prototype.writeString, jspb.BinaryWriter.prototype.writeMessage, proto.api_container_api.Port.serializeBinaryToWriter);
  }
};


/**
 * optional string service_guid = 1;
 * @return {string}
 */
proto.api_container_api.ServiceInfo.prototype.getServiceGuid = function() {
  return /** @type {string} */ (jspb.Message.getFieldWithDefault(this, 1, ""));
};


/**
 * @param {string} value
 * @return {!proto.api_container_api.ServiceInfo} returns this
 */
proto.api_container_api.ServiceInfo.prototype.setServiceGuid = function(value) {
  return jspb.Message.setProto3StringField(this, 1, value);
};


/**
 * optional string private_ip_addr = 2;
 * @return {string}
 */
proto.api_container_api.ServiceInfo.prototype.getPrivateIpAddr = function() {
  return /** @type {string} */ (jspb.Message.getFieldWithDefault(this, 2, ""));
};


/**
 * @param {string} value
 * @return {!proto.api_container_api.ServiceInfo} returns this
 */
proto.api_container_api.ServiceInfo.prototype.setPrivateIpAddr = function(value) {
  return jspb.Message.setProto3StringField(this, 2, value);
};


/**
 * map<string, Port> private_ports = 3;
 * @param {boolean=} opt_noLazyCreate Do not create the map if
 * empty, instead returning `undefined`
 * @return {!jspb.Map<string,!proto.api_container_api.Port>}
 */
proto.api_container_api.ServiceInfo.prototype.getPrivatePortsMap = function(opt_noLazyCreate) {
  return /** @type {!jspb.Map<string,!proto.api_container_api.Port>} */ (
      jspb.Message.getMapField(this, 3, opt_noLazyCreate,
      proto.api_container_api.Port));
};


/**
 * Clears values from the map. The map will be non-null.
 * @return {!proto.api_container_api.ServiceInfo} returns this
 */
proto.api_container_api.ServiceInfo.prototype.clearPrivatePortsMap = function() {
  this.getPrivatePortsMap().clear();
  return this;};


/**
 * optional string maybe_public_ip_addr = 4;
 * @return {string}
 */
proto.api_container_api.ServiceInfo.prototype.getMaybePublicIpAddr = function() {
  return /** @type {string} */ (jspb.Message.getFieldWithDefault(this, 4, ""));
};


/**
 * @param {string} value
 * @return {!proto.api_container_api.ServiceInfo} returns this
 */
proto.api_container_api.ServiceInfo.prototype.setMaybePublicIpAddr = function(value) {
  return jspb.Message.setProto3StringField(this, 4, value);
};


/**
 * map<string, Port> maybe_public_ports = 5;
 * @param {boolean=} opt_noLazyCreate Do not create the map if
 * empty, instead returning `undefined`
 * @return {!jspb.Map<string,!proto.api_container_api.Port>}
 */
proto.api_container_api.ServiceInfo.prototype.getMaybePublicPortsMap = function(opt_noLazyCreate) {
  return /** @type {!jspb.Map<string,!proto.api_container_api.Port>} */ (
      jspb.Message.getMapField(this, 5, opt_noLazyCreate,
      proto.api_container_api.Port));
};


/**
 * Clears values from the map. The map will be non-null.
 * @return {!proto.api_container_api.ServiceInfo} returns this
 */
proto.api_container_api.ServiceInfo.prototype.clearMaybePublicPortsMap = function() {
  this.getMaybePublicPortsMap().clear();
  return this;};



/**
 * List of repeated fields within this message type.
 * @private {!Array<number>}
 * @const
 */
proto.api_container_api.ServiceConfig.repeatedFields_ = [4,5];



if (jspb.Message.GENERATE_TO_OBJECT) {
/**
 * Creates an object representation of this proto.
 * Field names that are reserved in JavaScript and will be renamed to pb_name.
 * Optional fields that are not set will be set to undefined.
 * To access a reserved field use, foo.pb_<name>, eg, foo.pb_default.
 * For the list of reserved names please see:
 *     net/proto2/compiler/js/internal/generator.cc#kKeyword.
 * @param {boolean=} opt_includeInstance Deprecated. whether to include the
 *     JSPB instance for transitional soy proto support:
 *     http://goto/soy-param-migration
 * @return {!Object}
 */
proto.api_container_api.ServiceConfig.prototype.toObject = function(opt_includeInstance) {
  return proto.api_container_api.ServiceConfig.toObject(opt_includeInstance, this);
};


/**
 * Static version of the {@see toObject} method.
 * @param {boolean|undefined} includeInstance Deprecated. Whether to include
 *     the JSPB instance for transitional soy proto support:
 *     http://goto/soy-param-migration
 * @param {!proto.api_container_api.ServiceConfig} msg The msg instance to transform.
 * @return {!Object}
 * @suppress {unusedLocalVariables} f is only used for nested messages
 */
proto.api_container_api.ServiceConfig.toObject = function(includeInstance, msg) {
  var f, obj = {
    containerImageName: jspb.Message.getFieldWithDefault(msg, 1, ""),
    privatePortsMap: (f = msg.getPrivatePortsMap()) ? f.toObject(includeInstance, proto.api_container_api.Port.toObject) : [],
    publicPortsMap: (f = msg.getPublicPortsMap()) ? f.toObject(includeInstance, proto.api_container_api.Port.toObject) : [],
    entrypointArgsList: (f = jspb.Message.getRepeatedField(msg, 4)) == null ? undefined : f,
    cmdArgsList: (f = jspb.Message.getRepeatedField(msg, 5)) == null ? undefined : f,
    envVarsMap: (f = msg.getEnvVarsMap()) ? f.toObject(includeInstance, undefined) : [],
    filesArtifactMountpointsMap: (f = msg.getFilesArtifactMountpointsMap()) ? f.toObject(includeInstance, undefined) : [],
    cpuAllocationMillicpus: jspb.Message.getFieldWithDefault(msg, 8, 0),
    memoryAllocationMegabytes: jspb.Message.getFieldWithDefault(msg, 9, 0),
    privateIpAddrPlaceholder: jspb.Message.getFieldWithDefault(msg, 10, "")
  };

  if (includeInstance) {
    obj.$jspbMessageInstance = msg;
  }
  return obj;
};
}


/**
 * Deserializes binary data (in protobuf wire format).
 * @param {jspb.ByteSource} bytes The bytes to deserialize.
 * @return {!proto.api_container_api.ServiceConfig}
 */
proto.api_container_api.ServiceConfig.deserializeBinary = function(bytes) {
  var reader = new jspb.BinaryReader(bytes);
  var msg = new proto.api_container_api.ServiceConfig;
  return proto.api_container_api.ServiceConfig.deserializeBinaryFromReader(msg, reader);
};


/**
 * Deserializes binary data (in protobuf wire format) from the
 * given reader into the given message object.
 * @param {!proto.api_container_api.ServiceConfig} msg The message object to deserialize into.
 * @param {!jspb.BinaryReader} reader The BinaryReader to use.
 * @return {!proto.api_container_api.ServiceConfig}
 */
proto.api_container_api.ServiceConfig.deserializeBinaryFromReader = function(msg, reader) {
  while (reader.nextField()) {
    if (reader.isEndGroup()) {
      break;
    }
    var field = reader.getFieldNumber();
    switch (field) {
    case 1:
      var value = /** @type {string} */ (reader.readString());
      msg.setContainerImageName(value);
      break;
    case 2:
      var value = msg.getPrivatePortsMap();
      reader.readMessage(value, function(message, reader) {
        jspb.Map.deserializeBinary(message, reader, jspb.BinaryReader.prototype.readString, jspb.BinaryReader.prototype.readMessage, proto.api_container_api.Port.deserializeBinaryFromReader, "", new proto.api_container_api.Port());
         });
      break;
    case 3:
      var value = msg.getPublicPortsMap();
      reader.readMessage(value, function(message, reader) {
        jspb.Map.deserializeBinary(message, reader, jspb.BinaryReader.prototype.readString, jspb.BinaryReader.prototype.readMessage, proto.api_container_api.Port.deserializeBinaryFromReader, "", new proto.api_container_api.Port());
         });
      break;
    case 4:
      var value = /** @type {string} */ (reader.readString());
      msg.addEntrypointArgs(value);
      break;
    case 5:
      var value = /** @type {string} */ (reader.readString());
      msg.addCmdArgs(value);
      break;
    case 6:
      var value = msg.getEnvVarsMap();
      reader.readMessage(value, function(message, reader) {
        jspb.Map.deserializeBinary(message, reader, jspb.BinaryReader.prototype.readString, jspb.BinaryReader.prototype.readString, null, "", "");
         });
      break;
    case 7:
      var value = msg.getFilesArtifactMountpointsMap();
      reader.readMessage(value, function(message, reader) {
        jspb.Map.deserializeBinary(message, reader, jspb.BinaryReader.prototype.readString, jspb.BinaryReader.prototype.readString, null, "", "");
         });
      break;
    case 8:
      var value = /** @type {number} */ (reader.readUint64());
      msg.setCpuAllocationMillicpus(value);
      break;
    case 9:
      var value = /** @type {number} */ (reader.readUint64());
      msg.setMemoryAllocationMegabytes(value);
      break;
    case 10:
      var value = /** @type {string} */ (reader.readString());
      msg.setPrivateIpAddrPlaceholder(value);
      break;
    default:
      reader.skipField();
      break;
    }
  }
  return msg;
};


/**
 * Serializes the message to binary data (in protobuf wire format).
 * @return {!Uint8Array}
 */
proto.api_container_api.ServiceConfig.prototype.serializeBinary = function() {
  var writer = new jspb.BinaryWriter();
  proto.api_container_api.ServiceConfig.serializeBinaryToWriter(this, writer);
  return writer.getResultBuffer();
};


/**
 * Serializes the given message to binary data (in protobuf wire
 * format), writing to the given BinaryWriter.
 * @param {!proto.api_container_api.ServiceConfig} message
 * @param {!jspb.BinaryWriter} writer
 * @suppress {unusedLocalVariables} f is only used for nested messages
 */
proto.api_container_api.ServiceConfig.serializeBinaryToWriter = function(message, writer) {
  var f = undefined;
  f = message.getContainerImageName();
  if (f.length > 0) {
    writer.writeString(
      1,
      f
    );
  }
  f = message.getPrivatePortsMap(true);
  if (f && f.getLength() > 0) {
    f.serializeBinary(2, writer, jspb.BinaryWriter.prototype.writeString, jspb.BinaryWriter.prototype.writeMessage, proto.api_container_api.Port.serializeBinaryToWriter);
  }
  f = message.getPublicPortsMap(true);
  if (f && f.getLength() > 0) {
    f.serializeBinary(3, writer, jspb.BinaryWriter.prototype.writeString, jspb.BinaryWriter.prototype.writeMessage, proto.api_container_api.Port.serializeBinaryToWriter);
  }
  f = message.getEntrypointArgsList();
  if (f.length > 0) {
    writer.writeRepeatedString(
      4,
      f
    );
  }
  f = message.getCmdArgsList();
  if (f.length > 0) {
    writer.writeRepeatedString(
      5,
      f
    );
  }
  f = message.getEnvVarsMap(true);
  if (f && f.getLength() > 0) {
    f.serializeBinary(6, writer, jspb.BinaryWriter.prototype.writeString, jspb.BinaryWriter.prototype.writeString);
  }
  f = message.getFilesArtifactMountpointsMap(true);
  if (f && f.getLength() > 0) {
    f.serializeBinary(7, writer, jspb.BinaryWriter.prototype.writeString, jspb.BinaryWriter.prototype.writeString);
  }
  f = message.getCpuAllocationMillicpus();
  if (f !== 0) {
    writer.writeUint64(
      8,
      f
    );
  }
  f = message.getMemoryAllocationMegabytes();
  if (f !== 0) {
    writer.writeUint64(
      9,
      f
    );
  }
  f = message.getPrivateIpAddrPlaceholder();
  if (f.length > 0) {
    writer.writeString(
      10,
      f
    );
  }
};


/**
 * optional string container_image_name = 1;
 * @return {string}
 */
proto.api_container_api.ServiceConfig.prototype.getContainerImageName = function() {
  return /** @type {string} */ (jspb.Message.getFieldWithDefault(this, 1, ""));
};


/**
 * @param {string} value
 * @return {!proto.api_container_api.ServiceConfig} returns this
 */
proto.api_container_api.ServiceConfig.prototype.setContainerImageName = function(value) {
  return jspb.Message.setProto3StringField(this, 1, value);
};


/**
 * map<string, Port> private_ports = 2;
 * @param {boolean=} opt_noLazyCreate Do not create the map if
 * empty, instead returning `undefined`
 * @return {!jspb.Map<string,!proto.api_container_api.Port>}
 */
proto.api_container_api.ServiceConfig.prototype.getPrivatePortsMap = function(opt_noLazyCreate) {
  return /** @type {!jspb.Map<string,!proto.api_container_api.Port>} */ (
      jspb.Message.getMapField(this, 2, opt_noLazyCreate,
      proto.api_container_api.Port));
};


/**
 * Clears values from the map. The map will be non-null.
 * @return {!proto.api_container_api.ServiceConfig} returns this
 */
proto.api_container_api.ServiceConfig.prototype.clearPrivatePortsMap = function() {
  this.getPrivatePortsMap().clear();
  return this;};


/**
 * map<string, Port> public_ports = 3;
 * @param {boolean=} opt_noLazyCreate Do not create the map if
 * empty, instead returning `undefined`
 * @return {!jspb.Map<string,!proto.api_container_api.Port>}
 */
proto.api_container_api.ServiceConfig.prototype.getPublicPortsMap = function(opt_noLazyCreate) {
  return /** @type {!jspb.Map<string,!proto.api_container_api.Port>} */ (
      jspb.Message.getMapField(this, 3, opt_noLazyCreate,
      proto.api_container_api.Port));
};


/**
 * Clears values from the map. The map will be non-null.
 * @return {!proto.api_container_api.ServiceConfig} returns this
 */
proto.api_container_api.ServiceConfig.prototype.clearPublicPortsMap = function() {
  this.getPublicPortsMap().clear();
  return this;};


/**
 * repeated string entrypoint_args = 4;
 * @return {!Array<string>}
 */
proto.api_container_api.ServiceConfig.prototype.getEntrypointArgsList = function() {
  return /** @type {!Array<string>} */ (jspb.Message.getRepeatedField(this, 4));
};


/**
 * @param {!Array<string>} value
 * @return {!proto.api_container_api.ServiceConfig} returns this
 */
proto.api_container_api.ServiceConfig.prototype.setEntrypointArgsList = function(value) {
  return jspb.Message.setField(this, 4, value || []);
};


/**
 * @param {string} value
 * @param {number=} opt_index
 * @return {!proto.api_container_api.ServiceConfig} returns this
 */
proto.api_container_api.ServiceConfig.prototype.addEntrypointArgs = function(value, opt_index) {
  return jspb.Message.addToRepeatedField(this, 4, value, opt_index);
};


/**
 * Clears the list making it empty but non-null.
 * @return {!proto.api_container_api.ServiceConfig} returns this
 */
proto.api_container_api.ServiceConfig.prototype.clearEntrypointArgsList = function() {
  return this.setEntrypointArgsList([]);
};


/**
 * repeated string cmd_args = 5;
 * @return {!Array<string>}
 */
proto.api_container_api.ServiceConfig.prototype.getCmdArgsList = function() {
  return /** @type {!Array<string>} */ (jspb.Message.getRepeatedField(this, 5));
};


/**
 * @param {!Array<string>} value
 * @return {!proto.api_container_api.ServiceConfig} returns this
 */
proto.api_container_api.ServiceConfig.prototype.setCmdArgsList = function(value) {
  return jspb.Message.setField(this, 5, value || []);
};


/**
 * @param {string} value
 * @param {number=} opt_index
 * @return {!proto.api_container_api.ServiceConfig} returns this
 */
proto.api_container_api.ServiceConfig.prototype.addCmdArgs = function(value, opt_index) {
  return jspb.Message.addToRepeatedField(this, 5, value, opt_index);
};


/**
 * Clears the list making it empty but non-null.
 * @return {!proto.api_container_api.ServiceConfig} returns this
 */
proto.api_container_api.ServiceConfig.prototype.clearCmdArgsList = function() {
  return this.setCmdArgsList([]);
};


/**
 * map<string, string> env_vars = 6;
 * @param {boolean=} opt_noLazyCreate Do not create the map if
 * empty, instead returning `undefined`
 * @return {!jspb.Map<string,string>}
 */
proto.api_container_api.ServiceConfig.prototype.getEnvVarsMap = function(opt_noLazyCreate) {
  return /** @type {!jspb.Map<string,string>} */ (
      jspb.Message.getMapField(this, 6, opt_noLazyCreate,
      null));
};


/**
 * Clears values from the map. The map will be non-null.
 * @return {!proto.api_container_api.ServiceConfig} returns this
 */
proto.api_container_api.ServiceConfig.prototype.clearEnvVarsMap = function() {
  this.getEnvVarsMap().clear();
  return this;};


/**
 * map<string, string> files_artifact_mountpoints = 7;
 * @param {boolean=} opt_noLazyCreate Do not create the map if
 * empty, instead returning `undefined`
 * @return {!jspb.Map<string,string>}
 */
proto.api_container_api.ServiceConfig.prototype.getFilesArtifactMountpointsMap = function(opt_noLazyCreate) {
  return /** @type {!jspb.Map<string,string>} */ (
      jspb.Message.getMapField(this, 7, opt_noLazyCreate,
      null));
};


/**
 * Clears values from the map. The map will be non-null.
 * @return {!proto.api_container_api.ServiceConfig} returns this
 */
proto.api_container_api.ServiceConfig.prototype.clearFilesArtifactMountpointsMap = function() {
  this.getFilesArtifactMountpointsMap().clear();
  return this;};


/**
 * optional uint64 cpu_allocation_millicpus = 8;
 * @return {number}
 */
proto.api_container_api.ServiceConfig.prototype.getCpuAllocationMillicpus = function() {
  return /** @type {number} */ (jspb.Message.getFieldWithDefault(this, 8, 0));
};


/**
 * @param {number} value
 * @return {!proto.api_container_api.ServiceConfig} returns this
 */
proto.api_container_api.ServiceConfig.prototype.setCpuAllocationMillicpus = function(value) {
  return jspb.Message.setProto3IntField(this, 8, value);
};


/**
 * optional uint64 memory_allocation_megabytes = 9;
 * @return {number}
 */
proto.api_container_api.ServiceConfig.prototype.getMemoryAllocationMegabytes = function() {
  return /** @type {number} */ (jspb.Message.getFieldWithDefault(this, 9, 0));
};


/**
 * @param {number} value
 * @return {!proto.api_container_api.ServiceConfig} returns this
 */
proto.api_container_api.ServiceConfig.prototype.setMemoryAllocationMegabytes = function(value) {
  return jspb.Message.setProto3IntField(this, 9, value);
};


/**
 * optional string private_ip_addr_placeholder = 10;
 * @return {string}
 */
proto.api_container_api.ServiceConfig.prototype.getPrivateIpAddrPlaceholder = function() {
  return /** @type {string} */ (jspb.Message.getFieldWithDefault(this, 10, ""));
};


/**
 * @param {string} value
 * @return {!proto.api_container_api.ServiceConfig} returns this
 */
proto.api_container_api.ServiceConfig.prototype.setPrivateIpAddrPlaceholder = function(value) {
  return jspb.Message.setProto3StringField(this, 10, value);
};





if (jspb.Message.GENERATE_TO_OBJECT) {
/**
 * Creates an object representation of this proto.
 * Field names that are reserved in JavaScript and will be renamed to pb_name.
 * Optional fields that are not set will be set to undefined.
 * To access a reserved field use, foo.pb_<name>, eg, foo.pb_default.
 * For the list of reserved names please see:
 *     net/proto2/compiler/js/internal/generator.cc#kKeyword.
 * @param {boolean=} opt_includeInstance Deprecated. whether to include the
 *     JSPB instance for transitional soy proto support:
 *     http://goto/soy-param-migration
 * @return {!Object}
 */
proto.api_container_api.ModuleInfo.prototype.toObject = function(opt_includeInstance) {
  return proto.api_container_api.ModuleInfo.toObject(opt_includeInstance, this);
};


/**
 * Static version of the {@see toObject} method.
 * @param {boolean|undefined} includeInstance Deprecated. Whether to include
 *     the JSPB instance for transitional soy proto support:
 *     http://goto/soy-param-migration
 * @param {!proto.api_container_api.ModuleInfo} msg The msg instance to transform.
 * @return {!Object}
 * @suppress {unusedLocalVariables} f is only used for nested messages
 */
proto.api_container_api.ModuleInfo.toObject = function(includeInstance, msg) {
  var f, obj = {
    guid: jspb.Message.getFieldWithDefault(msg, 1, ""),
    privateIpAddr: jspb.Message.getFieldWithDefault(msg, 2, ""),
    privateGrpcPort: (f = msg.getPrivateGrpcPort()) && proto.api_container_api.Port.toObject(includeInstance, f),
    maybePublicIpAddr: jspb.Message.getFieldWithDefault(msg, 4, ""),
    maybePublicGrpcPort: (f = msg.getMaybePublicGrpcPort()) && proto.api_container_api.Port.toObject(includeInstance, f)
  };

  if (includeInstance) {
    obj.$jspbMessageInstance = msg;
  }
  return obj;
};
}


/**
 * Deserializes binary data (in protobuf wire format).
 * @param {jspb.ByteSource} bytes The bytes to deserialize.
 * @return {!proto.api_container_api.ModuleInfo}
 */
proto.api_container_api.ModuleInfo.deserializeBinary = function(bytes) {
  var reader = new jspb.BinaryReader(bytes);
  var msg = new proto.api_container_api.ModuleInfo;
  return proto.api_container_api.ModuleInfo.deserializeBinaryFromReader(msg, reader);
};


/**
 * Deserializes binary data (in protobuf wire format) from the
 * given reader into the given message object.
 * @param {!proto.api_container_api.ModuleInfo} msg The message object to deserialize into.
 * @param {!jspb.BinaryReader} reader The BinaryReader to use.
 * @return {!proto.api_container_api.ModuleInfo}
 */
proto.api_container_api.ModuleInfo.deserializeBinaryFromReader = function(msg, reader) {
  while (reader.nextField()) {
    if (reader.isEndGroup()) {
      break;
    }
    var field = reader.getFieldNumber();
    switch (field) {
    case 1:
      var value = /** @type {string} */ (reader.readString());
      msg.setGuid(value);
      break;
    case 2:
      var value = /** @type {string} */ (reader.readString());
      msg.setPrivateIpAddr(value);
      break;
    case 3:
      var value = new proto.api_container_api.Port;
      reader.readMessage(value,proto.api_container_api.Port.deserializeBinaryFromReader);
      msg.setPrivateGrpcPort(value);
      break;
    case 4:
      var value = /** @type {string} */ (reader.readString());
      msg.setMaybePublicIpAddr(value);
      break;
    case 5:
      var value = new proto.api_container_api.Port;
      reader.readMessage(value,proto.api_container_api.Port.deserializeBinaryFromReader);
      msg.setMaybePublicGrpcPort(value);
      break;
    default:
      reader.skipField();
      break;
    }
  }
  return msg;
};


/**
 * Serializes the message to binary data (in protobuf wire format).
 * @return {!Uint8Array}
 */
proto.api_container_api.ModuleInfo.prototype.serializeBinary = function() {
  var writer = new jspb.BinaryWriter();
  proto.api_container_api.ModuleInfo.serializeBinaryToWriter(this, writer);
  return writer.getResultBuffer();
};


/**
 * Serializes the given message to binary data (in protobuf wire
 * format), writing to the given BinaryWriter.
 * @param {!proto.api_container_api.ModuleInfo} message
 * @param {!jspb.BinaryWriter} writer
 * @suppress {unusedLocalVariables} f is only used for nested messages
 */
proto.api_container_api.ModuleInfo.serializeBinaryToWriter = function(message, writer) {
  var f = undefined;
  f = message.getGuid();
  if (f.length > 0) {
    writer.writeString(
      1,
      f
    );
  }
  f = message.getPrivateIpAddr();
  if (f.length > 0) {
    writer.writeString(
      2,
      f
    );
  }
  f = message.getPrivateGrpcPort();
  if (f != null) {
    writer.writeMessage(
      3,
      f,
      proto.api_container_api.Port.serializeBinaryToWriter
    );
  }
  f = message.getMaybePublicIpAddr();
  if (f.length > 0) {
    writer.writeString(
      4,
      f
    );
  }
  f = message.getMaybePublicGrpcPort();
  if (f != null) {
    writer.writeMessage(
      5,
      f,
      proto.api_container_api.Port.serializeBinaryToWriter
    );
  }
};


/**
 * optional string guid = 1;
 * @return {string}
 */
proto.api_container_api.ModuleInfo.prototype.getGuid = function() {
  return /** @type {string} */ (jspb.Message.getFieldWithDefault(this, 1, ""));
};


/**
 * @param {string} value
 * @return {!proto.api_container_api.ModuleInfo} returns this
 */
proto.api_container_api.ModuleInfo.prototype.setGuid = function(value) {
  return jspb.Message.setProto3StringField(this, 1, value);
};


/**
 * optional string private_ip_addr = 2;
 * @return {string}
 */
proto.api_container_api.ModuleInfo.prototype.getPrivateIpAddr = function() {
  return /** @type {string} */ (jspb.Message.getFieldWithDefault(this, 2, ""));
};


/**
 * @param {string} value
 * @return {!proto.api_container_api.ModuleInfo} returns this
 */
proto.api_container_api.ModuleInfo.prototype.setPrivateIpAddr = function(value) {
  return jspb.Message.setProto3StringField(this, 2, value);
};


/**
 * optional Port private_grpc_port = 3;
 * @return {?proto.api_container_api.Port}
 */
proto.api_container_api.ModuleInfo.prototype.getPrivateGrpcPort = function() {
  return /** @type{?proto.api_container_api.Port} */ (
    jspb.Message.getWrapperField(this, proto.api_container_api.Port, 3));
};


/**
 * @param {?proto.api_container_api.Port|undefined} value
 * @return {!proto.api_container_api.ModuleInfo} returns this
*/
proto.api_container_api.ModuleInfo.prototype.setPrivateGrpcPort = function(value) {
  return jspb.Message.setWrapperField(this, 3, value);
};


/**
 * Clears the message field making it undefined.
 * @return {!proto.api_container_api.ModuleInfo} returns this
 */
proto.api_container_api.ModuleInfo.prototype.clearPrivateGrpcPort = function() {
  return this.setPrivateGrpcPort(undefined);
};


/**
 * Returns whether this field is set.
 * @return {boolean}
 */
proto.api_container_api.ModuleInfo.prototype.hasPrivateGrpcPort = function() {
  return jspb.Message.getField(this, 3) != null;
};


/**
 * optional string maybe_public_ip_addr = 4;
 * @return {string}
 */
proto.api_container_api.ModuleInfo.prototype.getMaybePublicIpAddr = function() {
  return /** @type {string} */ (jspb.Message.getFieldWithDefault(this, 4, ""));
};


/**
 * @param {string} value
 * @return {!proto.api_container_api.ModuleInfo} returns this
 */
proto.api_container_api.ModuleInfo.prototype.setMaybePublicIpAddr = function(value) {
  return jspb.Message.setProto3StringField(this, 4, value);
};


/**
 * optional Port maybe_public_grpc_port = 5;
 * @return {?proto.api_container_api.Port}
 */
proto.api_container_api.ModuleInfo.prototype.getMaybePublicGrpcPort = function() {
  return /** @type{?proto.api_container_api.Port} */ (
    jspb.Message.getWrapperField(this, proto.api_container_api.Port, 5));
};


/**
 * @param {?proto.api_container_api.Port|undefined} value
 * @return {!proto.api_container_api.ModuleInfo} returns this
*/
proto.api_container_api.ModuleInfo.prototype.setMaybePublicGrpcPort = function(value) {
  return jspb.Message.setWrapperField(this, 5, value);
};


/**
 * Clears the message field making it undefined.
 * @return {!proto.api_container_api.ModuleInfo} returns this
 */
proto.api_container_api.ModuleInfo.prototype.clearMaybePublicGrpcPort = function() {
  return this.setMaybePublicGrpcPort(undefined);
};


/**
 * Returns whether this field is set.
 * @return {boolean}
 */
proto.api_container_api.ModuleInfo.prototype.hasMaybePublicGrpcPort = function() {
  return jspb.Message.getField(this, 5) != null;
};





if (jspb.Message.GENERATE_TO_OBJECT) {
/**
 * Creates an object representation of this proto.
 * Field names that are reserved in JavaScript and will be renamed to pb_name.
 * Optional fields that are not set will be set to undefined.
 * To access a reserved field use, foo.pb_<name>, eg, foo.pb_default.
 * For the list of reserved names please see:
 *     net/proto2/compiler/js/internal/generator.cc#kKeyword.
 * @param {boolean=} opt_includeInstance Deprecated. whether to include the
 *     JSPB instance for transitional soy proto support:
 *     http://goto/soy-param-migration
 * @return {!Object}
 */
proto.api_container_api.LoadModuleArgs.prototype.toObject = function(opt_includeInstance) {
  return proto.api_container_api.LoadModuleArgs.toObject(opt_includeInstance, this);
};


/**
 * Static version of the {@see toObject} method.
 * @param {boolean|undefined} includeInstance Deprecated. Whether to include
 *     the JSPB instance for transitional soy proto support:
 *     http://goto/soy-param-migration
 * @param {!proto.api_container_api.LoadModuleArgs} msg The msg instance to transform.
 * @return {!Object}
 * @suppress {unusedLocalVariables} f is only used for nested messages
 */
proto.api_container_api.LoadModuleArgs.toObject = function(includeInstance, msg) {
  var f, obj = {
    moduleId: jspb.Message.getFieldWithDefault(msg, 1, ""),
    containerImage: jspb.Message.getFieldWithDefault(msg, 2, ""),
    serializedParams: jspb.Message.getFieldWithDefault(msg, 3, "")
  };

  if (includeInstance) {
    obj.$jspbMessageInstance = msg;
  }
  return obj;
};
}


/**
 * Deserializes binary data (in protobuf wire format).
 * @param {jspb.ByteSource} bytes The bytes to deserialize.
 * @return {!proto.api_container_api.LoadModuleArgs}
 */
proto.api_container_api.LoadModuleArgs.deserializeBinary = function(bytes) {
  var reader = new jspb.BinaryReader(bytes);
  var msg = new proto.api_container_api.LoadModuleArgs;
  return proto.api_container_api.LoadModuleArgs.deserializeBinaryFromReader(msg, reader);
};


/**
 * Deserializes binary data (in protobuf wire format) from the
 * given reader into the given message object.
 * @param {!proto.api_container_api.LoadModuleArgs} msg The message object to deserialize into.
 * @param {!jspb.BinaryReader} reader The BinaryReader to use.
 * @return {!proto.api_container_api.LoadModuleArgs}
 */
proto.api_container_api.LoadModuleArgs.deserializeBinaryFromReader = function(msg, reader) {
  while (reader.nextField()) {
    if (reader.isEndGroup()) {
      break;
    }
    var field = reader.getFieldNumber();
    switch (field) {
    case 1:
      var value = /** @type {string} */ (reader.readString());
      msg.setModuleId(value);
      break;
    case 2:
      var value = /** @type {string} */ (reader.readString());
      msg.setContainerImage(value);
      break;
    case 3:
      var value = /** @type {string} */ (reader.readString());
      msg.setSerializedParams(value);
      break;
    default:
      reader.skipField();
      break;
    }
  }
  return msg;
};


/**
 * Serializes the message to binary data (in protobuf wire format).
 * @return {!Uint8Array}
 */
proto.api_container_api.LoadModuleArgs.prototype.serializeBinary = function() {
  var writer = new jspb.BinaryWriter();
  proto.api_container_api.LoadModuleArgs.serializeBinaryToWriter(this, writer);
  return writer.getResultBuffer();
};


/**
 * Serializes the given message to binary data (in protobuf wire
 * format), writing to the given BinaryWriter.
 * @param {!proto.api_container_api.LoadModuleArgs} message
 * @param {!jspb.BinaryWriter} writer
 * @suppress {unusedLocalVariables} f is only used for nested messages
 */
proto.api_container_api.LoadModuleArgs.serializeBinaryToWriter = function(message, writer) {
  var f = undefined;
  f = message.getModuleId();
  if (f.length > 0) {
    writer.writeString(
      1,
      f
    );
  }
  f = message.getContainerImage();
  if (f.length > 0) {
    writer.writeString(
      2,
      f
    );
  }
  f = message.getSerializedParams();
  if (f.length > 0) {
    writer.writeString(
      3,
      f
    );
  }
};


/**
 * optional string module_id = 1;
 * @return {string}
 */
proto.api_container_api.LoadModuleArgs.prototype.getModuleId = function() {
  return /** @type {string} */ (jspb.Message.getFieldWithDefault(this, 1, ""));
};


/**
 * @param {string} value
 * @return {!proto.api_container_api.LoadModuleArgs} returns this
 */
proto.api_container_api.LoadModuleArgs.prototype.setModuleId = function(value) {
  return jspb.Message.setProto3StringField(this, 1, value);
};


/**
 * optional string container_image = 2;
 * @return {string}
 */
proto.api_container_api.LoadModuleArgs.prototype.getContainerImage = function() {
  return /** @type {string} */ (jspb.Message.getFieldWithDefault(this, 2, ""));
};


/**
 * @param {string} value
 * @return {!proto.api_container_api.LoadModuleArgs} returns this
 */
proto.api_container_api.LoadModuleArgs.prototype.setContainerImage = function(value) {
  return jspb.Message.setProto3StringField(this, 2, value);
};


/**
 * optional string serialized_params = 3;
 * @return {string}
 */
proto.api_container_api.LoadModuleArgs.prototype.getSerializedParams = function() {
  return /** @type {string} */ (jspb.Message.getFieldWithDefault(this, 3, ""));
};


/**
 * @param {string} value
 * @return {!proto.api_container_api.LoadModuleArgs} returns this
 */
proto.api_container_api.LoadModuleArgs.prototype.setSerializedParams = function(value) {
  return jspb.Message.setProto3StringField(this, 3, value);
};





if (jspb.Message.GENERATE_TO_OBJECT) {
/**
 * Creates an object representation of this proto.
 * Field names that are reserved in JavaScript and will be renamed to pb_name.
 * Optional fields that are not set will be set to undefined.
 * To access a reserved field use, foo.pb_<name>, eg, foo.pb_default.
 * For the list of reserved names please see:
 *     net/proto2/compiler/js/internal/generator.cc#kKeyword.
 * @param {boolean=} opt_includeInstance Deprecated. whether to include the
 *     JSPB instance for transitional soy proto support:
 *     http://goto/soy-param-migration
 * @return {!Object}
 */
proto.api_container_api.LoadModuleResponse.prototype.toObject = function(opt_includeInstance) {
  return proto.api_container_api.LoadModuleResponse.toObject(opt_includeInstance, this);
};


/**
 * Static version of the {@see toObject} method.
 * @param {boolean|undefined} includeInstance Deprecated. Whether to include
 *     the JSPB instance for transitional soy proto support:
 *     http://goto/soy-param-migration
 * @param {!proto.api_container_api.LoadModuleResponse} msg The msg instance to transform.
 * @return {!Object}
 * @suppress {unusedLocalVariables} f is only used for nested messages
 */
proto.api_container_api.LoadModuleResponse.toObject = function(includeInstance, msg) {
  var f, obj = {
    privateIpAddr: jspb.Message.getFieldWithDefault(msg, 1, ""),
    privatePort: (f = msg.getPrivatePort()) && proto.api_container_api.Port.toObject(includeInstance, f),
    publicIpAddr: jspb.Message.getFieldWithDefault(msg, 3, ""),
    publicPort: (f = msg.getPublicPort()) && proto.api_container_api.Port.toObject(includeInstance, f),
    guid: jspb.Message.getFieldWithDefault(msg, 5, "")
  };

  if (includeInstance) {
    obj.$jspbMessageInstance = msg;
  }
  return obj;
};
}


/**
 * Deserializes binary data (in protobuf wire format).
 * @param {jspb.ByteSource} bytes The bytes to deserialize.
 * @return {!proto.api_container_api.LoadModuleResponse}
 */
proto.api_container_api.LoadModuleResponse.deserializeBinary = function(bytes) {
  var reader = new jspb.BinaryReader(bytes);
  var msg = new proto.api_container_api.LoadModuleResponse;
  return proto.api_container_api.LoadModuleResponse.deserializeBinaryFromReader(msg, reader);
};


/**
 * Deserializes binary data (in protobuf wire format) from the
 * given reader into the given message object.
 * @param {!proto.api_container_api.LoadModuleResponse} msg The message object to deserialize into.
 * @param {!jspb.BinaryReader} reader The BinaryReader to use.
 * @return {!proto.api_container_api.LoadModuleResponse}
 */
proto.api_container_api.LoadModuleResponse.deserializeBinaryFromReader = function(msg, reader) {
  while (reader.nextField()) {
    if (reader.isEndGroup()) {
      break;
    }
    var field = reader.getFieldNumber();
    switch (field) {
    case 1:
      var value = /** @type {string} */ (reader.readString());
      msg.setPrivateIpAddr(value);
      break;
    case 2:
      var value = new proto.api_container_api.Port;
      reader.readMessage(value,proto.api_container_api.Port.deserializeBinaryFromReader);
      msg.setPrivatePort(value);
      break;
    case 3:
      var value = /** @type {string} */ (reader.readString());
      msg.setPublicIpAddr(value);
      break;
    case 4:
      var value = new proto.api_container_api.Port;
      reader.readMessage(value,proto.api_container_api.Port.deserializeBinaryFromReader);
      msg.setPublicPort(value);
      break;
    case 5:
      var value = /** @type {string} */ (reader.readString());
      msg.setGuid(value);
      break;
    default:
      reader.skipField();
      break;
    }
  }
  return msg;
};


/**
 * Serializes the message to binary data (in protobuf wire format).
 * @return {!Uint8Array}
 */
proto.api_container_api.LoadModuleResponse.prototype.serializeBinary = function() {
  var writer = new jspb.BinaryWriter();
  proto.api_container_api.LoadModuleResponse.serializeBinaryToWriter(this, writer);
  return writer.getResultBuffer();
};


/**
 * Serializes the given message to binary data (in protobuf wire
 * format), writing to the given BinaryWriter.
 * @param {!proto.api_container_api.LoadModuleResponse} message
 * @param {!jspb.BinaryWriter} writer
 * @suppress {unusedLocalVariables} f is only used for nested messages
 */
proto.api_container_api.LoadModuleResponse.serializeBinaryToWriter = function(message, writer) {
  var f = undefined;
  f = message.getPrivateIpAddr();
  if (f.length > 0) {
    writer.writeString(
      1,
      f
    );
  }
  f = message.getPrivatePort();
  if (f != null) {
    writer.writeMessage(
      2,
      f,
      proto.api_container_api.Port.serializeBinaryToWriter
    );
  }
  f = message.getPublicIpAddr();
  if (f.length > 0) {
    writer.writeString(
      3,
      f
    );
  }
  f = message.getPublicPort();
  if (f != null) {
    writer.writeMessage(
      4,
      f,
      proto.api_container_api.Port.serializeBinaryToWriter
    );
  }
  f = message.getGuid();
  if (f.length > 0) {
    writer.writeString(
      5,
      f
    );
  }
};


/**
 * optional string private_ip_addr = 1;
 * @return {string}
 */
proto.api_container_api.LoadModuleResponse.prototype.getPrivateIpAddr = function() {
  return /** @type {string} */ (jspb.Message.getFieldWithDefault(this, 1, ""));
};


/**
 * @param {string} value
 * @return {!proto.api_container_api.LoadModuleResponse} returns this
 */
proto.api_container_api.LoadModuleResponse.prototype.setPrivateIpAddr = function(value) {
  return jspb.Message.setProto3StringField(this, 1, value);
};


/**
 * optional Port private_port = 2;
 * @return {?proto.api_container_api.Port}
 */
proto.api_container_api.LoadModuleResponse.prototype.getPrivatePort = function() {
  return /** @type{?proto.api_container_api.Port} */ (
    jspb.Message.getWrapperField(this, proto.api_container_api.Port, 2));
};


/**
 * @param {?proto.api_container_api.Port|undefined} value
 * @return {!proto.api_container_api.LoadModuleResponse} returns this
*/
proto.api_container_api.LoadModuleResponse.prototype.setPrivatePort = function(value) {
  return jspb.Message.setWrapperField(this, 2, value);
};


/**
 * Clears the message field making it undefined.
 * @return {!proto.api_container_api.LoadModuleResponse} returns this
 */
proto.api_container_api.LoadModuleResponse.prototype.clearPrivatePort = function() {
  return this.setPrivatePort(undefined);
};


/**
 * Returns whether this field is set.
 * @return {boolean}
 */
proto.api_container_api.LoadModuleResponse.prototype.hasPrivatePort = function() {
  return jspb.Message.getField(this, 2) != null;
};


/**
 * optional string public_ip_addr = 3;
 * @return {string}
 */
proto.api_container_api.LoadModuleResponse.prototype.getPublicIpAddr = function() {
  return /** @type {string} */ (jspb.Message.getFieldWithDefault(this, 3, ""));
};


/**
 * @param {string} value
 * @return {!proto.api_container_api.LoadModuleResponse} returns this
 */
proto.api_container_api.LoadModuleResponse.prototype.setPublicIpAddr = function(value) {
  return jspb.Message.setProto3StringField(this, 3, value);
};


/**
 * optional Port public_port = 4;
 * @return {?proto.api_container_api.Port}
 */
proto.api_container_api.LoadModuleResponse.prototype.getPublicPort = function() {
  return /** @type{?proto.api_container_api.Port} */ (
    jspb.Message.getWrapperField(this, proto.api_container_api.Port, 4));
};


/**
 * @param {?proto.api_container_api.Port|undefined} value
 * @return {!proto.api_container_api.LoadModuleResponse} returns this
*/
proto.api_container_api.LoadModuleResponse.prototype.setPublicPort = function(value) {
  return jspb.Message.setWrapperField(this, 4, value);
};


/**
 * Clears the message field making it undefined.
 * @return {!proto.api_container_api.LoadModuleResponse} returns this
 */
proto.api_container_api.LoadModuleResponse.prototype.clearPublicPort = function() {
  return this.setPublicPort(undefined);
};


/**
 * Returns whether this field is set.
 * @return {boolean}
 */
proto.api_container_api.LoadModuleResponse.prototype.hasPublicPort = function() {
  return jspb.Message.getField(this, 4) != null;
};


/**
 * optional string guid = 5;
 * @return {string}
 */
proto.api_container_api.LoadModuleResponse.prototype.getGuid = function() {
  return /** @type {string} */ (jspb.Message.getFieldWithDefault(this, 5, ""));
};


/**
 * @param {string} value
 * @return {!proto.api_container_api.LoadModuleResponse} returns this
 */
proto.api_container_api.LoadModuleResponse.prototype.setGuid = function(value) {
  return jspb.Message.setProto3StringField(this, 5, value);
};





if (jspb.Message.GENERATE_TO_OBJECT) {
/**
 * Creates an object representation of this proto.
 * Field names that are reserved in JavaScript and will be renamed to pb_name.
 * Optional fields that are not set will be set to undefined.
 * To access a reserved field use, foo.pb_<name>, eg, foo.pb_default.
 * For the list of reserved names please see:
 *     net/proto2/compiler/js/internal/generator.cc#kKeyword.
 * @param {boolean=} opt_includeInstance Deprecated. whether to include the
 *     JSPB instance for transitional soy proto support:
 *     http://goto/soy-param-migration
 * @return {!Object}
 */
proto.api_container_api.GetModulesArgs.prototype.toObject = function(opt_includeInstance) {
  return proto.api_container_api.GetModulesArgs.toObject(opt_includeInstance, this);
};


/**
 * Static version of the {@see toObject} method.
 * @param {boolean|undefined} includeInstance Deprecated. Whether to include
 *     the JSPB instance for transitional soy proto support:
 *     http://goto/soy-param-migration
 * @param {!proto.api_container_api.GetModulesArgs} msg The msg instance to transform.
 * @return {!Object}
 * @suppress {unusedLocalVariables} f is only used for nested messages
 */
proto.api_container_api.GetModulesArgs.toObject = function(includeInstance, msg) {
  var f, obj = {
    idsMap: (f = msg.getIdsMap()) ? f.toObject(includeInstance, undefined) : []
  };

  if (includeInstance) {
    obj.$jspbMessageInstance = msg;
  }
  return obj;
};
}


/**
 * Deserializes binary data (in protobuf wire format).
 * @param {jspb.ByteSource} bytes The bytes to deserialize.
 * @return {!proto.api_container_api.GetModulesArgs}
 */
proto.api_container_api.GetModulesArgs.deserializeBinary = function(bytes) {
  var reader = new jspb.BinaryReader(bytes);
  var msg = new proto.api_container_api.GetModulesArgs;
  return proto.api_container_api.GetModulesArgs.deserializeBinaryFromReader(msg, reader);
};


/**
 * Deserializes binary data (in protobuf wire format) from the
 * given reader into the given message object.
 * @param {!proto.api_container_api.GetModulesArgs} msg The message object to deserialize into.
 * @param {!jspb.BinaryReader} reader The BinaryReader to use.
 * @return {!proto.api_container_api.GetModulesArgs}
 */
proto.api_container_api.GetModulesArgs.deserializeBinaryFromReader = function(msg, reader) {
  while (reader.nextField()) {
    if (reader.isEndGroup()) {
      break;
    }
    var field = reader.getFieldNumber();
    switch (field) {
    case 1:
      var value = msg.getIdsMap();
      reader.readMessage(value, function(message, reader) {
        jspb.Map.deserializeBinary(message, reader, jspb.BinaryReader.prototype.readString, jspb.BinaryReader.prototype.readBool, null, "", false);
         });
      break;
    default:
      reader.skipField();
      break;
    }
  }
  return msg;
};


/**
 * Serializes the message to binary data (in protobuf wire format).
 * @return {!Uint8Array}
 */
proto.api_container_api.GetModulesArgs.prototype.serializeBinary = function() {
  var writer = new jspb.BinaryWriter();
  proto.api_container_api.GetModulesArgs.serializeBinaryToWriter(this, writer);
  return writer.getResultBuffer();
};


/**
 * Serializes the given message to binary data (in protobuf wire
 * format), writing to the given BinaryWriter.
 * @param {!proto.api_container_api.GetModulesArgs} message
 * @param {!jspb.BinaryWriter} writer
 * @suppress {unusedLocalVariables} f is only used for nested messages
 */
proto.api_container_api.GetModulesArgs.serializeBinaryToWriter = function(message, writer) {
  var f = undefined;
  f = message.getIdsMap(true);
  if (f && f.getLength() > 0) {
    f.serializeBinary(1, writer, jspb.BinaryWriter.prototype.writeString, jspb.BinaryWriter.prototype.writeBool);
  }
};


/**
 * map<string, bool> ids = 1;
 * @param {boolean=} opt_noLazyCreate Do not create the map if
 * empty, instead returning `undefined`
 * @return {!jspb.Map<string,boolean>}
 */
proto.api_container_api.GetModulesArgs.prototype.getIdsMap = function(opt_noLazyCreate) {
  return /** @type {!jspb.Map<string,boolean>} */ (
      jspb.Message.getMapField(this, 1, opt_noLazyCreate,
      null));
};


/**
 * Clears values from the map. The map will be non-null.
 * @return {!proto.api_container_api.GetModulesArgs} returns this
 */
proto.api_container_api.GetModulesArgs.prototype.clearIdsMap = function() {
  this.getIdsMap().clear();
  return this;};





if (jspb.Message.GENERATE_TO_OBJECT) {
/**
 * Creates an object representation of this proto.
 * Field names that are reserved in JavaScript and will be renamed to pb_name.
 * Optional fields that are not set will be set to undefined.
 * To access a reserved field use, foo.pb_<name>, eg, foo.pb_default.
 * For the list of reserved names please see:
 *     net/proto2/compiler/js/internal/generator.cc#kKeyword.
 * @param {boolean=} opt_includeInstance Deprecated. whether to include the
 *     JSPB instance for transitional soy proto support:
 *     http://goto/soy-param-migration
 * @return {!Object}
 */
proto.api_container_api.GetModulesResponse.prototype.toObject = function(opt_includeInstance) {
  return proto.api_container_api.GetModulesResponse.toObject(opt_includeInstance, this);
};


/**
 * Static version of the {@see toObject} method.
 * @param {boolean|undefined} includeInstance Deprecated. Whether to include
 *     the JSPB instance for transitional soy proto support:
 *     http://goto/soy-param-migration
 * @param {!proto.api_container_api.GetModulesResponse} msg The msg instance to transform.
 * @return {!Object}
 * @suppress {unusedLocalVariables} f is only used for nested messages
 */
proto.api_container_api.GetModulesResponse.toObject = function(includeInstance, msg) {
  var f, obj = {
    moduleInfoMap: (f = msg.getModuleInfoMap()) ? f.toObject(includeInstance, proto.api_container_api.ModuleInfo.toObject) : []
  };

  if (includeInstance) {
    obj.$jspbMessageInstance = msg;
  }
  return obj;
};
}


/**
 * Deserializes binary data (in protobuf wire format).
 * @param {jspb.ByteSource} bytes The bytes to deserialize.
 * @return {!proto.api_container_api.GetModulesResponse}
 */
proto.api_container_api.GetModulesResponse.deserializeBinary = function(bytes) {
  var reader = new jspb.BinaryReader(bytes);
  var msg = new proto.api_container_api.GetModulesResponse;
  return proto.api_container_api.GetModulesResponse.deserializeBinaryFromReader(msg, reader);
};


/**
 * Deserializes binary data (in protobuf wire format) from the
 * given reader into the given message object.
 * @param {!proto.api_container_api.GetModulesResponse} msg The message object to deserialize into.
 * @param {!jspb.BinaryReader} reader The BinaryReader to use.
 * @return {!proto.api_container_api.GetModulesResponse}
 */
proto.api_container_api.GetModulesResponse.deserializeBinaryFromReader = function(msg, reader) {
  while (reader.nextField()) {
    if (reader.isEndGroup()) {
      break;
    }
    var field = reader.getFieldNumber();
    switch (field) {
    case 1:
      var value = msg.getModuleInfoMap();
      reader.readMessage(value, function(message, reader) {
        jspb.Map.deserializeBinary(message, reader, jspb.BinaryReader.prototype.readString, jspb.BinaryReader.prototype.readMessage, proto.api_container_api.ModuleInfo.deserializeBinaryFromReader, "", new proto.api_container_api.ModuleInfo());
         });
      break;
    default:
      reader.skipField();
      break;
    }
  }
  return msg;
};


/**
 * Serializes the message to binary data (in protobuf wire format).
 * @return {!Uint8Array}
 */
proto.api_container_api.GetModulesResponse.prototype.serializeBinary = function() {
  var writer = new jspb.BinaryWriter();
  proto.api_container_api.GetModulesResponse.serializeBinaryToWriter(this, writer);
  return writer.getResultBuffer();
};


/**
 * Serializes the given message to binary data (in protobuf wire
 * format), writing to the given BinaryWriter.
 * @param {!proto.api_container_api.GetModulesResponse} message
 * @param {!jspb.BinaryWriter} writer
 * @suppress {unusedLocalVariables} f is only used for nested messages
 */
proto.api_container_api.GetModulesResponse.serializeBinaryToWriter = function(message, writer) {
  var f = undefined;
  f = message.getModuleInfoMap(true);
  if (f && f.getLength() > 0) {
    f.serializeBinary(1, writer, jspb.BinaryWriter.prototype.writeString, jspb.BinaryWriter.prototype.writeMessage, proto.api_container_api.ModuleInfo.serializeBinaryToWriter);
  }
};


/**
 * map<string, ModuleInfo> module_info = 1;
 * @param {boolean=} opt_noLazyCreate Do not create the map if
 * empty, instead returning `undefined`
 * @return {!jspb.Map<string,!proto.api_container_api.ModuleInfo>}
 */
proto.api_container_api.GetModulesResponse.prototype.getModuleInfoMap = function(opt_noLazyCreate) {
  return /** @type {!jspb.Map<string,!proto.api_container_api.ModuleInfo>} */ (
      jspb.Message.getMapField(this, 1, opt_noLazyCreate,
      proto.api_container_api.ModuleInfo));
};


/**
 * Clears values from the map. The map will be non-null.
 * @return {!proto.api_container_api.GetModulesResponse} returns this
 */
proto.api_container_api.GetModulesResponse.prototype.clearModuleInfoMap = function() {
  this.getModuleInfoMap().clear();
  return this;};





if (jspb.Message.GENERATE_TO_OBJECT) {
/**
 * Creates an object representation of this proto.
 * Field names that are reserved in JavaScript and will be renamed to pb_name.
 * Optional fields that are not set will be set to undefined.
 * To access a reserved field use, foo.pb_<name>, eg, foo.pb_default.
 * For the list of reserved names please see:
 *     net/proto2/compiler/js/internal/generator.cc#kKeyword.
 * @param {boolean=} opt_includeInstance Deprecated. whether to include the
 *     JSPB instance for transitional soy proto support:
 *     http://goto/soy-param-migration
 * @return {!Object}
 */
proto.api_container_api.UnloadModuleArgs.prototype.toObject = function(opt_includeInstance) {
  return proto.api_container_api.UnloadModuleArgs.toObject(opt_includeInstance, this);
};


/**
 * Static version of the {@see toObject} method.
 * @param {boolean|undefined} includeInstance Deprecated. Whether to include
 *     the JSPB instance for transitional soy proto support:
 *     http://goto/soy-param-migration
 * @param {!proto.api_container_api.UnloadModuleArgs} msg The msg instance to transform.
 * @return {!Object}
 * @suppress {unusedLocalVariables} f is only used for nested messages
 */
proto.api_container_api.UnloadModuleArgs.toObject = function(includeInstance, msg) {
  var f, obj = {
    moduleId: jspb.Message.getFieldWithDefault(msg, 1, "")
  };

  if (includeInstance) {
    obj.$jspbMessageInstance = msg;
  }
  return obj;
};
}


/**
 * Deserializes binary data (in protobuf wire format).
 * @param {jspb.ByteSource} bytes The bytes to deserialize.
 * @return {!proto.api_container_api.UnloadModuleArgs}
 */
proto.api_container_api.UnloadModuleArgs.deserializeBinary = function(bytes) {
  var reader = new jspb.BinaryReader(bytes);
  var msg = new proto.api_container_api.UnloadModuleArgs;
  return proto.api_container_api.UnloadModuleArgs.deserializeBinaryFromReader(msg, reader);
};


/**
 * Deserializes binary data (in protobuf wire format) from the
 * given reader into the given message object.
 * @param {!proto.api_container_api.UnloadModuleArgs} msg The message object to deserialize into.
 * @param {!jspb.BinaryReader} reader The BinaryReader to use.
 * @return {!proto.api_container_api.UnloadModuleArgs}
 */
proto.api_container_api.UnloadModuleArgs.deserializeBinaryFromReader = function(msg, reader) {
  while (reader.nextField()) {
    if (reader.isEndGroup()) {
      break;
    }
    var field = reader.getFieldNumber();
    switch (field) {
    case 1:
      var value = /** @type {string} */ (reader.readString());
      msg.setModuleId(value);
      break;
    default:
      reader.skipField();
      break;
    }
  }
  return msg;
};


/**
 * Serializes the message to binary data (in protobuf wire format).
 * @return {!Uint8Array}
 */
proto.api_container_api.UnloadModuleArgs.prototype.serializeBinary = function() {
  var writer = new jspb.BinaryWriter();
  proto.api_container_api.UnloadModuleArgs.serializeBinaryToWriter(this, writer);
  return writer.getResultBuffer();
};


/**
 * Serializes the given message to binary data (in protobuf wire
 * format), writing to the given BinaryWriter.
 * @param {!proto.api_container_api.UnloadModuleArgs} message
 * @param {!jspb.BinaryWriter} writer
 * @suppress {unusedLocalVariables} f is only used for nested messages
 */
proto.api_container_api.UnloadModuleArgs.serializeBinaryToWriter = function(message, writer) {
  var f = undefined;
  f = message.getModuleId();
  if (f.length > 0) {
    writer.writeString(
      1,
      f
    );
  }
};


/**
 * optional string module_id = 1;
 * @return {string}
 */
proto.api_container_api.UnloadModuleArgs.prototype.getModuleId = function() {
  return /** @type {string} */ (jspb.Message.getFieldWithDefault(this, 1, ""));
};


/**
 * @param {string} value
 * @return {!proto.api_container_api.UnloadModuleArgs} returns this
 */
proto.api_container_api.UnloadModuleArgs.prototype.setModuleId = function(value) {
  return jspb.Message.setProto3StringField(this, 1, value);
};





if (jspb.Message.GENERATE_TO_OBJECT) {
/**
 * Creates an object representation of this proto.
 * Field names that are reserved in JavaScript and will be renamed to pb_name.
 * Optional fields that are not set will be set to undefined.
 * To access a reserved field use, foo.pb_<name>, eg, foo.pb_default.
 * For the list of reserved names please see:
 *     net/proto2/compiler/js/internal/generator.cc#kKeyword.
 * @param {boolean=} opt_includeInstance Deprecated. whether to include the
 *     JSPB instance for transitional soy proto support:
 *     http://goto/soy-param-migration
 * @return {!Object}
 */
proto.api_container_api.UnloadModuleResponse.prototype.toObject = function(opt_includeInstance) {
  return proto.api_container_api.UnloadModuleResponse.toObject(opt_includeInstance, this);
};


/**
 * Static version of the {@see toObject} method.
 * @param {boolean|undefined} includeInstance Deprecated. Whether to include
 *     the JSPB instance for transitional soy proto support:
 *     http://goto/soy-param-migration
 * @param {!proto.api_container_api.UnloadModuleResponse} msg The msg instance to transform.
 * @return {!Object}
 * @suppress {unusedLocalVariables} f is only used for nested messages
 */
proto.api_container_api.UnloadModuleResponse.toObject = function(includeInstance, msg) {
  var f, obj = {
    moduleGuid: jspb.Message.getFieldWithDefault(msg, 1, "")
  };

  if (includeInstance) {
    obj.$jspbMessageInstance = msg;
  }
  return obj;
};
}


/**
 * Deserializes binary data (in protobuf wire format).
 * @param {jspb.ByteSource} bytes The bytes to deserialize.
 * @return {!proto.api_container_api.UnloadModuleResponse}
 */
proto.api_container_api.UnloadModuleResponse.deserializeBinary = function(bytes) {
  var reader = new jspb.BinaryReader(bytes);
  var msg = new proto.api_container_api.UnloadModuleResponse;
  return proto.api_container_api.UnloadModuleResponse.deserializeBinaryFromReader(msg, reader);
};


/**
 * Deserializes binary data (in protobuf wire format) from the
 * given reader into the given message object.
 * @param {!proto.api_container_api.UnloadModuleResponse} msg The message object to deserialize into.
 * @param {!jspb.BinaryReader} reader The BinaryReader to use.
 * @return {!proto.api_container_api.UnloadModuleResponse}
 */
proto.api_container_api.UnloadModuleResponse.deserializeBinaryFromReader = function(msg, reader) {
  while (reader.nextField()) {
    if (reader.isEndGroup()) {
      break;
    }
    var field = reader.getFieldNumber();
    switch (field) {
    case 1:
      var value = /** @type {string} */ (reader.readString());
      msg.setModuleGuid(value);
      break;
    default:
      reader.skipField();
      break;
    }
  }
  return msg;
};


/**
 * Serializes the message to binary data (in protobuf wire format).
 * @return {!Uint8Array}
 */
proto.api_container_api.UnloadModuleResponse.prototype.serializeBinary = function() {
  var writer = new jspb.BinaryWriter();
  proto.api_container_api.UnloadModuleResponse.serializeBinaryToWriter(this, writer);
  return writer.getResultBuffer();
};


/**
 * Serializes the given message to binary data (in protobuf wire
 * format), writing to the given BinaryWriter.
 * @param {!proto.api_container_api.UnloadModuleResponse} message
 * @param {!jspb.BinaryWriter} writer
 * @suppress {unusedLocalVariables} f is only used for nested messages
 */
proto.api_container_api.UnloadModuleResponse.serializeBinaryToWriter = function(message, writer) {
  var f = undefined;
  f = message.getModuleGuid();
  if (f.length > 0) {
    writer.writeString(
      1,
      f
    );
  }
};


/**
 * optional string module_guid = 1;
 * @return {string}
 */
proto.api_container_api.UnloadModuleResponse.prototype.getModuleGuid = function() {
  return /** @type {string} */ (jspb.Message.getFieldWithDefault(this, 1, ""));
};


/**
 * @param {string} value
 * @return {!proto.api_container_api.UnloadModuleResponse} returns this
 */
proto.api_container_api.UnloadModuleResponse.prototype.setModuleGuid = function(value) {
  return jspb.Message.setProto3StringField(this, 1, value);
};





if (jspb.Message.GENERATE_TO_OBJECT) {
/**
 * Creates an object representation of this proto.
 * Field names that are reserved in JavaScript and will be renamed to pb_name.
 * Optional fields that are not set will be set to undefined.
 * To access a reserved field use, foo.pb_<name>, eg, foo.pb_default.
 * For the list of reserved names please see:
 *     net/proto2/compiler/js/internal/generator.cc#kKeyword.
 * @param {boolean=} opt_includeInstance Deprecated. whether to include the
 *     JSPB instance for transitional soy proto support:
 *     http://goto/soy-param-migration
 * @return {!Object}
 */
proto.api_container_api.ExecuteModuleArgs.prototype.toObject = function(opt_includeInstance) {
  return proto.api_container_api.ExecuteModuleArgs.toObject(opt_includeInstance, this);
};


/**
 * Static version of the {@see toObject} method.
 * @param {boolean|undefined} includeInstance Deprecated. Whether to include
 *     the JSPB instance for transitional soy proto support:
 *     http://goto/soy-param-migration
 * @param {!proto.api_container_api.ExecuteModuleArgs} msg The msg instance to transform.
 * @return {!Object}
 * @suppress {unusedLocalVariables} f is only used for nested messages
 */
proto.api_container_api.ExecuteModuleArgs.toObject = function(includeInstance, msg) {
  var f, obj = {
    moduleId: jspb.Message.getFieldWithDefault(msg, 1, ""),
    serializedParams: jspb.Message.getFieldWithDefault(msg, 2, "")
  };

  if (includeInstance) {
    obj.$jspbMessageInstance = msg;
  }
  return obj;
};
}


/**
 * Deserializes binary data (in protobuf wire format).
 * @param {jspb.ByteSource} bytes The bytes to deserialize.
 * @return {!proto.api_container_api.ExecuteModuleArgs}
 */
proto.api_container_api.ExecuteModuleArgs.deserializeBinary = function(bytes) {
  var reader = new jspb.BinaryReader(bytes);
  var msg = new proto.api_container_api.ExecuteModuleArgs;
  return proto.api_container_api.ExecuteModuleArgs.deserializeBinaryFromReader(msg, reader);
};


/**
 * Deserializes binary data (in protobuf wire format) from the
 * given reader into the given message object.
 * @param {!proto.api_container_api.ExecuteModuleArgs} msg The message object to deserialize into.
 * @param {!jspb.BinaryReader} reader The BinaryReader to use.
 * @return {!proto.api_container_api.ExecuteModuleArgs}
 */
proto.api_container_api.ExecuteModuleArgs.deserializeBinaryFromReader = function(msg, reader) {
  while (reader.nextField()) {
    if (reader.isEndGroup()) {
      break;
    }
    var field = reader.getFieldNumber();
    switch (field) {
    case 1:
      var value = /** @type {string} */ (reader.readString());
      msg.setModuleId(value);
      break;
    case 2:
      var value = /** @type {string} */ (reader.readString());
      msg.setSerializedParams(value);
      break;
    default:
      reader.skipField();
      break;
    }
  }
  return msg;
};


/**
 * Serializes the message to binary data (in protobuf wire format).
 * @return {!Uint8Array}
 */
proto.api_container_api.ExecuteModuleArgs.prototype.serializeBinary = function() {
  var writer = new jspb.BinaryWriter();
  proto.api_container_api.ExecuteModuleArgs.serializeBinaryToWriter(this, writer);
  return writer.getResultBuffer();
};


/**
 * Serializes the given message to binary data (in protobuf wire
 * format), writing to the given BinaryWriter.
 * @param {!proto.api_container_api.ExecuteModuleArgs} message
 * @param {!jspb.BinaryWriter} writer
 * @suppress {unusedLocalVariables} f is only used for nested messages
 */
proto.api_container_api.ExecuteModuleArgs.serializeBinaryToWriter = function(message, writer) {
  var f = undefined;
  f = message.getModuleId();
  if (f.length > 0) {
    writer.writeString(
      1,
      f
    );
  }
  f = message.getSerializedParams();
  if (f.length > 0) {
    writer.writeString(
      2,
      f
    );
  }
};


/**
 * optional string module_id = 1;
 * @return {string}
 */
proto.api_container_api.ExecuteModuleArgs.prototype.getModuleId = function() {
  return /** @type {string} */ (jspb.Message.getFieldWithDefault(this, 1, ""));
};


/**
 * @param {string} value
 * @return {!proto.api_container_api.ExecuteModuleArgs} returns this
 */
proto.api_container_api.ExecuteModuleArgs.prototype.setModuleId = function(value) {
  return jspb.Message.setProto3StringField(this, 1, value);
};


/**
 * optional string serialized_params = 2;
 * @return {string}
 */
proto.api_container_api.ExecuteModuleArgs.prototype.getSerializedParams = function() {
  return /** @type {string} */ (jspb.Message.getFieldWithDefault(this, 2, ""));
};


/**
 * @param {string} value
 * @return {!proto.api_container_api.ExecuteModuleArgs} returns this
 */
proto.api_container_api.ExecuteModuleArgs.prototype.setSerializedParams = function(value) {
  return jspb.Message.setProto3StringField(this, 2, value);
};





if (jspb.Message.GENERATE_TO_OBJECT) {
/**
 * Creates an object representation of this proto.
 * Field names that are reserved in JavaScript and will be renamed to pb_name.
 * Optional fields that are not set will be set to undefined.
 * To access a reserved field use, foo.pb_<name>, eg, foo.pb_default.
 * For the list of reserved names please see:
 *     net/proto2/compiler/js/internal/generator.cc#kKeyword.
 * @param {boolean=} opt_includeInstance Deprecated. whether to include the
 *     JSPB instance for transitional soy proto support:
 *     http://goto/soy-param-migration
 * @return {!Object}
 */
proto.api_container_api.ExecuteModuleResponse.prototype.toObject = function(opt_includeInstance) {
  return proto.api_container_api.ExecuteModuleResponse.toObject(opt_includeInstance, this);
};


/**
 * Static version of the {@see toObject} method.
 * @param {boolean|undefined} includeInstance Deprecated. Whether to include
 *     the JSPB instance for transitional soy proto support:
 *     http://goto/soy-param-migration
 * @param {!proto.api_container_api.ExecuteModuleResponse} msg The msg instance to transform.
 * @return {!Object}
 * @suppress {unusedLocalVariables} f is only used for nested messages
 */
proto.api_container_api.ExecuteModuleResponse.toObject = function(includeInstance, msg) {
  var f, obj = {
    serializedResult: jspb.Message.getFieldWithDefault(msg, 1, "")
  };

  if (includeInstance) {
    obj.$jspbMessageInstance = msg;
  }
  return obj;
};
}


/**
 * Deserializes binary data (in protobuf wire format).
 * @param {jspb.ByteSource} bytes The bytes to deserialize.
 * @return {!proto.api_container_api.ExecuteModuleResponse}
 */
proto.api_container_api.ExecuteModuleResponse.deserializeBinary = function(bytes) {
  var reader = new jspb.BinaryReader(bytes);
  var msg = new proto.api_container_api.ExecuteModuleResponse;
  return proto.api_container_api.ExecuteModuleResponse.deserializeBinaryFromReader(msg, reader);
};


/**
 * Deserializes binary data (in protobuf wire format) from the
 * given reader into the given message object.
 * @param {!proto.api_container_api.ExecuteModuleResponse} msg The message object to deserialize into.
 * @param {!jspb.BinaryReader} reader The BinaryReader to use.
 * @return {!proto.api_container_api.ExecuteModuleResponse}
 */
proto.api_container_api.ExecuteModuleResponse.deserializeBinaryFromReader = function(msg, reader) {
  while (reader.nextField()) {
    if (reader.isEndGroup()) {
      break;
    }
    var field = reader.getFieldNumber();
    switch (field) {
    case 1:
      var value = /** @type {string} */ (reader.readString());
      msg.setSerializedResult(value);
      break;
    default:
      reader.skipField();
      break;
    }
  }
  return msg;
};


/**
 * Serializes the message to binary data (in protobuf wire format).
 * @return {!Uint8Array}
 */
proto.api_container_api.ExecuteModuleResponse.prototype.serializeBinary = function() {
  var writer = new jspb.BinaryWriter();
  proto.api_container_api.ExecuteModuleResponse.serializeBinaryToWriter(this, writer);
  return writer.getResultBuffer();
};


/**
 * Serializes the given message to binary data (in protobuf wire
 * format), writing to the given BinaryWriter.
 * @param {!proto.api_container_api.ExecuteModuleResponse} message
 * @param {!jspb.BinaryWriter} writer
 * @suppress {unusedLocalVariables} f is only used for nested messages
 */
proto.api_container_api.ExecuteModuleResponse.serializeBinaryToWriter = function(message, writer) {
  var f = undefined;
  f = message.getSerializedResult();
  if (f.length > 0) {
    writer.writeString(
      1,
      f
    );
  }
};


/**
 * optional string serialized_result = 1;
 * @return {string}
 */
proto.api_container_api.ExecuteModuleResponse.prototype.getSerializedResult = function() {
  return /** @type {string} */ (jspb.Message.getFieldWithDefault(this, 1, ""));
};


/**
 * @param {string} value
 * @return {!proto.api_container_api.ExecuteModuleResponse} returns this
 */
proto.api_container_api.ExecuteModuleResponse.prototype.setSerializedResult = function(value) {
  return jspb.Message.setProto3StringField(this, 1, value);
};





if (jspb.Message.GENERATE_TO_OBJECT) {
/**
 * Creates an object representation of this proto.
 * Field names that are reserved in JavaScript and will be renamed to pb_name.
 * Optional fields that are not set will be set to undefined.
 * To access a reserved field use, foo.pb_<name>, eg, foo.pb_default.
 * For the list of reserved names please see:
 *     net/proto2/compiler/js/internal/generator.cc#kKeyword.
 * @param {boolean=} opt_includeInstance Deprecated. whether to include the
 *     JSPB instance for transitional soy proto support:
 *     http://goto/soy-param-migration
 * @return {!Object}
 */
proto.api_container_api.ExecuteStartosisScriptArgs.prototype.toObject = function(opt_includeInstance) {
  return proto.api_container_api.ExecuteStartosisScriptArgs.toObject(opt_includeInstance, this);
};


/**
 * Static version of the {@see toObject} method.
 * @param {boolean|undefined} includeInstance Deprecated. Whether to include
 *     the JSPB instance for transitional soy proto support:
 *     http://goto/soy-param-migration
 * @param {!proto.api_container_api.ExecuteStartosisScriptArgs} msg The msg instance to transform.
 * @return {!Object}
 * @suppress {unusedLocalVariables} f is only used for nested messages
 */
proto.api_container_api.ExecuteStartosisScriptArgs.toObject = function(includeInstance, msg) {
  var f, obj = {
    serializedScript: jspb.Message.getFieldWithDefault(msg, 1, "")
  };

  if (includeInstance) {
    obj.$jspbMessageInstance = msg;
  }
  return obj;
};
}


/**
 * Deserializes binary data (in protobuf wire format).
 * @param {jspb.ByteSource} bytes The bytes to deserialize.
 * @return {!proto.api_container_api.ExecuteStartosisScriptArgs}
 */
proto.api_container_api.ExecuteStartosisScriptArgs.deserializeBinary = function(bytes) {
  var reader = new jspb.BinaryReader(bytes);
  var msg = new proto.api_container_api.ExecuteStartosisScriptArgs;
  return proto.api_container_api.ExecuteStartosisScriptArgs.deserializeBinaryFromReader(msg, reader);
};


/**
 * Deserializes binary data (in protobuf wire format) from the
 * given reader into the given message object.
 * @param {!proto.api_container_api.ExecuteStartosisScriptArgs} msg The message object to deserialize into.
 * @param {!jspb.BinaryReader} reader The BinaryReader to use.
 * @return {!proto.api_container_api.ExecuteStartosisScriptArgs}
 */
proto.api_container_api.ExecuteStartosisScriptArgs.deserializeBinaryFromReader = function(msg, reader) {
  while (reader.nextField()) {
    if (reader.isEndGroup()) {
      break;
    }
    var field = reader.getFieldNumber();
    switch (field) {
    case 1:
      var value = /** @type {string} */ (reader.readString());
      msg.setSerializedScript(value);
      break;
    default:
      reader.skipField();
      break;
    }
  }
  return msg;
};


/**
 * Serializes the message to binary data (in protobuf wire format).
 * @return {!Uint8Array}
 */
proto.api_container_api.ExecuteStartosisScriptArgs.prototype.serializeBinary = function() {
  var writer = new jspb.BinaryWriter();
  proto.api_container_api.ExecuteStartosisScriptArgs.serializeBinaryToWriter(this, writer);
  return writer.getResultBuffer();
};


/**
 * Serializes the given message to binary data (in protobuf wire
 * format), writing to the given BinaryWriter.
 * @param {!proto.api_container_api.ExecuteStartosisScriptArgs} message
 * @param {!jspb.BinaryWriter} writer
 * @suppress {unusedLocalVariables} f is only used for nested messages
 */
proto.api_container_api.ExecuteStartosisScriptArgs.serializeBinaryToWriter = function(message, writer) {
  var f = undefined;
  f = message.getSerializedScript();
  if (f.length > 0) {
    writer.writeString(
      1,
      f
    );
  }
};


/**
 * optional string serialized_script = 1;
 * @return {string}
 */
proto.api_container_api.ExecuteStartosisScriptArgs.prototype.getSerializedScript = function() {
  return /** @type {string} */ (jspb.Message.getFieldWithDefault(this, 1, ""));
};


/**
 * @param {string} value
 * @return {!proto.api_container_api.ExecuteStartosisScriptArgs} returns this
 */
proto.api_container_api.ExecuteStartosisScriptArgs.prototype.setSerializedScript = function(value) {
  return jspb.Message.setProto3StringField(this, 1, value);
};



/**
 * List of repeated fields within this message type.
 * @private {!Array<number>}
 * @const
 */
proto.api_container_api.ExecuteStartosisResponse.repeatedFields_ = [3];



if (jspb.Message.GENERATE_TO_OBJECT) {
/**
 * Creates an object representation of this proto.
 * Field names that are reserved in JavaScript and will be renamed to pb_name.
 * Optional fields that are not set will be set to undefined.
 * To access a reserved field use, foo.pb_<name>, eg, foo.pb_default.
 * For the list of reserved names please see:
 *     net/proto2/compiler/js/internal/generator.cc#kKeyword.
 * @param {boolean=} opt_includeInstance Deprecated. whether to include the
 *     JSPB instance for transitional soy proto support:
 *     http://goto/soy-param-migration
 * @return {!Object}
 */
proto.api_container_api.ExecuteStartosisResponse.prototype.toObject = function(opt_includeInstance) {
  return proto.api_container_api.ExecuteStartosisResponse.toObject(opt_includeInstance, this);
};


/**
 * Static version of the {@see toObject} method.
 * @param {boolean|undefined} includeInstance Deprecated. Whether to include
 *     the JSPB instance for transitional soy proto support:
 *     http://goto/soy-param-migration
 * @param {!proto.api_container_api.ExecuteStartosisResponse} msg The msg instance to transform.
 * @return {!Object}
 * @suppress {unusedLocalVariables} f is only used for nested messages
 */
proto.api_container_api.ExecuteStartosisResponse.toObject = function(includeInstance, msg) {
  var f, obj = {
    serializedScriptOutput: jspb.Message.getFieldWithDefault(msg, 1, ""),
    interpretationError: jspb.Message.getFieldWithDefault(msg, 2, ""),
    validationErrorsList: jspb.Message.toObjectList(msg.getValidationErrorsList(),
    proto.api_container_api.StartosisValidationError.toObject, includeInstance),
    executionError: jspb.Message.getFieldWithDefault(msg, 4, "")
  };

  if (includeInstance) {
    obj.$jspbMessageInstance = msg;
  }
  return obj;
};
}


/**
 * Deserializes binary data (in protobuf wire format).
 * @param {jspb.ByteSource} bytes The bytes to deserialize.
 * @return {!proto.api_container_api.ExecuteStartosisResponse}
 */
proto.api_container_api.ExecuteStartosisResponse.deserializeBinary = function(bytes) {
  var reader = new jspb.BinaryReader(bytes);
  var msg = new proto.api_container_api.ExecuteStartosisResponse;
  return proto.api_container_api.ExecuteStartosisResponse.deserializeBinaryFromReader(msg, reader);
};


/**
 * Deserializes binary data (in protobuf wire format) from the
 * given reader into the given message object.
 * @param {!proto.api_container_api.ExecuteStartosisResponse} msg The message object to deserialize into.
 * @param {!jspb.BinaryReader} reader The BinaryReader to use.
 * @return {!proto.api_container_api.ExecuteStartosisResponse}
 */
proto.api_container_api.ExecuteStartosisResponse.deserializeBinaryFromReader = function(msg, reader) {
  while (reader.nextField()) {
    if (reader.isEndGroup()) {
      break;
    }
    var field = reader.getFieldNumber();
    switch (field) {
    case 1:
      var value = /** @type {string} */ (reader.readString());
      msg.setSerializedScriptOutput(value);
      break;
    case 2:
      var value = /** @type {string} */ (reader.readString());
      msg.setInterpretationError(value);
      break;
    case 3:
      var value = new proto.api_container_api.StartosisValidationError;
      reader.readMessage(value,proto.api_container_api.StartosisValidationError.deserializeBinaryFromReader);
      msg.addValidationErrors(value);
      break;
    case 4:
      var value = /** @type {string} */ (reader.readString());
      msg.setExecutionError(value);
      break;
    default:
      reader.skipField();
      break;
    }
  }
  return msg;
};


/**
 * Serializes the message to binary data (in protobuf wire format).
 * @return {!Uint8Array}
 */
proto.api_container_api.ExecuteStartosisResponse.prototype.serializeBinary = function() {
  var writer = new jspb.BinaryWriter();
  proto.api_container_api.ExecuteStartosisResponse.serializeBinaryToWriter(this, writer);
  return writer.getResultBuffer();
};


/**
 * Serializes the given message to binary data (in protobuf wire
 * format), writing to the given BinaryWriter.
 * @param {!proto.api_container_api.ExecuteStartosisResponse} message
 * @param {!jspb.BinaryWriter} writer
 * @suppress {unusedLocalVariables} f is only used for nested messages
 */
proto.api_container_api.ExecuteStartosisResponse.serializeBinaryToWriter = function(message, writer) {
  var f = undefined;
  f = message.getSerializedScriptOutput();
  if (f.length > 0) {
    writer.writeString(
      1,
      f
    );
  }
  f = message.getInterpretationError();
  if (f.length > 0) {
    writer.writeString(
      2,
      f
    );
  }
  f = message.getValidationErrorsList();
  if (f.length > 0) {
    writer.writeRepeatedMessage(
      3,
      f,
      proto.api_container_api.StartosisValidationError.serializeBinaryToWriter
    );
  }
  f = message.getExecutionError();
  if (f.length > 0) {
    writer.writeString(
      4,
      f
    );
  }
};


/**
 * optional string serialized_script_output = 1;
 * @return {string}
 */
proto.api_container_api.ExecuteStartosisResponse.prototype.getSerializedScriptOutput = function() {
  return /** @type {string} */ (jspb.Message.getFieldWithDefault(this, 1, ""));
};


/**
 * @param {string} value
 * @return {!proto.api_container_api.ExecuteStartosisResponse} returns this
 */
proto.api_container_api.ExecuteStartosisResponse.prototype.setSerializedScriptOutput = function(value) {
  return jspb.Message.setProto3StringField(this, 1, value);
};


/**
 * optional string interpretation_error = 2;
 * @return {string}
 */
proto.api_container_api.ExecuteStartosisResponse.prototype.getInterpretationError = function() {
  return /** @type {string} */ (jspb.Message.getFieldWithDefault(this, 2, ""));
};


/**
 * @param {string} value
 * @return {!proto.api_container_api.ExecuteStartosisResponse} returns this
 */
proto.api_container_api.ExecuteStartosisResponse.prototype.setInterpretationError = function(value) {
  return jspb.Message.setProto3StringField(this, 2, value);
};


/**
 * repeated StartosisValidationError validation_errors = 3;
 * @return {!Array<!proto.api_container_api.StartosisValidationError>}
 */
proto.api_container_api.ExecuteStartosisResponse.prototype.getValidationErrorsList = function() {
  return /** @type{!Array<!proto.api_container_api.StartosisValidationError>} */ (
    jspb.Message.getRepeatedWrapperField(this, proto.api_container_api.StartosisValidationError, 3));
};


/**
 * @param {!Array<!proto.api_container_api.StartosisValidationError>} value
 * @return {!proto.api_container_api.ExecuteStartosisResponse} returns this
*/
proto.api_container_api.ExecuteStartosisResponse.prototype.setValidationErrorsList = function(value) {
  return jspb.Message.setRepeatedWrapperField(this, 3, value);
};


/**
 * @param {!proto.api_container_api.StartosisValidationError=} opt_value
 * @param {number=} opt_index
 * @return {!proto.api_container_api.StartosisValidationError}
 */
proto.api_container_api.ExecuteStartosisResponse.prototype.addValidationErrors = function(opt_value, opt_index) {
  return jspb.Message.addToRepeatedWrapperField(this, 3, opt_value, proto.api_container_api.StartosisValidationError, opt_index);
};


/**
 * Clears the list making it empty but non-null.
 * @return {!proto.api_container_api.ExecuteStartosisResponse} returns this
 */
proto.api_container_api.ExecuteStartosisResponse.prototype.clearValidationErrorsList = function() {
  return this.setValidationErrorsList([]);
};


/**
 * optional string execution_error = 4;
 * @return {string}
 */
proto.api_container_api.ExecuteStartosisResponse.prototype.getExecutionError = function() {
  return /** @type {string} */ (jspb.Message.getFieldWithDefault(this, 4, ""));
};


/**
 * @param {string} value
 * @return {!proto.api_container_api.ExecuteStartosisResponse} returns this
 */
proto.api_container_api.ExecuteStartosisResponse.prototype.setExecutionError = function(value) {
  return jspb.Message.setProto3StringField(this, 4, value);
};





if (jspb.Message.GENERATE_TO_OBJECT) {
/**
 * Creates an object representation of this proto.
 * Field names that are reserved in JavaScript and will be renamed to pb_name.
 * Optional fields that are not set will be set to undefined.
 * To access a reserved field use, foo.pb_<name>, eg, foo.pb_default.
 * For the list of reserved names please see:
 *     net/proto2/compiler/js/internal/generator.cc#kKeyword.
 * @param {boolean=} opt_includeInstance Deprecated. whether to include the
 *     JSPB instance for transitional soy proto support:
 *     http://goto/soy-param-migration
 * @return {!Object}
 */
proto.api_container_api.StartServicesArgs.prototype.toObject = function(opt_includeInstance) {
  return proto.api_container_api.StartServicesArgs.toObject(opt_includeInstance, this);
};


/**
 * Static version of the {@see toObject} method.
 * @param {boolean|undefined} includeInstance Deprecated. Whether to include
 *     the JSPB instance for transitional soy proto support:
 *     http://goto/soy-param-migration
 * @param {!proto.api_container_api.StartServicesArgs} msg The msg instance to transform.
 * @return {!Object}
 * @suppress {unusedLocalVariables} f is only used for nested messages
 */
proto.api_container_api.StartServicesArgs.toObject = function(includeInstance, msg) {
  var f, obj = {
    serviceIdsToConfigsMap: (f = msg.getServiceIdsToConfigsMap()) ? f.toObject(includeInstance, proto.api_container_api.ServiceConfig.toObject) : [],
    partitionId: jspb.Message.getFieldWithDefault(msg, 2, "")
  };

  if (includeInstance) {
    obj.$jspbMessageInstance = msg;
  }
  return obj;
};
}


/**
 * Deserializes binary data (in protobuf wire format).
 * @param {jspb.ByteSource} bytes The bytes to deserialize.
 * @return {!proto.api_container_api.StartServicesArgs}
 */
proto.api_container_api.StartServicesArgs.deserializeBinary = function(bytes) {
  var reader = new jspb.BinaryReader(bytes);
  var msg = new proto.api_container_api.StartServicesArgs;
  return proto.api_container_api.StartServicesArgs.deserializeBinaryFromReader(msg, reader);
};


/**
 * Deserializes binary data (in protobuf wire format) from the
 * given reader into the given message object.
 * @param {!proto.api_container_api.StartServicesArgs} msg The message object to deserialize into.
 * @param {!jspb.BinaryReader} reader The BinaryReader to use.
 * @return {!proto.api_container_api.StartServicesArgs}
 */
proto.api_container_api.StartServicesArgs.deserializeBinaryFromReader = function(msg, reader) {
  while (reader.nextField()) {
    if (reader.isEndGroup()) {
      break;
    }
    var field = reader.getFieldNumber();
    switch (field) {
    case 1:
      var value = msg.getServiceIdsToConfigsMap();
      reader.readMessage(value, function(message, reader) {
        jspb.Map.deserializeBinary(message, reader, jspb.BinaryReader.prototype.readString, jspb.BinaryReader.prototype.readMessage, proto.api_container_api.ServiceConfig.deserializeBinaryFromReader, "", new proto.api_container_api.ServiceConfig());
         });
      break;
    case 2:
      var value = /** @type {string} */ (reader.readString());
      msg.setPartitionId(value);
      break;
    default:
      reader.skipField();
      break;
    }
  }
  return msg;
};


/**
 * Serializes the message to binary data (in protobuf wire format).
 * @return {!Uint8Array}
 */
proto.api_container_api.StartServicesArgs.prototype.serializeBinary = function() {
  var writer = new jspb.BinaryWriter();
  proto.api_container_api.StartServicesArgs.serializeBinaryToWriter(this, writer);
  return writer.getResultBuffer();
};


/**
 * Serializes the given message to binary data (in protobuf wire
 * format), writing to the given BinaryWriter.
 * @param {!proto.api_container_api.StartServicesArgs} message
 * @param {!jspb.BinaryWriter} writer
 * @suppress {unusedLocalVariables} f is only used for nested messages
 */
proto.api_container_api.StartServicesArgs.serializeBinaryToWriter = function(message, writer) {
  var f = undefined;
  f = message.getServiceIdsToConfigsMap(true);
  if (f && f.getLength() > 0) {
    f.serializeBinary(1, writer, jspb.BinaryWriter.prototype.writeString, jspb.BinaryWriter.prototype.writeMessage, proto.api_container_api.ServiceConfig.serializeBinaryToWriter);
  }
  f = message.getPartitionId();
  if (f.length > 0) {
    writer.writeString(
      2,
      f
    );
  }
};


/**
 * map<string, ServiceConfig> service_ids_to_configs = 1;
 * @param {boolean=} opt_noLazyCreate Do not create the map if
 * empty, instead returning `undefined`
 * @return {!jspb.Map<string,!proto.api_container_api.ServiceConfig>}
 */
proto.api_container_api.StartServicesArgs.prototype.getServiceIdsToConfigsMap = function(opt_noLazyCreate) {
  return /** @type {!jspb.Map<string,!proto.api_container_api.ServiceConfig>} */ (
      jspb.Message.getMapField(this, 1, opt_noLazyCreate,
      proto.api_container_api.ServiceConfig));
};


/**
 * Clears values from the map. The map will be non-null.
 * @return {!proto.api_container_api.StartServicesArgs} returns this
 */
proto.api_container_api.StartServicesArgs.prototype.clearServiceIdsToConfigsMap = function() {
  this.getServiceIdsToConfigsMap().clear();
  return this;};


/**
 * optional string partition_id = 2;
 * @return {string}
 */
proto.api_container_api.StartServicesArgs.prototype.getPartitionId = function() {
  return /** @type {string} */ (jspb.Message.getFieldWithDefault(this, 2, ""));
};


/**
 * @param {string} value
 * @return {!proto.api_container_api.StartServicesArgs} returns this
 */
proto.api_container_api.StartServicesArgs.prototype.setPartitionId = function(value) {
  return jspb.Message.setProto3StringField(this, 2, value);
};





if (jspb.Message.GENERATE_TO_OBJECT) {
/**
 * Creates an object representation of this proto.
 * Field names that are reserved in JavaScript and will be renamed to pb_name.
 * Optional fields that are not set will be set to undefined.
 * To access a reserved field use, foo.pb_<name>, eg, foo.pb_default.
 * For the list of reserved names please see:
 *     net/proto2/compiler/js/internal/generator.cc#kKeyword.
 * @param {boolean=} opt_includeInstance Deprecated. whether to include the
 *     JSPB instance for transitional soy proto support:
 *     http://goto/soy-param-migration
 * @return {!Object}
 */
proto.api_container_api.StartServicesResponse.prototype.toObject = function(opt_includeInstance) {
  return proto.api_container_api.StartServicesResponse.toObject(opt_includeInstance, this);
};


/**
 * Static version of the {@see toObject} method.
 * @param {boolean|undefined} includeInstance Deprecated. Whether to include
 *     the JSPB instance for transitional soy proto support:
 *     http://goto/soy-param-migration
 * @param {!proto.api_container_api.StartServicesResponse} msg The msg instance to transform.
 * @return {!Object}
 * @suppress {unusedLocalVariables} f is only used for nested messages
 */
proto.api_container_api.StartServicesResponse.toObject = function(includeInstance, msg) {
  var f, obj = {
    successfulServiceIdsToServiceInfoMap: (f = msg.getSuccessfulServiceIdsToServiceInfoMap()) ? f.toObject(includeInstance, proto.api_container_api.ServiceInfo.toObject) : [],
    failedServiceIdsToErrorMap: (f = msg.getFailedServiceIdsToErrorMap()) ? f.toObject(includeInstance, undefined) : []
  };

  if (includeInstance) {
    obj.$jspbMessageInstance = msg;
  }
  return obj;
};
}


/**
 * Deserializes binary data (in protobuf wire format).
 * @param {jspb.ByteSource} bytes The bytes to deserialize.
 * @return {!proto.api_container_api.StartServicesResponse}
 */
proto.api_container_api.StartServicesResponse.deserializeBinary = function(bytes) {
  var reader = new jspb.BinaryReader(bytes);
  var msg = new proto.api_container_api.StartServicesResponse;
  return proto.api_container_api.StartServicesResponse.deserializeBinaryFromReader(msg, reader);
};


/**
 * Deserializes binary data (in protobuf wire format) from the
 * given reader into the given message object.
 * @param {!proto.api_container_api.StartServicesResponse} msg The message object to deserialize into.
 * @param {!jspb.BinaryReader} reader The BinaryReader to use.
 * @return {!proto.api_container_api.StartServicesResponse}
 */
proto.api_container_api.StartServicesResponse.deserializeBinaryFromReader = function(msg, reader) {
  while (reader.nextField()) {
    if (reader.isEndGroup()) {
      break;
    }
    var field = reader.getFieldNumber();
    switch (field) {
    case 1:
      var value = msg.getSuccessfulServiceIdsToServiceInfoMap();
      reader.readMessage(value, function(message, reader) {
        jspb.Map.deserializeBinary(message, reader, jspb.BinaryReader.prototype.readString, jspb.BinaryReader.prototype.readMessage, proto.api_container_api.ServiceInfo.deserializeBinaryFromReader, "", new proto.api_container_api.ServiceInfo());
         });
      break;
    case 2:
      var value = msg.getFailedServiceIdsToErrorMap();
      reader.readMessage(value, function(message, reader) {
        jspb.Map.deserializeBinary(message, reader, jspb.BinaryReader.prototype.readString, jspb.BinaryReader.prototype.readString, null, "", "");
         });
      break;
    default:
      reader.skipField();
      break;
    }
  }
  return msg;
};


/**
 * Serializes the message to binary data (in protobuf wire format).
 * @return {!Uint8Array}
 */
proto.api_container_api.StartServicesResponse.prototype.serializeBinary = function() {
  var writer = new jspb.BinaryWriter();
  proto.api_container_api.StartServicesResponse.serializeBinaryToWriter(this, writer);
  return writer.getResultBuffer();
};


/**
 * Serializes the given message to binary data (in protobuf wire
 * format), writing to the given BinaryWriter.
 * @param {!proto.api_container_api.StartServicesResponse} message
 * @param {!jspb.BinaryWriter} writer
 * @suppress {unusedLocalVariables} f is only used for nested messages
 */
proto.api_container_api.StartServicesResponse.serializeBinaryToWriter = function(message, writer) {
  var f = undefined;
  f = message.getSuccessfulServiceIdsToServiceInfoMap(true);
  if (f && f.getLength() > 0) {
    f.serializeBinary(1, writer, jspb.BinaryWriter.prototype.writeString, jspb.BinaryWriter.prototype.writeMessage, proto.api_container_api.ServiceInfo.serializeBinaryToWriter);
  }
  f = message.getFailedServiceIdsToErrorMap(true);
  if (f && f.getLength() > 0) {
    f.serializeBinary(2, writer, jspb.BinaryWriter.prototype.writeString, jspb.BinaryWriter.prototype.writeString);
  }
};


/**
 * map<string, ServiceInfo> successful_service_ids_to_service_info = 1;
 * @param {boolean=} opt_noLazyCreate Do not create the map if
 * empty, instead returning `undefined`
 * @return {!jspb.Map<string,!proto.api_container_api.ServiceInfo>}
 */
proto.api_container_api.StartServicesResponse.prototype.getSuccessfulServiceIdsToServiceInfoMap = function(opt_noLazyCreate) {
  return /** @type {!jspb.Map<string,!proto.api_container_api.ServiceInfo>} */ (
      jspb.Message.getMapField(this, 1, opt_noLazyCreate,
      proto.api_container_api.ServiceInfo));
};


/**
 * Clears values from the map. The map will be non-null.
 * @return {!proto.api_container_api.StartServicesResponse} returns this
 */
proto.api_container_api.StartServicesResponse.prototype.clearSuccessfulServiceIdsToServiceInfoMap = function() {
  this.getSuccessfulServiceIdsToServiceInfoMap().clear();
  return this;};


/**
 * map<string, string> failed_service_ids_to_error = 2;
 * @param {boolean=} opt_noLazyCreate Do not create the map if
 * empty, instead returning `undefined`
 * @return {!jspb.Map<string,string>}
 */
proto.api_container_api.StartServicesResponse.prototype.getFailedServiceIdsToErrorMap = function(opt_noLazyCreate) {
  return /** @type {!jspb.Map<string,string>} */ (
      jspb.Message.getMapField(this, 2, opt_noLazyCreate,
      null));
};


/**
 * Clears values from the map. The map will be non-null.
 * @return {!proto.api_container_api.StartServicesResponse} returns this
 */
proto.api_container_api.StartServicesResponse.prototype.clearFailedServiceIdsToErrorMap = function() {
  this.getFailedServiceIdsToErrorMap().clear();
  return this;};





if (jspb.Message.GENERATE_TO_OBJECT) {
/**
 * Creates an object representation of this proto.
 * Field names that are reserved in JavaScript and will be renamed to pb_name.
 * Optional fields that are not set will be set to undefined.
 * To access a reserved field use, foo.pb_<name>, eg, foo.pb_default.
 * For the list of reserved names please see:
 *     net/proto2/compiler/js/internal/generator.cc#kKeyword.
 * @param {boolean=} opt_includeInstance Deprecated. whether to include the
 *     JSPB instance for transitional soy proto support:
 *     http://goto/soy-param-migration
 * @return {!Object}
 */
proto.api_container_api.GetServicesArgs.prototype.toObject = function(opt_includeInstance) {
  return proto.api_container_api.GetServicesArgs.toObject(opt_includeInstance, this);
};


/**
 * Static version of the {@see toObject} method.
 * @param {boolean|undefined} includeInstance Deprecated. Whether to include
 *     the JSPB instance for transitional soy proto support:
 *     http://goto/soy-param-migration
 * @param {!proto.api_container_api.GetServicesArgs} msg The msg instance to transform.
 * @return {!Object}
 * @suppress {unusedLocalVariables} f is only used for nested messages
 */
proto.api_container_api.GetServicesArgs.toObject = function(includeInstance, msg) {
  var f, obj = {
    serviceIdsMap: (f = msg.getServiceIdsMap()) ? f.toObject(includeInstance, undefined) : []
  };

  if (includeInstance) {
    obj.$jspbMessageInstance = msg;
  }
  return obj;
};
}


/**
 * Deserializes binary data (in protobuf wire format).
 * @param {jspb.ByteSource} bytes The bytes to deserialize.
 * @return {!proto.api_container_api.GetServicesArgs}
 */
proto.api_container_api.GetServicesArgs.deserializeBinary = function(bytes) {
  var reader = new jspb.BinaryReader(bytes);
  var msg = new proto.api_container_api.GetServicesArgs;
  return proto.api_container_api.GetServicesArgs.deserializeBinaryFromReader(msg, reader);
};


/**
 * Deserializes binary data (in protobuf wire format) from the
 * given reader into the given message object.
 * @param {!proto.api_container_api.GetServicesArgs} msg The message object to deserialize into.
 * @param {!jspb.BinaryReader} reader The BinaryReader to use.
 * @return {!proto.api_container_api.GetServicesArgs}
 */
proto.api_container_api.GetServicesArgs.deserializeBinaryFromReader = function(msg, reader) {
  while (reader.nextField()) {
    if (reader.isEndGroup()) {
      break;
    }
    var field = reader.getFieldNumber();
    switch (field) {
    case 1:
      var value = msg.getServiceIdsMap();
      reader.readMessage(value, function(message, reader) {
        jspb.Map.deserializeBinary(message, reader, jspb.BinaryReader.prototype.readString, jspb.BinaryReader.prototype.readBool, null, "", false);
         });
      break;
    default:
      reader.skipField();
      break;
    }
  }
  return msg;
};


/**
 * Serializes the message to binary data (in protobuf wire format).
 * @return {!Uint8Array}
 */
proto.api_container_api.GetServicesArgs.prototype.serializeBinary = function() {
  var writer = new jspb.BinaryWriter();
  proto.api_container_api.GetServicesArgs.serializeBinaryToWriter(this, writer);
  return writer.getResultBuffer();
};


/**
 * Serializes the given message to binary data (in protobuf wire
 * format), writing to the given BinaryWriter.
 * @param {!proto.api_container_api.GetServicesArgs} message
 * @param {!jspb.BinaryWriter} writer
 * @suppress {unusedLocalVariables} f is only used for nested messages
 */
proto.api_container_api.GetServicesArgs.serializeBinaryToWriter = function(message, writer) {
  var f = undefined;
  f = message.getServiceIdsMap(true);
  if (f && f.getLength() > 0) {
    f.serializeBinary(1, writer, jspb.BinaryWriter.prototype.writeString, jspb.BinaryWriter.prototype.writeBool);
  }
};


/**
 * map<string, bool> service_ids = 1;
 * @param {boolean=} opt_noLazyCreate Do not create the map if
 * empty, instead returning `undefined`
 * @return {!jspb.Map<string,boolean>}
 */
proto.api_container_api.GetServicesArgs.prototype.getServiceIdsMap = function(opt_noLazyCreate) {
  return /** @type {!jspb.Map<string,boolean>} */ (
      jspb.Message.getMapField(this, 1, opt_noLazyCreate,
      null));
};


/**
 * Clears values from the map. The map will be non-null.
 * @return {!proto.api_container_api.GetServicesArgs} returns this
 */
proto.api_container_api.GetServicesArgs.prototype.clearServiceIdsMap = function() {
  this.getServiceIdsMap().clear();
  return this;};





if (jspb.Message.GENERATE_TO_OBJECT) {
/**
 * Creates an object representation of this proto.
 * Field names that are reserved in JavaScript and will be renamed to pb_name.
 * Optional fields that are not set will be set to undefined.
 * To access a reserved field use, foo.pb_<name>, eg, foo.pb_default.
 * For the list of reserved names please see:
 *     net/proto2/compiler/js/internal/generator.cc#kKeyword.
 * @param {boolean=} opt_includeInstance Deprecated. whether to include the
 *     JSPB instance for transitional soy proto support:
 *     http://goto/soy-param-migration
 * @return {!Object}
 */
proto.api_container_api.GetServicesResponse.prototype.toObject = function(opt_includeInstance) {
  return proto.api_container_api.GetServicesResponse.toObject(opt_includeInstance, this);
};


/**
 * Static version of the {@see toObject} method.
 * @param {boolean|undefined} includeInstance Deprecated. Whether to include
 *     the JSPB instance for transitional soy proto support:
 *     http://goto/soy-param-migration
 * @param {!proto.api_container_api.GetServicesResponse} msg The msg instance to transform.
 * @return {!Object}
 * @suppress {unusedLocalVariables} f is only used for nested messages
 */
proto.api_container_api.GetServicesResponse.toObject = function(includeInstance, msg) {
  var f, obj = {
    serviceInfoMap: (f = msg.getServiceInfoMap()) ? f.toObject(includeInstance, proto.api_container_api.ServiceInfo.toObject) : []
  };

  if (includeInstance) {
    obj.$jspbMessageInstance = msg;
  }
  return obj;
};
}


/**
 * Deserializes binary data (in protobuf wire format).
 * @param {jspb.ByteSource} bytes The bytes to deserialize.
 * @return {!proto.api_container_api.GetServicesResponse}
 */
proto.api_container_api.GetServicesResponse.deserializeBinary = function(bytes) {
  var reader = new jspb.BinaryReader(bytes);
  var msg = new proto.api_container_api.GetServicesResponse;
  return proto.api_container_api.GetServicesResponse.deserializeBinaryFromReader(msg, reader);
};


/**
 * Deserializes binary data (in protobuf wire format) from the
 * given reader into the given message object.
 * @param {!proto.api_container_api.GetServicesResponse} msg The message object to deserialize into.
 * @param {!jspb.BinaryReader} reader The BinaryReader to use.
 * @return {!proto.api_container_api.GetServicesResponse}
 */
proto.api_container_api.GetServicesResponse.deserializeBinaryFromReader = function(msg, reader) {
  while (reader.nextField()) {
    if (reader.isEndGroup()) {
      break;
    }
    var field = reader.getFieldNumber();
    switch (field) {
    case 1:
      var value = msg.getServiceInfoMap();
      reader.readMessage(value, function(message, reader) {
        jspb.Map.deserializeBinary(message, reader, jspb.BinaryReader.prototype.readString, jspb.BinaryReader.prototype.readMessage, proto.api_container_api.ServiceInfo.deserializeBinaryFromReader, "", new proto.api_container_api.ServiceInfo());
         });
      break;
    default:
      reader.skipField();
      break;
    }
  }
  return msg;
};


/**
 * Serializes the message to binary data (in protobuf wire format).
 * @return {!Uint8Array}
 */
proto.api_container_api.GetServicesResponse.prototype.serializeBinary = function() {
  var writer = new jspb.BinaryWriter();
  proto.api_container_api.GetServicesResponse.serializeBinaryToWriter(this, writer);
  return writer.getResultBuffer();
};


/**
 * Serializes the given message to binary data (in protobuf wire
 * format), writing to the given BinaryWriter.
 * @param {!proto.api_container_api.GetServicesResponse} message
 * @param {!jspb.BinaryWriter} writer
 * @suppress {unusedLocalVariables} f is only used for nested messages
 */
proto.api_container_api.GetServicesResponse.serializeBinaryToWriter = function(message, writer) {
  var f = undefined;
  f = message.getServiceInfoMap(true);
  if (f && f.getLength() > 0) {
    f.serializeBinary(1, writer, jspb.BinaryWriter.prototype.writeString, jspb.BinaryWriter.prototype.writeMessage, proto.api_container_api.ServiceInfo.serializeBinaryToWriter);
  }
};


/**
 * map<string, ServiceInfo> service_info = 1;
 * @param {boolean=} opt_noLazyCreate Do not create the map if
 * empty, instead returning `undefined`
 * @return {!jspb.Map<string,!proto.api_container_api.ServiceInfo>}
 */
proto.api_container_api.GetServicesResponse.prototype.getServiceInfoMap = function(opt_noLazyCreate) {
  return /** @type {!jspb.Map<string,!proto.api_container_api.ServiceInfo>} */ (
      jspb.Message.getMapField(this, 1, opt_noLazyCreate,
      proto.api_container_api.ServiceInfo));
};


/**
 * Clears values from the map. The map will be non-null.
 * @return {!proto.api_container_api.GetServicesResponse} returns this
 */
proto.api_container_api.GetServicesResponse.prototype.clearServiceInfoMap = function() {
  this.getServiceInfoMap().clear();
  return this;};





if (jspb.Message.GENERATE_TO_OBJECT) {
/**
 * Creates an object representation of this proto.
 * Field names that are reserved in JavaScript and will be renamed to pb_name.
 * Optional fields that are not set will be set to undefined.
 * To access a reserved field use, foo.pb_<name>, eg, foo.pb_default.
 * For the list of reserved names please see:
 *     net/proto2/compiler/js/internal/generator.cc#kKeyword.
 * @param {boolean=} opt_includeInstance Deprecated. whether to include the
 *     JSPB instance for transitional soy proto support:
 *     http://goto/soy-param-migration
 * @return {!Object}
 */
proto.api_container_api.RemoveServiceArgs.prototype.toObject = function(opt_includeInstance) {
  return proto.api_container_api.RemoveServiceArgs.toObject(opt_includeInstance, this);
};


/**
 * Static version of the {@see toObject} method.
 * @param {boolean|undefined} includeInstance Deprecated. Whether to include
 *     the JSPB instance for transitional soy proto support:
 *     http://goto/soy-param-migration
 * @param {!proto.api_container_api.RemoveServiceArgs} msg The msg instance to transform.
 * @return {!Object}
 * @suppress {unusedLocalVariables} f is only used for nested messages
 */
proto.api_container_api.RemoveServiceArgs.toObject = function(includeInstance, msg) {
  var f, obj = {
    serviceId: jspb.Message.getFieldWithDefault(msg, 1, "")
  };

  if (includeInstance) {
    obj.$jspbMessageInstance = msg;
  }
  return obj;
};
}


/**
 * Deserializes binary data (in protobuf wire format).
 * @param {jspb.ByteSource} bytes The bytes to deserialize.
 * @return {!proto.api_container_api.RemoveServiceArgs}
 */
proto.api_container_api.RemoveServiceArgs.deserializeBinary = function(bytes) {
  var reader = new jspb.BinaryReader(bytes);
  var msg = new proto.api_container_api.RemoveServiceArgs;
  return proto.api_container_api.RemoveServiceArgs.deserializeBinaryFromReader(msg, reader);
};


/**
 * Deserializes binary data (in protobuf wire format) from the
 * given reader into the given message object.
 * @param {!proto.api_container_api.RemoveServiceArgs} msg The message object to deserialize into.
 * @param {!jspb.BinaryReader} reader The BinaryReader to use.
 * @return {!proto.api_container_api.RemoveServiceArgs}
 */
proto.api_container_api.RemoveServiceArgs.deserializeBinaryFromReader = function(msg, reader) {
  while (reader.nextField()) {
    if (reader.isEndGroup()) {
      break;
    }
    var field = reader.getFieldNumber();
    switch (field) {
    case 1:
      var value = /** @type {string} */ (reader.readString());
      msg.setServiceId(value);
      break;
    default:
      reader.skipField();
      break;
    }
  }
  return msg;
};


/**
 * Serializes the message to binary data (in protobuf wire format).
 * @return {!Uint8Array}
 */
proto.api_container_api.RemoveServiceArgs.prototype.serializeBinary = function() {
  var writer = new jspb.BinaryWriter();
  proto.api_container_api.RemoveServiceArgs.serializeBinaryToWriter(this, writer);
  return writer.getResultBuffer();
};


/**
 * Serializes the given message to binary data (in protobuf wire
 * format), writing to the given BinaryWriter.
 * @param {!proto.api_container_api.RemoveServiceArgs} message
 * @param {!jspb.BinaryWriter} writer
 * @suppress {unusedLocalVariables} f is only used for nested messages
 */
proto.api_container_api.RemoveServiceArgs.serializeBinaryToWriter = function(message, writer) {
  var f = undefined;
  f = message.getServiceId();
  if (f.length > 0) {
    writer.writeString(
      1,
      f
    );
  }
};


/**
 * optional string service_id = 1;
 * @return {string}
 */
proto.api_container_api.RemoveServiceArgs.prototype.getServiceId = function() {
  return /** @type {string} */ (jspb.Message.getFieldWithDefault(this, 1, ""));
};


/**
 * @param {string} value
 * @return {!proto.api_container_api.RemoveServiceArgs} returns this
 */
proto.api_container_api.RemoveServiceArgs.prototype.setServiceId = function(value) {
  return jspb.Message.setProto3StringField(this, 1, value);
};





if (jspb.Message.GENERATE_TO_OBJECT) {
/**
 * Creates an object representation of this proto.
 * Field names that are reserved in JavaScript and will be renamed to pb_name.
 * Optional fields that are not set will be set to undefined.
 * To access a reserved field use, foo.pb_<name>, eg, foo.pb_default.
 * For the list of reserved names please see:
 *     net/proto2/compiler/js/internal/generator.cc#kKeyword.
 * @param {boolean=} opt_includeInstance Deprecated. whether to include the
 *     JSPB instance for transitional soy proto support:
 *     http://goto/soy-param-migration
 * @return {!Object}
 */
proto.api_container_api.RemoveServiceResponse.prototype.toObject = function(opt_includeInstance) {
  return proto.api_container_api.RemoveServiceResponse.toObject(opt_includeInstance, this);
};


/**
 * Static version of the {@see toObject} method.
 * @param {boolean|undefined} includeInstance Deprecated. Whether to include
 *     the JSPB instance for transitional soy proto support:
 *     http://goto/soy-param-migration
 * @param {!proto.api_container_api.RemoveServiceResponse} msg The msg instance to transform.
 * @return {!Object}
 * @suppress {unusedLocalVariables} f is only used for nested messages
 */
proto.api_container_api.RemoveServiceResponse.toObject = function(includeInstance, msg) {
  var f, obj = {
    serviceGuid: jspb.Message.getFieldWithDefault(msg, 1, "")
  };

  if (includeInstance) {
    obj.$jspbMessageInstance = msg;
  }
  return obj;
};
}


/**
 * Deserializes binary data (in protobuf wire format).
 * @param {jspb.ByteSource} bytes The bytes to deserialize.
 * @return {!proto.api_container_api.RemoveServiceResponse}
 */
proto.api_container_api.RemoveServiceResponse.deserializeBinary = function(bytes) {
  var reader = new jspb.BinaryReader(bytes);
  var msg = new proto.api_container_api.RemoveServiceResponse;
  return proto.api_container_api.RemoveServiceResponse.deserializeBinaryFromReader(msg, reader);
};


/**
 * Deserializes binary data (in protobuf wire format) from the
 * given reader into the given message object.
 * @param {!proto.api_container_api.RemoveServiceResponse} msg The message object to deserialize into.
 * @param {!jspb.BinaryReader} reader The BinaryReader to use.
 * @return {!proto.api_container_api.RemoveServiceResponse}
 */
proto.api_container_api.RemoveServiceResponse.deserializeBinaryFromReader = function(msg, reader) {
  while (reader.nextField()) {
    if (reader.isEndGroup()) {
      break;
    }
    var field = reader.getFieldNumber();
    switch (field) {
    case 1:
      var value = /** @type {string} */ (reader.readString());
      msg.setServiceGuid(value);
      break;
    default:
      reader.skipField();
      break;
    }
  }
  return msg;
};


/**
 * Serializes the message to binary data (in protobuf wire format).
 * @return {!Uint8Array}
 */
proto.api_container_api.RemoveServiceResponse.prototype.serializeBinary = function() {
  var writer = new jspb.BinaryWriter();
  proto.api_container_api.RemoveServiceResponse.serializeBinaryToWriter(this, writer);
  return writer.getResultBuffer();
};


/**
 * Serializes the given message to binary data (in protobuf wire
 * format), writing to the given BinaryWriter.
 * @param {!proto.api_container_api.RemoveServiceResponse} message
 * @param {!jspb.BinaryWriter} writer
 * @suppress {unusedLocalVariables} f is only used for nested messages
 */
proto.api_container_api.RemoveServiceResponse.serializeBinaryToWriter = function(message, writer) {
  var f = undefined;
  f = message.getServiceGuid();
  if (f.length > 0) {
    writer.writeString(
      1,
      f
    );
  }
};


/**
 * optional string service_guid = 1;
 * @return {string}
 */
proto.api_container_api.RemoveServiceResponse.prototype.getServiceGuid = function() {
  return /** @type {string} */ (jspb.Message.getFieldWithDefault(this, 1, ""));
};


/**
 * @param {string} value
 * @return {!proto.api_container_api.RemoveServiceResponse} returns this
 */
proto.api_container_api.RemoveServiceResponse.prototype.setServiceGuid = function(value) {
  return jspb.Message.setProto3StringField(this, 1, value);
};





if (jspb.Message.GENERATE_TO_OBJECT) {
/**
 * Creates an object representation of this proto.
 * Field names that are reserved in JavaScript and will be renamed to pb_name.
 * Optional fields that are not set will be set to undefined.
 * To access a reserved field use, foo.pb_<name>, eg, foo.pb_default.
 * For the list of reserved names please see:
 *     net/proto2/compiler/js/internal/generator.cc#kKeyword.
 * @param {boolean=} opt_includeInstance Deprecated. whether to include the
 *     JSPB instance for transitional soy proto support:
 *     http://goto/soy-param-migration
 * @return {!Object}
 */
proto.api_container_api.RepartitionArgs.prototype.toObject = function(opt_includeInstance) {
  return proto.api_container_api.RepartitionArgs.toObject(opt_includeInstance, this);
};


/**
 * Static version of the {@see toObject} method.
 * @param {boolean|undefined} includeInstance Deprecated. Whether to include
 *     the JSPB instance for transitional soy proto support:
 *     http://goto/soy-param-migration
 * @param {!proto.api_container_api.RepartitionArgs} msg The msg instance to transform.
 * @return {!Object}
 * @suppress {unusedLocalVariables} f is only used for nested messages
 */
proto.api_container_api.RepartitionArgs.toObject = function(includeInstance, msg) {
  var f, obj = {
    partitionServicesMap: (f = msg.getPartitionServicesMap()) ? f.toObject(includeInstance, proto.api_container_api.PartitionServices.toObject) : [],
    partitionConnectionsMap: (f = msg.getPartitionConnectionsMap()) ? f.toObject(includeInstance, proto.api_container_api.PartitionConnections.toObject) : [],
    defaultConnection: (f = msg.getDefaultConnection()) && proto.api_container_api.PartitionConnectionInfo.toObject(includeInstance, f)
  };

  if (includeInstance) {
    obj.$jspbMessageInstance = msg;
  }
  return obj;
};
}


/**
 * Deserializes binary data (in protobuf wire format).
 * @param {jspb.ByteSource} bytes The bytes to deserialize.
 * @return {!proto.api_container_api.RepartitionArgs}
 */
proto.api_container_api.RepartitionArgs.deserializeBinary = function(bytes) {
  var reader = new jspb.BinaryReader(bytes);
  var msg = new proto.api_container_api.RepartitionArgs;
  return proto.api_container_api.RepartitionArgs.deserializeBinaryFromReader(msg, reader);
};


/**
 * Deserializes binary data (in protobuf wire format) from the
 * given reader into the given message object.
 * @param {!proto.api_container_api.RepartitionArgs} msg The message object to deserialize into.
 * @param {!jspb.BinaryReader} reader The BinaryReader to use.
 * @return {!proto.api_container_api.RepartitionArgs}
 */
proto.api_container_api.RepartitionArgs.deserializeBinaryFromReader = function(msg, reader) {
  while (reader.nextField()) {
    if (reader.isEndGroup()) {
      break;
    }
    var field = reader.getFieldNumber();
    switch (field) {
    case 1:
      var value = msg.getPartitionServicesMap();
      reader.readMessage(value, function(message, reader) {
        jspb.Map.deserializeBinary(message, reader, jspb.BinaryReader.prototype.readString, jspb.BinaryReader.prototype.readMessage, proto.api_container_api.PartitionServices.deserializeBinaryFromReader, "", new proto.api_container_api.PartitionServices());
         });
      break;
    case 2:
      var value = msg.getPartitionConnectionsMap();
      reader.readMessage(value, function(message, reader) {
        jspb.Map.deserializeBinary(message, reader, jspb.BinaryReader.prototype.readString, jspb.BinaryReader.prototype.readMessage, proto.api_container_api.PartitionConnections.deserializeBinaryFromReader, "", new proto.api_container_api.PartitionConnections());
         });
      break;
    case 3:
      var value = new proto.api_container_api.PartitionConnectionInfo;
      reader.readMessage(value,proto.api_container_api.PartitionConnectionInfo.deserializeBinaryFromReader);
      msg.setDefaultConnection(value);
      break;
    default:
      reader.skipField();
      break;
    }
  }
  return msg;
};


/**
 * Serializes the message to binary data (in protobuf wire format).
 * @return {!Uint8Array}
 */
proto.api_container_api.RepartitionArgs.prototype.serializeBinary = function() {
  var writer = new jspb.BinaryWriter();
  proto.api_container_api.RepartitionArgs.serializeBinaryToWriter(this, writer);
  return writer.getResultBuffer();
};


/**
 * Serializes the given message to binary data (in protobuf wire
 * format), writing to the given BinaryWriter.
 * @param {!proto.api_container_api.RepartitionArgs} message
 * @param {!jspb.BinaryWriter} writer
 * @suppress {unusedLocalVariables} f is only used for nested messages
 */
proto.api_container_api.RepartitionArgs.serializeBinaryToWriter = function(message, writer) {
  var f = undefined;
  f = message.getPartitionServicesMap(true);
  if (f && f.getLength() > 0) {
    f.serializeBinary(1, writer, jspb.BinaryWriter.prototype.writeString, jspb.BinaryWriter.prototype.writeMessage, proto.api_container_api.PartitionServices.serializeBinaryToWriter);
  }
  f = message.getPartitionConnectionsMap(true);
  if (f && f.getLength() > 0) {
    f.serializeBinary(2, writer, jspb.BinaryWriter.prototype.writeString, jspb.BinaryWriter.prototype.writeMessage, proto.api_container_api.PartitionConnections.serializeBinaryToWriter);
  }
  f = message.getDefaultConnection();
  if (f != null) {
    writer.writeMessage(
      3,
      f,
      proto.api_container_api.PartitionConnectionInfo.serializeBinaryToWriter
    );
  }
};


/**
 * map<string, PartitionServices> partition_services = 1;
 * @param {boolean=} opt_noLazyCreate Do not create the map if
 * empty, instead returning `undefined`
 * @return {!jspb.Map<string,!proto.api_container_api.PartitionServices>}
 */
proto.api_container_api.RepartitionArgs.prototype.getPartitionServicesMap = function(opt_noLazyCreate) {
  return /** @type {!jspb.Map<string,!proto.api_container_api.PartitionServices>} */ (
      jspb.Message.getMapField(this, 1, opt_noLazyCreate,
      proto.api_container_api.PartitionServices));
};


/**
 * Clears values from the map. The map will be non-null.
 * @return {!proto.api_container_api.RepartitionArgs} returns this
 */
proto.api_container_api.RepartitionArgs.prototype.clearPartitionServicesMap = function() {
  this.getPartitionServicesMap().clear();
  return this;};


/**
 * map<string, PartitionConnections> partition_connections = 2;
 * @param {boolean=} opt_noLazyCreate Do not create the map if
 * empty, instead returning `undefined`
 * @return {!jspb.Map<string,!proto.api_container_api.PartitionConnections>}
 */
proto.api_container_api.RepartitionArgs.prototype.getPartitionConnectionsMap = function(opt_noLazyCreate) {
  return /** @type {!jspb.Map<string,!proto.api_container_api.PartitionConnections>} */ (
      jspb.Message.getMapField(this, 2, opt_noLazyCreate,
      proto.api_container_api.PartitionConnections));
};


/**
 * Clears values from the map. The map will be non-null.
 * @return {!proto.api_container_api.RepartitionArgs} returns this
 */
proto.api_container_api.RepartitionArgs.prototype.clearPartitionConnectionsMap = function() {
  this.getPartitionConnectionsMap().clear();
  return this;};


/**
 * optional PartitionConnectionInfo default_connection = 3;
 * @return {?proto.api_container_api.PartitionConnectionInfo}
 */
proto.api_container_api.RepartitionArgs.prototype.getDefaultConnection = function() {
  return /** @type{?proto.api_container_api.PartitionConnectionInfo} */ (
    jspb.Message.getWrapperField(this, proto.api_container_api.PartitionConnectionInfo, 3));
};


/**
 * @param {?proto.api_container_api.PartitionConnectionInfo|undefined} value
 * @return {!proto.api_container_api.RepartitionArgs} returns this
*/
proto.api_container_api.RepartitionArgs.prototype.setDefaultConnection = function(value) {
  return jspb.Message.setWrapperField(this, 3, value);
};


/**
 * Clears the message field making it undefined.
 * @return {!proto.api_container_api.RepartitionArgs} returns this
 */
proto.api_container_api.RepartitionArgs.prototype.clearDefaultConnection = function() {
  return this.setDefaultConnection(undefined);
};


/**
 * Returns whether this field is set.
 * @return {boolean}
 */
proto.api_container_api.RepartitionArgs.prototype.hasDefaultConnection = function() {
  return jspb.Message.getField(this, 3) != null;
};





if (jspb.Message.GENERATE_TO_OBJECT) {
/**
 * Creates an object representation of this proto.
 * Field names that are reserved in JavaScript and will be renamed to pb_name.
 * Optional fields that are not set will be set to undefined.
 * To access a reserved field use, foo.pb_<name>, eg, foo.pb_default.
 * For the list of reserved names please see:
 *     net/proto2/compiler/js/internal/generator.cc#kKeyword.
 * @param {boolean=} opt_includeInstance Deprecated. whether to include the
 *     JSPB instance for transitional soy proto support:
 *     http://goto/soy-param-migration
 * @return {!Object}
 */
proto.api_container_api.PartitionServices.prototype.toObject = function(opt_includeInstance) {
  return proto.api_container_api.PartitionServices.toObject(opt_includeInstance, this);
};


/**
 * Static version of the {@see toObject} method.
 * @param {boolean|undefined} includeInstance Deprecated. Whether to include
 *     the JSPB instance for transitional soy proto support:
 *     http://goto/soy-param-migration
 * @param {!proto.api_container_api.PartitionServices} msg The msg instance to transform.
 * @return {!Object}
 * @suppress {unusedLocalVariables} f is only used for nested messages
 */
proto.api_container_api.PartitionServices.toObject = function(includeInstance, msg) {
  var f, obj = {
    serviceIdSetMap: (f = msg.getServiceIdSetMap()) ? f.toObject(includeInstance, undefined) : []
  };

  if (includeInstance) {
    obj.$jspbMessageInstance = msg;
  }
  return obj;
};
}


/**
 * Deserializes binary data (in protobuf wire format).
 * @param {jspb.ByteSource} bytes The bytes to deserialize.
 * @return {!proto.api_container_api.PartitionServices}
 */
proto.api_container_api.PartitionServices.deserializeBinary = function(bytes) {
  var reader = new jspb.BinaryReader(bytes);
  var msg = new proto.api_container_api.PartitionServices;
  return proto.api_container_api.PartitionServices.deserializeBinaryFromReader(msg, reader);
};


/**
 * Deserializes binary data (in protobuf wire format) from the
 * given reader into the given message object.
 * @param {!proto.api_container_api.PartitionServices} msg The message object to deserialize into.
 * @param {!jspb.BinaryReader} reader The BinaryReader to use.
 * @return {!proto.api_container_api.PartitionServices}
 */
proto.api_container_api.PartitionServices.deserializeBinaryFromReader = function(msg, reader) {
  while (reader.nextField()) {
    if (reader.isEndGroup()) {
      break;
    }
    var field = reader.getFieldNumber();
    switch (field) {
    case 1:
      var value = msg.getServiceIdSetMap();
      reader.readMessage(value, function(message, reader) {
        jspb.Map.deserializeBinary(message, reader, jspb.BinaryReader.prototype.readString, jspb.BinaryReader.prototype.readBool, null, "", false);
         });
      break;
    default:
      reader.skipField();
      break;
    }
  }
  return msg;
};


/**
 * Serializes the message to binary data (in protobuf wire format).
 * @return {!Uint8Array}
 */
proto.api_container_api.PartitionServices.prototype.serializeBinary = function() {
  var writer = new jspb.BinaryWriter();
  proto.api_container_api.PartitionServices.serializeBinaryToWriter(this, writer);
  return writer.getResultBuffer();
};


/**
 * Serializes the given message to binary data (in protobuf wire
 * format), writing to the given BinaryWriter.
 * @param {!proto.api_container_api.PartitionServices} message
 * @param {!jspb.BinaryWriter} writer
 * @suppress {unusedLocalVariables} f is only used for nested messages
 */
proto.api_container_api.PartitionServices.serializeBinaryToWriter = function(message, writer) {
  var f = undefined;
  f = message.getServiceIdSetMap(true);
  if (f && f.getLength() > 0) {
    f.serializeBinary(1, writer, jspb.BinaryWriter.prototype.writeString, jspb.BinaryWriter.prototype.writeBool);
  }
};


/**
 * map<string, bool> service_id_set = 1;
 * @param {boolean=} opt_noLazyCreate Do not create the map if
 * empty, instead returning `undefined`
 * @return {!jspb.Map<string,boolean>}
 */
proto.api_container_api.PartitionServices.prototype.getServiceIdSetMap = function(opt_noLazyCreate) {
  return /** @type {!jspb.Map<string,boolean>} */ (
      jspb.Message.getMapField(this, 1, opt_noLazyCreate,
      null));
};


/**
 * Clears values from the map. The map will be non-null.
 * @return {!proto.api_container_api.PartitionServices} returns this
 */
proto.api_container_api.PartitionServices.prototype.clearServiceIdSetMap = function() {
  this.getServiceIdSetMap().clear();
  return this;};





if (jspb.Message.GENERATE_TO_OBJECT) {
/**
 * Creates an object representation of this proto.
 * Field names that are reserved in JavaScript and will be renamed to pb_name.
 * Optional fields that are not set will be set to undefined.
 * To access a reserved field use, foo.pb_<name>, eg, foo.pb_default.
 * For the list of reserved names please see:
 *     net/proto2/compiler/js/internal/generator.cc#kKeyword.
 * @param {boolean=} opt_includeInstance Deprecated. whether to include the
 *     JSPB instance for transitional soy proto support:
 *     http://goto/soy-param-migration
 * @return {!Object}
 */
proto.api_container_api.PartitionConnections.prototype.toObject = function(opt_includeInstance) {
  return proto.api_container_api.PartitionConnections.toObject(opt_includeInstance, this);
};


/**
 * Static version of the {@see toObject} method.
 * @param {boolean|undefined} includeInstance Deprecated. Whether to include
 *     the JSPB instance for transitional soy proto support:
 *     http://goto/soy-param-migration
 * @param {!proto.api_container_api.PartitionConnections} msg The msg instance to transform.
 * @return {!Object}
 * @suppress {unusedLocalVariables} f is only used for nested messages
 */
proto.api_container_api.PartitionConnections.toObject = function(includeInstance, msg) {
  var f, obj = {
    connectionInfoMap: (f = msg.getConnectionInfoMap()) ? f.toObject(includeInstance, proto.api_container_api.PartitionConnectionInfo.toObject) : []
  };

  if (includeInstance) {
    obj.$jspbMessageInstance = msg;
  }
  return obj;
};
}


/**
 * Deserializes binary data (in protobuf wire format).
 * @param {jspb.ByteSource} bytes The bytes to deserialize.
 * @return {!proto.api_container_api.PartitionConnections}
 */
proto.api_container_api.PartitionConnections.deserializeBinary = function(bytes) {
  var reader = new jspb.BinaryReader(bytes);
  var msg = new proto.api_container_api.PartitionConnections;
  return proto.api_container_api.PartitionConnections.deserializeBinaryFromReader(msg, reader);
};


/**
 * Deserializes binary data (in protobuf wire format) from the
 * given reader into the given message object.
 * @param {!proto.api_container_api.PartitionConnections} msg The message object to deserialize into.
 * @param {!jspb.BinaryReader} reader The BinaryReader to use.
 * @return {!proto.api_container_api.PartitionConnections}
 */
proto.api_container_api.PartitionConnections.deserializeBinaryFromReader = function(msg, reader) {
  while (reader.nextField()) {
    if (reader.isEndGroup()) {
      break;
    }
    var field = reader.getFieldNumber();
    switch (field) {
    case 1:
      var value = msg.getConnectionInfoMap();
      reader.readMessage(value, function(message, reader) {
        jspb.Map.deserializeBinary(message, reader, jspb.BinaryReader.prototype.readString, jspb.BinaryReader.prototype.readMessage, proto.api_container_api.PartitionConnectionInfo.deserializeBinaryFromReader, "", new proto.api_container_api.PartitionConnectionInfo());
         });
      break;
    default:
      reader.skipField();
      break;
    }
  }
  return msg;
};


/**
 * Serializes the message to binary data (in protobuf wire format).
 * @return {!Uint8Array}
 */
proto.api_container_api.PartitionConnections.prototype.serializeBinary = function() {
  var writer = new jspb.BinaryWriter();
  proto.api_container_api.PartitionConnections.serializeBinaryToWriter(this, writer);
  return writer.getResultBuffer();
};


/**
 * Serializes the given message to binary data (in protobuf wire
 * format), writing to the given BinaryWriter.
 * @param {!proto.api_container_api.PartitionConnections} message
 * @param {!jspb.BinaryWriter} writer
 * @suppress {unusedLocalVariables} f is only used for nested messages
 */
proto.api_container_api.PartitionConnections.serializeBinaryToWriter = function(message, writer) {
  var f = undefined;
  f = message.getConnectionInfoMap(true);
  if (f && f.getLength() > 0) {
    f.serializeBinary(1, writer, jspb.BinaryWriter.prototype.writeString, jspb.BinaryWriter.prototype.writeMessage, proto.api_container_api.PartitionConnectionInfo.serializeBinaryToWriter);
  }
};


/**
 * map<string, PartitionConnectionInfo> connection_info = 1;
 * @param {boolean=} opt_noLazyCreate Do not create the map if
 * empty, instead returning `undefined`
 * @return {!jspb.Map<string,!proto.api_container_api.PartitionConnectionInfo>}
 */
proto.api_container_api.PartitionConnections.prototype.getConnectionInfoMap = function(opt_noLazyCreate) {
  return /** @type {!jspb.Map<string,!proto.api_container_api.PartitionConnectionInfo>} */ (
      jspb.Message.getMapField(this, 1, opt_noLazyCreate,
      proto.api_container_api.PartitionConnectionInfo));
};


/**
 * Clears values from the map. The map will be non-null.
 * @return {!proto.api_container_api.PartitionConnections} returns this
 */
proto.api_container_api.PartitionConnections.prototype.clearConnectionInfoMap = function() {
  this.getConnectionInfoMap().clear();
  return this;};





if (jspb.Message.GENERATE_TO_OBJECT) {
/**
 * Creates an object representation of this proto.
 * Field names that are reserved in JavaScript and will be renamed to pb_name.
 * Optional fields that are not set will be set to undefined.
 * To access a reserved field use, foo.pb_<name>, eg, foo.pb_default.
 * For the list of reserved names please see:
 *     net/proto2/compiler/js/internal/generator.cc#kKeyword.
 * @param {boolean=} opt_includeInstance Deprecated. whether to include the
 *     JSPB instance for transitional soy proto support:
 *     http://goto/soy-param-migration
 * @return {!Object}
 */
proto.api_container_api.PartitionConnectionInfo.prototype.toObject = function(opt_includeInstance) {
  return proto.api_container_api.PartitionConnectionInfo.toObject(opt_includeInstance, this);
};


/**
 * Static version of the {@see toObject} method.
 * @param {boolean|undefined} includeInstance Deprecated. Whether to include
 *     the JSPB instance for transitional soy proto support:
 *     http://goto/soy-param-migration
 * @param {!proto.api_container_api.PartitionConnectionInfo} msg The msg instance to transform.
 * @return {!Object}
 * @suppress {unusedLocalVariables} f is only used for nested messages
 */
proto.api_container_api.PartitionConnectionInfo.toObject = function(includeInstance, msg) {
  var f, obj = {
    packetLossPercentage: jspb.Message.getFloatingPointFieldWithDefault(msg, 1, 0.0)
  };

  if (includeInstance) {
    obj.$jspbMessageInstance = msg;
  }
  return obj;
};
}


/**
 * Deserializes binary data (in protobuf wire format).
 * @param {jspb.ByteSource} bytes The bytes to deserialize.
 * @return {!proto.api_container_api.PartitionConnectionInfo}
 */
proto.api_container_api.PartitionConnectionInfo.deserializeBinary = function(bytes) {
  var reader = new jspb.BinaryReader(bytes);
  var msg = new proto.api_container_api.PartitionConnectionInfo;
  return proto.api_container_api.PartitionConnectionInfo.deserializeBinaryFromReader(msg, reader);
};


/**
 * Deserializes binary data (in protobuf wire format) from the
 * given reader into the given message object.
 * @param {!proto.api_container_api.PartitionConnectionInfo} msg The message object to deserialize into.
 * @param {!jspb.BinaryReader} reader The BinaryReader to use.
 * @return {!proto.api_container_api.PartitionConnectionInfo}
 */
proto.api_container_api.PartitionConnectionInfo.deserializeBinaryFromReader = function(msg, reader) {
  while (reader.nextField()) {
    if (reader.isEndGroup()) {
      break;
    }
    var field = reader.getFieldNumber();
    switch (field) {
    case 1:
      var value = /** @type {number} */ (reader.readFloat());
      msg.setPacketLossPercentage(value);
      break;
    default:
      reader.skipField();
      break;
    }
  }
  return msg;
};


/**
 * Serializes the message to binary data (in protobuf wire format).
 * @return {!Uint8Array}
 */
proto.api_container_api.PartitionConnectionInfo.prototype.serializeBinary = function() {
  var writer = new jspb.BinaryWriter();
  proto.api_container_api.PartitionConnectionInfo.serializeBinaryToWriter(this, writer);
  return writer.getResultBuffer();
};


/**
 * Serializes the given message to binary data (in protobuf wire
 * format), writing to the given BinaryWriter.
 * @param {!proto.api_container_api.PartitionConnectionInfo} message
 * @param {!jspb.BinaryWriter} writer
 * @suppress {unusedLocalVariables} f is only used for nested messages
 */
proto.api_container_api.PartitionConnectionInfo.serializeBinaryToWriter = function(message, writer) {
  var f = undefined;
  f = message.getPacketLossPercentage();
  if (f !== 0.0) {
    writer.writeFloat(
      1,
      f
    );
  }
};


/**
 * optional float packet_loss_percentage = 1;
 * @return {number}
 */
proto.api_container_api.PartitionConnectionInfo.prototype.getPacketLossPercentage = function() {
  return /** @type {number} */ (jspb.Message.getFloatingPointFieldWithDefault(this, 1, 0.0));
};


/**
 * @param {number} value
 * @return {!proto.api_container_api.PartitionConnectionInfo} returns this
 */
proto.api_container_api.PartitionConnectionInfo.prototype.setPacketLossPercentage = function(value) {
  return jspb.Message.setProto3FloatField(this, 1, value);
};



/**
 * List of repeated fields within this message type.
 * @private {!Array<number>}
 * @const
 */
proto.api_container_api.ExecCommandArgs.repeatedFields_ = [2];



if (jspb.Message.GENERATE_TO_OBJECT) {
/**
 * Creates an object representation of this proto.
 * Field names that are reserved in JavaScript and will be renamed to pb_name.
 * Optional fields that are not set will be set to undefined.
 * To access a reserved field use, foo.pb_<name>, eg, foo.pb_default.
 * For the list of reserved names please see:
 *     net/proto2/compiler/js/internal/generator.cc#kKeyword.
 * @param {boolean=} opt_includeInstance Deprecated. whether to include the
 *     JSPB instance for transitional soy proto support:
 *     http://goto/soy-param-migration
 * @return {!Object}
 */
proto.api_container_api.ExecCommandArgs.prototype.toObject = function(opt_includeInstance) {
  return proto.api_container_api.ExecCommandArgs.toObject(opt_includeInstance, this);
};


/**
 * Static version of the {@see toObject} method.
 * @param {boolean|undefined} includeInstance Deprecated. Whether to include
 *     the JSPB instance for transitional soy proto support:
 *     http://goto/soy-param-migration
 * @param {!proto.api_container_api.ExecCommandArgs} msg The msg instance to transform.
 * @return {!Object}
 * @suppress {unusedLocalVariables} f is only used for nested messages
 */
proto.api_container_api.ExecCommandArgs.toObject = function(includeInstance, msg) {
  var f, obj = {
    serviceId: jspb.Message.getFieldWithDefault(msg, 1, ""),
    commandArgsList: (f = jspb.Message.getRepeatedField(msg, 2)) == null ? undefined : f
  };

  if (includeInstance) {
    obj.$jspbMessageInstance = msg;
  }
  return obj;
};
}


/**
 * Deserializes binary data (in protobuf wire format).
 * @param {jspb.ByteSource} bytes The bytes to deserialize.
 * @return {!proto.api_container_api.ExecCommandArgs}
 */
proto.api_container_api.ExecCommandArgs.deserializeBinary = function(bytes) {
  var reader = new jspb.BinaryReader(bytes);
  var msg = new proto.api_container_api.ExecCommandArgs;
  return proto.api_container_api.ExecCommandArgs.deserializeBinaryFromReader(msg, reader);
};


/**
 * Deserializes binary data (in protobuf wire format) from the
 * given reader into the given message object.
 * @param {!proto.api_container_api.ExecCommandArgs} msg The message object to deserialize into.
 * @param {!jspb.BinaryReader} reader The BinaryReader to use.
 * @return {!proto.api_container_api.ExecCommandArgs}
 */
proto.api_container_api.ExecCommandArgs.deserializeBinaryFromReader = function(msg, reader) {
  while (reader.nextField()) {
    if (reader.isEndGroup()) {
      break;
    }
    var field = reader.getFieldNumber();
    switch (field) {
    case 1:
      var value = /** @type {string} */ (reader.readString());
      msg.setServiceId(value);
      break;
    case 2:
      var value = /** @type {string} */ (reader.readString());
      msg.addCommandArgs(value);
      break;
    default:
      reader.skipField();
      break;
    }
  }
  return msg;
};


/**
 * Serializes the message to binary data (in protobuf wire format).
 * @return {!Uint8Array}
 */
proto.api_container_api.ExecCommandArgs.prototype.serializeBinary = function() {
  var writer = new jspb.BinaryWriter();
  proto.api_container_api.ExecCommandArgs.serializeBinaryToWriter(this, writer);
  return writer.getResultBuffer();
};


/**
 * Serializes the given message to binary data (in protobuf wire
 * format), writing to the given BinaryWriter.
 * @param {!proto.api_container_api.ExecCommandArgs} message
 * @param {!jspb.BinaryWriter} writer
 * @suppress {unusedLocalVariables} f is only used for nested messages
 */
proto.api_container_api.ExecCommandArgs.serializeBinaryToWriter = function(message, writer) {
  var f = undefined;
  f = message.getServiceId();
  if (f.length > 0) {
    writer.writeString(
      1,
      f
    );
  }
  f = message.getCommandArgsList();
  if (f.length > 0) {
    writer.writeRepeatedString(
      2,
      f
    );
  }
};


/**
 * optional string service_id = 1;
 * @return {string}
 */
proto.api_container_api.ExecCommandArgs.prototype.getServiceId = function() {
  return /** @type {string} */ (jspb.Message.getFieldWithDefault(this, 1, ""));
};


/**
 * @param {string} value
 * @return {!proto.api_container_api.ExecCommandArgs} returns this
 */
proto.api_container_api.ExecCommandArgs.prototype.setServiceId = function(value) {
  return jspb.Message.setProto3StringField(this, 1, value);
};


/**
 * repeated string command_args = 2;
 * @return {!Array<string>}
 */
proto.api_container_api.ExecCommandArgs.prototype.getCommandArgsList = function() {
  return /** @type {!Array<string>} */ (jspb.Message.getRepeatedField(this, 2));
};


/**
 * @param {!Array<string>} value
 * @return {!proto.api_container_api.ExecCommandArgs} returns this
 */
proto.api_container_api.ExecCommandArgs.prototype.setCommandArgsList = function(value) {
  return jspb.Message.setField(this, 2, value || []);
};


/**
 * @param {string} value
 * @param {number=} opt_index
 * @return {!proto.api_container_api.ExecCommandArgs} returns this
 */
proto.api_container_api.ExecCommandArgs.prototype.addCommandArgs = function(value, opt_index) {
  return jspb.Message.addToRepeatedField(this, 2, value, opt_index);
};


/**
 * Clears the list making it empty but non-null.
 * @return {!proto.api_container_api.ExecCommandArgs} returns this
 */
proto.api_container_api.ExecCommandArgs.prototype.clearCommandArgsList = function() {
  return this.setCommandArgsList([]);
};





if (jspb.Message.GENERATE_TO_OBJECT) {
/**
 * Creates an object representation of this proto.
 * Field names that are reserved in JavaScript and will be renamed to pb_name.
 * Optional fields that are not set will be set to undefined.
 * To access a reserved field use, foo.pb_<name>, eg, foo.pb_default.
 * For the list of reserved names please see:
 *     net/proto2/compiler/js/internal/generator.cc#kKeyword.
 * @param {boolean=} opt_includeInstance Deprecated. whether to include the
 *     JSPB instance for transitional soy proto support:
 *     http://goto/soy-param-migration
 * @return {!Object}
 */
proto.api_container_api.PauseServiceArgs.prototype.toObject = function(opt_includeInstance) {
  return proto.api_container_api.PauseServiceArgs.toObject(opt_includeInstance, this);
};


/**
 * Static version of the {@see toObject} method.
 * @param {boolean|undefined} includeInstance Deprecated. Whether to include
 *     the JSPB instance for transitional soy proto support:
 *     http://goto/soy-param-migration
 * @param {!proto.api_container_api.PauseServiceArgs} msg The msg instance to transform.
 * @return {!Object}
 * @suppress {unusedLocalVariables} f is only used for nested messages
 */
proto.api_container_api.PauseServiceArgs.toObject = function(includeInstance, msg) {
  var f, obj = {
    serviceId: jspb.Message.getFieldWithDefault(msg, 1, "")
  };

  if (includeInstance) {
    obj.$jspbMessageInstance = msg;
  }
  return obj;
};
}


/**
 * Deserializes binary data (in protobuf wire format).
 * @param {jspb.ByteSource} bytes The bytes to deserialize.
 * @return {!proto.api_container_api.PauseServiceArgs}
 */
proto.api_container_api.PauseServiceArgs.deserializeBinary = function(bytes) {
  var reader = new jspb.BinaryReader(bytes);
  var msg = new proto.api_container_api.PauseServiceArgs;
  return proto.api_container_api.PauseServiceArgs.deserializeBinaryFromReader(msg, reader);
};


/**
 * Deserializes binary data (in protobuf wire format) from the
 * given reader into the given message object.
 * @param {!proto.api_container_api.PauseServiceArgs} msg The message object to deserialize into.
 * @param {!jspb.BinaryReader} reader The BinaryReader to use.
 * @return {!proto.api_container_api.PauseServiceArgs}
 */
proto.api_container_api.PauseServiceArgs.deserializeBinaryFromReader = function(msg, reader) {
  while (reader.nextField()) {
    if (reader.isEndGroup()) {
      break;
    }
    var field = reader.getFieldNumber();
    switch (field) {
    case 1:
      var value = /** @type {string} */ (reader.readString());
      msg.setServiceId(value);
      break;
    default:
      reader.skipField();
      break;
    }
  }
  return msg;
};


/**
 * Serializes the message to binary data (in protobuf wire format).
 * @return {!Uint8Array}
 */
proto.api_container_api.PauseServiceArgs.prototype.serializeBinary = function() {
  var writer = new jspb.BinaryWriter();
  proto.api_container_api.PauseServiceArgs.serializeBinaryToWriter(this, writer);
  return writer.getResultBuffer();
};


/**
 * Serializes the given message to binary data (in protobuf wire
 * format), writing to the given BinaryWriter.
 * @param {!proto.api_container_api.PauseServiceArgs} message
 * @param {!jspb.BinaryWriter} writer
 * @suppress {unusedLocalVariables} f is only used for nested messages
 */
proto.api_container_api.PauseServiceArgs.serializeBinaryToWriter = function(message, writer) {
  var f = undefined;
  f = message.getServiceId();
  if (f.length > 0) {
    writer.writeString(
      1,
      f
    );
  }
};


/**
 * optional string service_id = 1;
 * @return {string}
 */
proto.api_container_api.PauseServiceArgs.prototype.getServiceId = function() {
  return /** @type {string} */ (jspb.Message.getFieldWithDefault(this, 1, ""));
};


/**
 * @param {string} value
 * @return {!proto.api_container_api.PauseServiceArgs} returns this
 */
proto.api_container_api.PauseServiceArgs.prototype.setServiceId = function(value) {
  return jspb.Message.setProto3StringField(this, 1, value);
};





if (jspb.Message.GENERATE_TO_OBJECT) {
/**
 * Creates an object representation of this proto.
 * Field names that are reserved in JavaScript and will be renamed to pb_name.
 * Optional fields that are not set will be set to undefined.
 * To access a reserved field use, foo.pb_<name>, eg, foo.pb_default.
 * For the list of reserved names please see:
 *     net/proto2/compiler/js/internal/generator.cc#kKeyword.
 * @param {boolean=} opt_includeInstance Deprecated. whether to include the
 *     JSPB instance for transitional soy proto support:
 *     http://goto/soy-param-migration
 * @return {!Object}
 */
proto.api_container_api.UnpauseServiceArgs.prototype.toObject = function(opt_includeInstance) {
  return proto.api_container_api.UnpauseServiceArgs.toObject(opt_includeInstance, this);
};


/**
 * Static version of the {@see toObject} method.
 * @param {boolean|undefined} includeInstance Deprecated. Whether to include
 *     the JSPB instance for transitional soy proto support:
 *     http://goto/soy-param-migration
 * @param {!proto.api_container_api.UnpauseServiceArgs} msg The msg instance to transform.
 * @return {!Object}
 * @suppress {unusedLocalVariables} f is only used for nested messages
 */
proto.api_container_api.UnpauseServiceArgs.toObject = function(includeInstance, msg) {
  var f, obj = {
    serviceId: jspb.Message.getFieldWithDefault(msg, 1, "")
  };

  if (includeInstance) {
    obj.$jspbMessageInstance = msg;
  }
  return obj;
};
}


/**
 * Deserializes binary data (in protobuf wire format).
 * @param {jspb.ByteSource} bytes The bytes to deserialize.
 * @return {!proto.api_container_api.UnpauseServiceArgs}
 */
proto.api_container_api.UnpauseServiceArgs.deserializeBinary = function(bytes) {
  var reader = new jspb.BinaryReader(bytes);
  var msg = new proto.api_container_api.UnpauseServiceArgs;
  return proto.api_container_api.UnpauseServiceArgs.deserializeBinaryFromReader(msg, reader);
};


/**
 * Deserializes binary data (in protobuf wire format) from the
 * given reader into the given message object.
 * @param {!proto.api_container_api.UnpauseServiceArgs} msg The message object to deserialize into.
 * @param {!jspb.BinaryReader} reader The BinaryReader to use.
 * @return {!proto.api_container_api.UnpauseServiceArgs}
 */
proto.api_container_api.UnpauseServiceArgs.deserializeBinaryFromReader = function(msg, reader) {
  while (reader.nextField()) {
    if (reader.isEndGroup()) {
      break;
    }
    var field = reader.getFieldNumber();
    switch (field) {
    case 1:
      var value = /** @type {string} */ (reader.readString());
      msg.setServiceId(value);
      break;
    default:
      reader.skipField();
      break;
    }
  }
  return msg;
};


/**
 * Serializes the message to binary data (in protobuf wire format).
 * @return {!Uint8Array}
 */
proto.api_container_api.UnpauseServiceArgs.prototype.serializeBinary = function() {
  var writer = new jspb.BinaryWriter();
  proto.api_container_api.UnpauseServiceArgs.serializeBinaryToWriter(this, writer);
  return writer.getResultBuffer();
};


/**
 * Serializes the given message to binary data (in protobuf wire
 * format), writing to the given BinaryWriter.
 * @param {!proto.api_container_api.UnpauseServiceArgs} message
 * @param {!jspb.BinaryWriter} writer
 * @suppress {unusedLocalVariables} f is only used for nested messages
 */
proto.api_container_api.UnpauseServiceArgs.serializeBinaryToWriter = function(message, writer) {
  var f = undefined;
  f = message.getServiceId();
  if (f.length > 0) {
    writer.writeString(
      1,
      f
    );
  }
};


/**
 * optional string service_id = 1;
 * @return {string}
 */
proto.api_container_api.UnpauseServiceArgs.prototype.getServiceId = function() {
  return /** @type {string} */ (jspb.Message.getFieldWithDefault(this, 1, ""));
};


/**
 * @param {string} value
 * @return {!proto.api_container_api.UnpauseServiceArgs} returns this
 */
proto.api_container_api.UnpauseServiceArgs.prototype.setServiceId = function(value) {
  return jspb.Message.setProto3StringField(this, 1, value);
};





if (jspb.Message.GENERATE_TO_OBJECT) {
/**
 * Creates an object representation of this proto.
 * Field names that are reserved in JavaScript and will be renamed to pb_name.
 * Optional fields that are not set will be set to undefined.
 * To access a reserved field use, foo.pb_<name>, eg, foo.pb_default.
 * For the list of reserved names please see:
 *     net/proto2/compiler/js/internal/generator.cc#kKeyword.
 * @param {boolean=} opt_includeInstance Deprecated. whether to include the
 *     JSPB instance for transitional soy proto support:
 *     http://goto/soy-param-migration
 * @return {!Object}
 */
proto.api_container_api.ExecCommandResponse.prototype.toObject = function(opt_includeInstance) {
  return proto.api_container_api.ExecCommandResponse.toObject(opt_includeInstance, this);
};


/**
 * Static version of the {@see toObject} method.
 * @param {boolean|undefined} includeInstance Deprecated. Whether to include
 *     the JSPB instance for transitional soy proto support:
 *     http://goto/soy-param-migration
 * @param {!proto.api_container_api.ExecCommandResponse} msg The msg instance to transform.
 * @return {!Object}
 * @suppress {unusedLocalVariables} f is only used for nested messages
 */
proto.api_container_api.ExecCommandResponse.toObject = function(includeInstance, msg) {
  var f, obj = {
    exitCode: jspb.Message.getFieldWithDefault(msg, 1, 0),
    logOutput: jspb.Message.getFieldWithDefault(msg, 2, "")
  };

  if (includeInstance) {
    obj.$jspbMessageInstance = msg;
  }
  return obj;
};
}


/**
 * Deserializes binary data (in protobuf wire format).
 * @param {jspb.ByteSource} bytes The bytes to deserialize.
 * @return {!proto.api_container_api.ExecCommandResponse}
 */
proto.api_container_api.ExecCommandResponse.deserializeBinary = function(bytes) {
  var reader = new jspb.BinaryReader(bytes);
  var msg = new proto.api_container_api.ExecCommandResponse;
  return proto.api_container_api.ExecCommandResponse.deserializeBinaryFromReader(msg, reader);
};


/**
 * Deserializes binary data (in protobuf wire format) from the
 * given reader into the given message object.
 * @param {!proto.api_container_api.ExecCommandResponse} msg The message object to deserialize into.
 * @param {!jspb.BinaryReader} reader The BinaryReader to use.
 * @return {!proto.api_container_api.ExecCommandResponse}
 */
proto.api_container_api.ExecCommandResponse.deserializeBinaryFromReader = function(msg, reader) {
  while (reader.nextField()) {
    if (reader.isEndGroup()) {
      break;
    }
    var field = reader.getFieldNumber();
    switch (field) {
    case 1:
      var value = /** @type {number} */ (reader.readInt32());
      msg.setExitCode(value);
      break;
    case 2:
      var value = /** @type {string} */ (reader.readString());
      msg.setLogOutput(value);
      break;
    default:
      reader.skipField();
      break;
    }
  }
  return msg;
};


/**
 * Serializes the message to binary data (in protobuf wire format).
 * @return {!Uint8Array}
 */
proto.api_container_api.ExecCommandResponse.prototype.serializeBinary = function() {
  var writer = new jspb.BinaryWriter();
  proto.api_container_api.ExecCommandResponse.serializeBinaryToWriter(this, writer);
  return writer.getResultBuffer();
};


/**
 * Serializes the given message to binary data (in protobuf wire
 * format), writing to the given BinaryWriter.
 * @param {!proto.api_container_api.ExecCommandResponse} message
 * @param {!jspb.BinaryWriter} writer
 * @suppress {unusedLocalVariables} f is only used for nested messages
 */
proto.api_container_api.ExecCommandResponse.serializeBinaryToWriter = function(message, writer) {
  var f = undefined;
  f = message.getExitCode();
  if (f !== 0) {
    writer.writeInt32(
      1,
      f
    );
  }
  f = message.getLogOutput();
  if (f.length > 0) {
    writer.writeString(
      2,
      f
    );
  }
};


/**
 * optional int32 exit_code = 1;
 * @return {number}
 */
proto.api_container_api.ExecCommandResponse.prototype.getExitCode = function() {
  return /** @type {number} */ (jspb.Message.getFieldWithDefault(this, 1, 0));
};


/**
 * @param {number} value
 * @return {!proto.api_container_api.ExecCommandResponse} returns this
 */
proto.api_container_api.ExecCommandResponse.prototype.setExitCode = function(value) {
  return jspb.Message.setProto3IntField(this, 1, value);
};


/**
 * optional string log_output = 2;
 * @return {string}
 */
proto.api_container_api.ExecCommandResponse.prototype.getLogOutput = function() {
  return /** @type {string} */ (jspb.Message.getFieldWithDefault(this, 2, ""));
};


/**
 * @param {string} value
 * @return {!proto.api_container_api.ExecCommandResponse} returns this
 */
proto.api_container_api.ExecCommandResponse.prototype.setLogOutput = function(value) {
  return jspb.Message.setProto3StringField(this, 2, value);
};





if (jspb.Message.GENERATE_TO_OBJECT) {
/**
 * Creates an object representation of this proto.
 * Field names that are reserved in JavaScript and will be renamed to pb_name.
 * Optional fields that are not set will be set to undefined.
 * To access a reserved field use, foo.pb_<name>, eg, foo.pb_default.
 * For the list of reserved names please see:
 *     net/proto2/compiler/js/internal/generator.cc#kKeyword.
 * @param {boolean=} opt_includeInstance Deprecated. whether to include the
 *     JSPB instance for transitional soy proto support:
 *     http://goto/soy-param-migration
 * @return {!Object}
 */
proto.api_container_api.WaitForHttpGetEndpointAvailabilityArgs.prototype.toObject = function(opt_includeInstance) {
  return proto.api_container_api.WaitForHttpGetEndpointAvailabilityArgs.toObject(opt_includeInstance, this);
};


/**
 * Static version of the {@see toObject} method.
 * @param {boolean|undefined} includeInstance Deprecated. Whether to include
 *     the JSPB instance for transitional soy proto support:
 *     http://goto/soy-param-migration
 * @param {!proto.api_container_api.WaitForHttpGetEndpointAvailabilityArgs} msg The msg instance to transform.
 * @return {!Object}
 * @suppress {unusedLocalVariables} f is only used for nested messages
 */
proto.api_container_api.WaitForHttpGetEndpointAvailabilityArgs.toObject = function(includeInstance, msg) {
  var f, obj = {
    serviceId: jspb.Message.getFieldWithDefault(msg, 1, ""),
    port: jspb.Message.getFieldWithDefault(msg, 2, 0),
    path: jspb.Message.getFieldWithDefault(msg, 3, ""),
    initialDelayMilliseconds: jspb.Message.getFieldWithDefault(msg, 4, 0),
    retries: jspb.Message.getFieldWithDefault(msg, 5, 0),
    retriesDelayMilliseconds: jspb.Message.getFieldWithDefault(msg, 6, 0),
    bodyText: jspb.Message.getFieldWithDefault(msg, 7, "")
  };

  if (includeInstance) {
    obj.$jspbMessageInstance = msg;
  }
  return obj;
};
}


/**
 * Deserializes binary data (in protobuf wire format).
 * @param {jspb.ByteSource} bytes The bytes to deserialize.
 * @return {!proto.api_container_api.WaitForHttpGetEndpointAvailabilityArgs}
 */
proto.api_container_api.WaitForHttpGetEndpointAvailabilityArgs.deserializeBinary = function(bytes) {
  var reader = new jspb.BinaryReader(bytes);
  var msg = new proto.api_container_api.WaitForHttpGetEndpointAvailabilityArgs;
  return proto.api_container_api.WaitForHttpGetEndpointAvailabilityArgs.deserializeBinaryFromReader(msg, reader);
};


/**
 * Deserializes binary data (in protobuf wire format) from the
 * given reader into the given message object.
 * @param {!proto.api_container_api.WaitForHttpGetEndpointAvailabilityArgs} msg The message object to deserialize into.
 * @param {!jspb.BinaryReader} reader The BinaryReader to use.
 * @return {!proto.api_container_api.WaitForHttpGetEndpointAvailabilityArgs}
 */
proto.api_container_api.WaitForHttpGetEndpointAvailabilityArgs.deserializeBinaryFromReader = function(msg, reader) {
  while (reader.nextField()) {
    if (reader.isEndGroup()) {
      break;
    }
    var field = reader.getFieldNumber();
    switch (field) {
    case 1:
      var value = /** @type {string} */ (reader.readString());
      msg.setServiceId(value);
      break;
    case 2:
      var value = /** @type {number} */ (reader.readUint32());
      msg.setPort(value);
      break;
    case 3:
      var value = /** @type {string} */ (reader.readString());
      msg.setPath(value);
      break;
    case 4:
      var value = /** @type {number} */ (reader.readUint32());
      msg.setInitialDelayMilliseconds(value);
      break;
    case 5:
      var value = /** @type {number} */ (reader.readUint32());
      msg.setRetries(value);
      break;
    case 6:
      var value = /** @type {number} */ (reader.readUint32());
      msg.setRetriesDelayMilliseconds(value);
      break;
    case 7:
      var value = /** @type {string} */ (reader.readString());
      msg.setBodyText(value);
      break;
    default:
      reader.skipField();
      break;
    }
  }
  return msg;
};


/**
 * Serializes the message to binary data (in protobuf wire format).
 * @return {!Uint8Array}
 */
proto.api_container_api.WaitForHttpGetEndpointAvailabilityArgs.prototype.serializeBinary = function() {
  var writer = new jspb.BinaryWriter();
  proto.api_container_api.WaitForHttpGetEndpointAvailabilityArgs.serializeBinaryToWriter(this, writer);
  return writer.getResultBuffer();
};


/**
 * Serializes the given message to binary data (in protobuf wire
 * format), writing to the given BinaryWriter.
 * @param {!proto.api_container_api.WaitForHttpGetEndpointAvailabilityArgs} message
 * @param {!jspb.BinaryWriter} writer
 * @suppress {unusedLocalVariables} f is only used for nested messages
 */
proto.api_container_api.WaitForHttpGetEndpointAvailabilityArgs.serializeBinaryToWriter = function(message, writer) {
  var f = undefined;
  f = message.getServiceId();
  if (f.length > 0) {
    writer.writeString(
      1,
      f
    );
  }
  f = message.getPort();
  if (f !== 0) {
    writer.writeUint32(
      2,
      f
    );
  }
  f = message.getPath();
  if (f.length > 0) {
    writer.writeString(
      3,
      f
    );
  }
  f = message.getInitialDelayMilliseconds();
  if (f !== 0) {
    writer.writeUint32(
      4,
      f
    );
  }
  f = message.getRetries();
  if (f !== 0) {
    writer.writeUint32(
      5,
      f
    );
  }
  f = message.getRetriesDelayMilliseconds();
  if (f !== 0) {
    writer.writeUint32(
      6,
      f
    );
  }
  f = message.getBodyText();
  if (f.length > 0) {
    writer.writeString(
      7,
      f
    );
  }
};


/**
 * optional string service_id = 1;
 * @return {string}
 */
proto.api_container_api.WaitForHttpGetEndpointAvailabilityArgs.prototype.getServiceId = function() {
  return /** @type {string} */ (jspb.Message.getFieldWithDefault(this, 1, ""));
};


/**
 * @param {string} value
 * @return {!proto.api_container_api.WaitForHttpGetEndpointAvailabilityArgs} returns this
 */
proto.api_container_api.WaitForHttpGetEndpointAvailabilityArgs.prototype.setServiceId = function(value) {
  return jspb.Message.setProto3StringField(this, 1, value);
};


/**
 * optional uint32 port = 2;
 * @return {number}
 */
proto.api_container_api.WaitForHttpGetEndpointAvailabilityArgs.prototype.getPort = function() {
  return /** @type {number} */ (jspb.Message.getFieldWithDefault(this, 2, 0));
};


/**
 * @param {number} value
 * @return {!proto.api_container_api.WaitForHttpGetEndpointAvailabilityArgs} returns this
 */
proto.api_container_api.WaitForHttpGetEndpointAvailabilityArgs.prototype.setPort = function(value) {
  return jspb.Message.setProto3IntField(this, 2, value);
};


/**
 * optional string path = 3;
 * @return {string}
 */
proto.api_container_api.WaitForHttpGetEndpointAvailabilityArgs.prototype.getPath = function() {
  return /** @type {string} */ (jspb.Message.getFieldWithDefault(this, 3, ""));
};


/**
 * @param {string} value
 * @return {!proto.api_container_api.WaitForHttpGetEndpointAvailabilityArgs} returns this
 */
proto.api_container_api.WaitForHttpGetEndpointAvailabilityArgs.prototype.setPath = function(value) {
  return jspb.Message.setProto3StringField(this, 3, value);
};


/**
 * optional uint32 initial_delay_milliseconds = 4;
 * @return {number}
 */
proto.api_container_api.WaitForHttpGetEndpointAvailabilityArgs.prototype.getInitialDelayMilliseconds = function() {
  return /** @type {number} */ (jspb.Message.getFieldWithDefault(this, 4, 0));
};


/**
 * @param {number} value
 * @return {!proto.api_container_api.WaitForHttpGetEndpointAvailabilityArgs} returns this
 */
proto.api_container_api.WaitForHttpGetEndpointAvailabilityArgs.prototype.setInitialDelayMilliseconds = function(value) {
  return jspb.Message.setProto3IntField(this, 4, value);
};


/**
 * optional uint32 retries = 5;
 * @return {number}
 */
proto.api_container_api.WaitForHttpGetEndpointAvailabilityArgs.prototype.getRetries = function() {
  return /** @type {number} */ (jspb.Message.getFieldWithDefault(this, 5, 0));
};


/**
 * @param {number} value
 * @return {!proto.api_container_api.WaitForHttpGetEndpointAvailabilityArgs} returns this
 */
proto.api_container_api.WaitForHttpGetEndpointAvailabilityArgs.prototype.setRetries = function(value) {
  return jspb.Message.setProto3IntField(this, 5, value);
};


/**
 * optional uint32 retries_delay_milliseconds = 6;
 * @return {number}
 */
proto.api_container_api.WaitForHttpGetEndpointAvailabilityArgs.prototype.getRetriesDelayMilliseconds = function() {
  return /** @type {number} */ (jspb.Message.getFieldWithDefault(this, 6, 0));
};


/**
 * @param {number} value
 * @return {!proto.api_container_api.WaitForHttpGetEndpointAvailabilityArgs} returns this
 */
proto.api_container_api.WaitForHttpGetEndpointAvailabilityArgs.prototype.setRetriesDelayMilliseconds = function(value) {
  return jspb.Message.setProto3IntField(this, 6, value);
};


/**
 * optional string body_text = 7;
 * @return {string}
 */
proto.api_container_api.WaitForHttpGetEndpointAvailabilityArgs.prototype.getBodyText = function() {
  return /** @type {string} */ (jspb.Message.getFieldWithDefault(this, 7, ""));
};


/**
 * @param {string} value
 * @return {!proto.api_container_api.WaitForHttpGetEndpointAvailabilityArgs} returns this
 */
proto.api_container_api.WaitForHttpGetEndpointAvailabilityArgs.prototype.setBodyText = function(value) {
  return jspb.Message.setProto3StringField(this, 7, value);
};





if (jspb.Message.GENERATE_TO_OBJECT) {
/**
 * Creates an object representation of this proto.
 * Field names that are reserved in JavaScript and will be renamed to pb_name.
 * Optional fields that are not set will be set to undefined.
 * To access a reserved field use, foo.pb_<name>, eg, foo.pb_default.
 * For the list of reserved names please see:
 *     net/proto2/compiler/js/internal/generator.cc#kKeyword.
 * @param {boolean=} opt_includeInstance Deprecated. whether to include the
 *     JSPB instance for transitional soy proto support:
 *     http://goto/soy-param-migration
 * @return {!Object}
 */
proto.api_container_api.WaitForHttpPostEndpointAvailabilityArgs.prototype.toObject = function(opt_includeInstance) {
  return proto.api_container_api.WaitForHttpPostEndpointAvailabilityArgs.toObject(opt_includeInstance, this);
};


/**
 * Static version of the {@see toObject} method.
 * @param {boolean|undefined} includeInstance Deprecated. Whether to include
 *     the JSPB instance for transitional soy proto support:
 *     http://goto/soy-param-migration
 * @param {!proto.api_container_api.WaitForHttpPostEndpointAvailabilityArgs} msg The msg instance to transform.
 * @return {!Object}
 * @suppress {unusedLocalVariables} f is only used for nested messages
 */
proto.api_container_api.WaitForHttpPostEndpointAvailabilityArgs.toObject = function(includeInstance, msg) {
  var f, obj = {
    serviceId: jspb.Message.getFieldWithDefault(msg, 1, ""),
    port: jspb.Message.getFieldWithDefault(msg, 2, 0),
    path: jspb.Message.getFieldWithDefault(msg, 3, ""),
    requestBody: jspb.Message.getFieldWithDefault(msg, 4, ""),
    initialDelayMilliseconds: jspb.Message.getFieldWithDefault(msg, 5, 0),
    retries: jspb.Message.getFieldWithDefault(msg, 6, 0),
    retriesDelayMilliseconds: jspb.Message.getFieldWithDefault(msg, 7, 0),
    bodyText: jspb.Message.getFieldWithDefault(msg, 8, "")
  };

  if (includeInstance) {
    obj.$jspbMessageInstance = msg;
  }
  return obj;
};
}


/**
 * Deserializes binary data (in protobuf wire format).
 * @param {jspb.ByteSource} bytes The bytes to deserialize.
 * @return {!proto.api_container_api.WaitForHttpPostEndpointAvailabilityArgs}
 */
proto.api_container_api.WaitForHttpPostEndpointAvailabilityArgs.deserializeBinary = function(bytes) {
  var reader = new jspb.BinaryReader(bytes);
  var msg = new proto.api_container_api.WaitForHttpPostEndpointAvailabilityArgs;
  return proto.api_container_api.WaitForHttpPostEndpointAvailabilityArgs.deserializeBinaryFromReader(msg, reader);
};


/**
 * Deserializes binary data (in protobuf wire format) from the
 * given reader into the given message object.
 * @param {!proto.api_container_api.WaitForHttpPostEndpointAvailabilityArgs} msg The message object to deserialize into.
 * @param {!jspb.BinaryReader} reader The BinaryReader to use.
 * @return {!proto.api_container_api.WaitForHttpPostEndpointAvailabilityArgs}
 */
proto.api_container_api.WaitForHttpPostEndpointAvailabilityArgs.deserializeBinaryFromReader = function(msg, reader) {
  while (reader.nextField()) {
    if (reader.isEndGroup()) {
      break;
    }
    var field = reader.getFieldNumber();
    switch (field) {
    case 1:
      var value = /** @type {string} */ (reader.readString());
      msg.setServiceId(value);
      break;
    case 2:
      var value = /** @type {number} */ (reader.readUint32());
      msg.setPort(value);
      break;
    case 3:
      var value = /** @type {string} */ (reader.readString());
      msg.setPath(value);
      break;
    case 4:
      var value = /** @type {string} */ (reader.readString());
      msg.setRequestBody(value);
      break;
    case 5:
      var value = /** @type {number} */ (reader.readUint32());
      msg.setInitialDelayMilliseconds(value);
      break;
    case 6:
      var value = /** @type {number} */ (reader.readUint32());
      msg.setRetries(value);
      break;
    case 7:
      var value = /** @type {number} */ (reader.readUint32());
      msg.setRetriesDelayMilliseconds(value);
      break;
    case 8:
      var value = /** @type {string} */ (reader.readString());
      msg.setBodyText(value);
      break;
    default:
      reader.skipField();
      break;
    }
  }
  return msg;
};


/**
 * Serializes the message to binary data (in protobuf wire format).
 * @return {!Uint8Array}
 */
proto.api_container_api.WaitForHttpPostEndpointAvailabilityArgs.prototype.serializeBinary = function() {
  var writer = new jspb.BinaryWriter();
  proto.api_container_api.WaitForHttpPostEndpointAvailabilityArgs.serializeBinaryToWriter(this, writer);
  return writer.getResultBuffer();
};


/**
 * Serializes the given message to binary data (in protobuf wire
 * format), writing to the given BinaryWriter.
 * @param {!proto.api_container_api.WaitForHttpPostEndpointAvailabilityArgs} message
 * @param {!jspb.BinaryWriter} writer
 * @suppress {unusedLocalVariables} f is only used for nested messages
 */
proto.api_container_api.WaitForHttpPostEndpointAvailabilityArgs.serializeBinaryToWriter = function(message, writer) {
  var f = undefined;
  f = message.getServiceId();
  if (f.length > 0) {
    writer.writeString(
      1,
      f
    );
  }
  f = message.getPort();
  if (f !== 0) {
    writer.writeUint32(
      2,
      f
    );
  }
  f = message.getPath();
  if (f.length > 0) {
    writer.writeString(
      3,
      f
    );
  }
  f = message.getRequestBody();
  if (f.length > 0) {
    writer.writeString(
      4,
      f
    );
  }
  f = message.getInitialDelayMilliseconds();
  if (f !== 0) {
    writer.writeUint32(
      5,
      f
    );
  }
  f = message.getRetries();
  if (f !== 0) {
    writer.writeUint32(
      6,
      f
    );
  }
  f = message.getRetriesDelayMilliseconds();
  if (f !== 0) {
    writer.writeUint32(
      7,
      f
    );
  }
  f = message.getBodyText();
  if (f.length > 0) {
    writer.writeString(
      8,
      f
    );
  }
};


/**
 * optional string service_id = 1;
 * @return {string}
 */
proto.api_container_api.WaitForHttpPostEndpointAvailabilityArgs.prototype.getServiceId = function() {
  return /** @type {string} */ (jspb.Message.getFieldWithDefault(this, 1, ""));
};


/**
 * @param {string} value
 * @return {!proto.api_container_api.WaitForHttpPostEndpointAvailabilityArgs} returns this
 */
proto.api_container_api.WaitForHttpPostEndpointAvailabilityArgs.prototype.setServiceId = function(value) {
  return jspb.Message.setProto3StringField(this, 1, value);
};


/**
 * optional uint32 port = 2;
 * @return {number}
 */
proto.api_container_api.WaitForHttpPostEndpointAvailabilityArgs.prototype.getPort = function() {
  return /** @type {number} */ (jspb.Message.getFieldWithDefault(this, 2, 0));
};


/**
 * @param {number} value
 * @return {!proto.api_container_api.WaitForHttpPostEndpointAvailabilityArgs} returns this
 */
proto.api_container_api.WaitForHttpPostEndpointAvailabilityArgs.prototype.setPort = function(value) {
  return jspb.Message.setProto3IntField(this, 2, value);
};


/**
 * optional string path = 3;
 * @return {string}
 */
proto.api_container_api.WaitForHttpPostEndpointAvailabilityArgs.prototype.getPath = function() {
  return /** @type {string} */ (jspb.Message.getFieldWithDefault(this, 3, ""));
};


/**
 * @param {string} value
 * @return {!proto.api_container_api.WaitForHttpPostEndpointAvailabilityArgs} returns this
 */
proto.api_container_api.WaitForHttpPostEndpointAvailabilityArgs.prototype.setPath = function(value) {
  return jspb.Message.setProto3StringField(this, 3, value);
};


/**
 * optional string request_body = 4;
 * @return {string}
 */
proto.api_container_api.WaitForHttpPostEndpointAvailabilityArgs.prototype.getRequestBody = function() {
  return /** @type {string} */ (jspb.Message.getFieldWithDefault(this, 4, ""));
};


/**
 * @param {string} value
 * @return {!proto.api_container_api.WaitForHttpPostEndpointAvailabilityArgs} returns this
 */
proto.api_container_api.WaitForHttpPostEndpointAvailabilityArgs.prototype.setRequestBody = function(value) {
  return jspb.Message.setProto3StringField(this, 4, value);
};


/**
 * optional uint32 initial_delay_milliseconds = 5;
 * @return {number}
 */
proto.api_container_api.WaitForHttpPostEndpointAvailabilityArgs.prototype.getInitialDelayMilliseconds = function() {
  return /** @type {number} */ (jspb.Message.getFieldWithDefault(this, 5, 0));
};


/**
 * @param {number} value
 * @return {!proto.api_container_api.WaitForHttpPostEndpointAvailabilityArgs} returns this
 */
proto.api_container_api.WaitForHttpPostEndpointAvailabilityArgs.prototype.setInitialDelayMilliseconds = function(value) {
  return jspb.Message.setProto3IntField(this, 5, value);
};


/**
 * optional uint32 retries = 6;
 * @return {number}
 */
proto.api_container_api.WaitForHttpPostEndpointAvailabilityArgs.prototype.getRetries = function() {
  return /** @type {number} */ (jspb.Message.getFieldWithDefault(this, 6, 0));
};


/**
 * @param {number} value
 * @return {!proto.api_container_api.WaitForHttpPostEndpointAvailabilityArgs} returns this
 */
proto.api_container_api.WaitForHttpPostEndpointAvailabilityArgs.prototype.setRetries = function(value) {
  return jspb.Message.setProto3IntField(this, 6, value);
};


/**
 * optional uint32 retries_delay_milliseconds = 7;
 * @return {number}
 */
proto.api_container_api.WaitForHttpPostEndpointAvailabilityArgs.prototype.getRetriesDelayMilliseconds = function() {
  return /** @type {number} */ (jspb.Message.getFieldWithDefault(this, 7, 0));
};


/**
 * @param {number} value
 * @return {!proto.api_container_api.WaitForHttpPostEndpointAvailabilityArgs} returns this
 */
proto.api_container_api.WaitForHttpPostEndpointAvailabilityArgs.prototype.setRetriesDelayMilliseconds = function(value) {
  return jspb.Message.setProto3IntField(this, 7, value);
};


/**
 * optional string body_text = 8;
 * @return {string}
 */
proto.api_container_api.WaitForHttpPostEndpointAvailabilityArgs.prototype.getBodyText = function() {
  return /** @type {string} */ (jspb.Message.getFieldWithDefault(this, 8, ""));
};


/**
 * @param {string} value
 * @return {!proto.api_container_api.WaitForHttpPostEndpointAvailabilityArgs} returns this
 */
proto.api_container_api.WaitForHttpPostEndpointAvailabilityArgs.prototype.setBodyText = function(value) {
  return jspb.Message.setProto3StringField(this, 8, value);
};





if (jspb.Message.GENERATE_TO_OBJECT) {
/**
 * Creates an object representation of this proto.
 * Field names that are reserved in JavaScript and will be renamed to pb_name.
 * Optional fields that are not set will be set to undefined.
 * To access a reserved field use, foo.pb_<name>, eg, foo.pb_default.
 * For the list of reserved names please see:
 *     net/proto2/compiler/js/internal/generator.cc#kKeyword.
 * @param {boolean=} opt_includeInstance Deprecated. whether to include the
 *     JSPB instance for transitional soy proto support:
 *     http://goto/soy-param-migration
 * @return {!Object}
 */
proto.api_container_api.UploadFilesArtifactArgs.prototype.toObject = function(opt_includeInstance) {
  return proto.api_container_api.UploadFilesArtifactArgs.toObject(opt_includeInstance, this);
};


/**
 * Static version of the {@see toObject} method.
 * @param {boolean|undefined} includeInstance Deprecated. Whether to include
 *     the JSPB instance for transitional soy proto support:
 *     http://goto/soy-param-migration
 * @param {!proto.api_container_api.UploadFilesArtifactArgs} msg The msg instance to transform.
 * @return {!Object}
 * @suppress {unusedLocalVariables} f is only used for nested messages
 */
proto.api_container_api.UploadFilesArtifactArgs.toObject = function(includeInstance, msg) {
  var f, obj = {
    data: msg.getData_asB64()
  };

  if (includeInstance) {
    obj.$jspbMessageInstance = msg;
  }
  return obj;
};
}


/**
 * Deserializes binary data (in protobuf wire format).
 * @param {jspb.ByteSource} bytes The bytes to deserialize.
 * @return {!proto.api_container_api.UploadFilesArtifactArgs}
 */
proto.api_container_api.UploadFilesArtifactArgs.deserializeBinary = function(bytes) {
  var reader = new jspb.BinaryReader(bytes);
  var msg = new proto.api_container_api.UploadFilesArtifactArgs;
  return proto.api_container_api.UploadFilesArtifactArgs.deserializeBinaryFromReader(msg, reader);
};


/**
 * Deserializes binary data (in protobuf wire format) from the
 * given reader into the given message object.
 * @param {!proto.api_container_api.UploadFilesArtifactArgs} msg The message object to deserialize into.
 * @param {!jspb.BinaryReader} reader The BinaryReader to use.
 * @return {!proto.api_container_api.UploadFilesArtifactArgs}
 */
proto.api_container_api.UploadFilesArtifactArgs.deserializeBinaryFromReader = function(msg, reader) {
  while (reader.nextField()) {
    if (reader.isEndGroup()) {
      break;
    }
    var field = reader.getFieldNumber();
    switch (field) {
    case 1:
      var value = /** @type {!Uint8Array} */ (reader.readBytes());
      msg.setData(value);
      break;
    default:
      reader.skipField();
      break;
    }
  }
  return msg;
};


/**
 * Serializes the message to binary data (in protobuf wire format).
 * @return {!Uint8Array}
 */
proto.api_container_api.UploadFilesArtifactArgs.prototype.serializeBinary = function() {
  var writer = new jspb.BinaryWriter();
  proto.api_container_api.UploadFilesArtifactArgs.serializeBinaryToWriter(this, writer);
  return writer.getResultBuffer();
};


/**
 * Serializes the given message to binary data (in protobuf wire
 * format), writing to the given BinaryWriter.
 * @param {!proto.api_container_api.UploadFilesArtifactArgs} message
 * @param {!jspb.BinaryWriter} writer
 * @suppress {unusedLocalVariables} f is only used for nested messages
 */
proto.api_container_api.UploadFilesArtifactArgs.serializeBinaryToWriter = function(message, writer) {
  var f = undefined;
  f = message.getData_asU8();
  if (f.length > 0) {
    writer.writeBytes(
      1,
      f
    );
  }
};


/**
 * optional bytes data = 1;
 * @return {string}
 */
proto.api_container_api.UploadFilesArtifactArgs.prototype.getData = function() {
  return /** @type {string} */ (jspb.Message.getFieldWithDefault(this, 1, ""));
};


/**
 * optional bytes data = 1;
 * This is a type-conversion wrapper around `getData()`
 * @return {string}
 */
proto.api_container_api.UploadFilesArtifactArgs.prototype.getData_asB64 = function() {
  return /** @type {string} */ (jspb.Message.bytesAsB64(
      this.getData()));
};


/**
 * optional bytes data = 1;
 * Note that Uint8Array is not supported on all browsers.
 * @see http://caniuse.com/Uint8Array
 * This is a type-conversion wrapper around `getData()`
 * @return {!Uint8Array}
 */
proto.api_container_api.UploadFilesArtifactArgs.prototype.getData_asU8 = function() {
  return /** @type {!Uint8Array} */ (jspb.Message.bytesAsU8(
      this.getData()));
};


/**
 * @param {!(string|Uint8Array)} value
 * @return {!proto.api_container_api.UploadFilesArtifactArgs} returns this
 */
proto.api_container_api.UploadFilesArtifactArgs.prototype.setData = function(value) {
  return jspb.Message.setProto3BytesField(this, 1, value);
};





if (jspb.Message.GENERATE_TO_OBJECT) {
/**
 * Creates an object representation of this proto.
 * Field names that are reserved in JavaScript and will be renamed to pb_name.
 * Optional fields that are not set will be set to undefined.
 * To access a reserved field use, foo.pb_<name>, eg, foo.pb_default.
 * For the list of reserved names please see:
 *     net/proto2/compiler/js/internal/generator.cc#kKeyword.
 * @param {boolean=} opt_includeInstance Deprecated. whether to include the
 *     JSPB instance for transitional soy proto support:
 *     http://goto/soy-param-migration
 * @return {!Object}
 */
proto.api_container_api.UploadFilesArtifactResponse.prototype.toObject = function(opt_includeInstance) {
  return proto.api_container_api.UploadFilesArtifactResponse.toObject(opt_includeInstance, this);
};


/**
 * Static version of the {@see toObject} method.
 * @param {boolean|undefined} includeInstance Deprecated. Whether to include
 *     the JSPB instance for transitional soy proto support:
 *     http://goto/soy-param-migration
 * @param {!proto.api_container_api.UploadFilesArtifactResponse} msg The msg instance to transform.
 * @return {!Object}
 * @suppress {unusedLocalVariables} f is only used for nested messages
 */
proto.api_container_api.UploadFilesArtifactResponse.toObject = function(includeInstance, msg) {
  var f, obj = {
    uuid: jspb.Message.getFieldWithDefault(msg, 1, "")
  };

  if (includeInstance) {
    obj.$jspbMessageInstance = msg;
  }
  return obj;
};
}


/**
 * Deserializes binary data (in protobuf wire format).
 * @param {jspb.ByteSource} bytes The bytes to deserialize.
 * @return {!proto.api_container_api.UploadFilesArtifactResponse}
 */
proto.api_container_api.UploadFilesArtifactResponse.deserializeBinary = function(bytes) {
  var reader = new jspb.BinaryReader(bytes);
  var msg = new proto.api_container_api.UploadFilesArtifactResponse;
  return proto.api_container_api.UploadFilesArtifactResponse.deserializeBinaryFromReader(msg, reader);
};


/**
 * Deserializes binary data (in protobuf wire format) from the
 * given reader into the given message object.
 * @param {!proto.api_container_api.UploadFilesArtifactResponse} msg The message object to deserialize into.
 * @param {!jspb.BinaryReader} reader The BinaryReader to use.
 * @return {!proto.api_container_api.UploadFilesArtifactResponse}
 */
proto.api_container_api.UploadFilesArtifactResponse.deserializeBinaryFromReader = function(msg, reader) {
  while (reader.nextField()) {
    if (reader.isEndGroup()) {
      break;
    }
    var field = reader.getFieldNumber();
    switch (field) {
    case 1:
      var value = /** @type {string} */ (reader.readString());
      msg.setUuid(value);
      break;
    default:
      reader.skipField();
      break;
    }
  }
  return msg;
};


/**
 * Serializes the message to binary data (in protobuf wire format).
 * @return {!Uint8Array}
 */
proto.api_container_api.UploadFilesArtifactResponse.prototype.serializeBinary = function() {
  var writer = new jspb.BinaryWriter();
  proto.api_container_api.UploadFilesArtifactResponse.serializeBinaryToWriter(this, writer);
  return writer.getResultBuffer();
};


/**
 * Serializes the given message to binary data (in protobuf wire
 * format), writing to the given BinaryWriter.
 * @param {!proto.api_container_api.UploadFilesArtifactResponse} message
 * @param {!jspb.BinaryWriter} writer
 * @suppress {unusedLocalVariables} f is only used for nested messages
 */
proto.api_container_api.UploadFilesArtifactResponse.serializeBinaryToWriter = function(message, writer) {
  var f = undefined;
  f = message.getUuid();
  if (f.length > 0) {
    writer.writeString(
      1,
      f
    );
  }
};


/**
 * optional string uuid = 1;
 * @return {string}
 */
proto.api_container_api.UploadFilesArtifactResponse.prototype.getUuid = function() {
  return /** @type {string} */ (jspb.Message.getFieldWithDefault(this, 1, ""));
};


/**
 * @param {string} value
 * @return {!proto.api_container_api.UploadFilesArtifactResponse} returns this
 */
proto.api_container_api.UploadFilesArtifactResponse.prototype.setUuid = function(value) {
  return jspb.Message.setProto3StringField(this, 1, value);
};





if (jspb.Message.GENERATE_TO_OBJECT) {
/**
 * Creates an object representation of this proto.
 * Field names that are reserved in JavaScript and will be renamed to pb_name.
 * Optional fields that are not set will be set to undefined.
 * To access a reserved field use, foo.pb_<name>, eg, foo.pb_default.
 * For the list of reserved names please see:
 *     net/proto2/compiler/js/internal/generator.cc#kKeyword.
 * @param {boolean=} opt_includeInstance Deprecated. whether to include the
 *     JSPB instance for transitional soy proto support:
 *     http://goto/soy-param-migration
 * @return {!Object}
 */
proto.api_container_api.DownloadFilesArtifactArgs.prototype.toObject = function(opt_includeInstance) {
  return proto.api_container_api.DownloadFilesArtifactArgs.toObject(opt_includeInstance, this);
};


/**
 * Static version of the {@see toObject} method.
 * @param {boolean|undefined} includeInstance Deprecated. Whether to include
 *     the JSPB instance for transitional soy proto support:
 *     http://goto/soy-param-migration
 * @param {!proto.api_container_api.DownloadFilesArtifactArgs} msg The msg instance to transform.
 * @return {!Object}
 * @suppress {unusedLocalVariables} f is only used for nested messages
 */
proto.api_container_api.DownloadFilesArtifactArgs.toObject = function(includeInstance, msg) {
  var f, obj = {
    id: jspb.Message.getFieldWithDefault(msg, 1, "")
  };

  if (includeInstance) {
    obj.$jspbMessageInstance = msg;
  }
  return obj;
};
}


/**
 * Deserializes binary data (in protobuf wire format).
 * @param {jspb.ByteSource} bytes The bytes to deserialize.
 * @return {!proto.api_container_api.DownloadFilesArtifactArgs}
 */
proto.api_container_api.DownloadFilesArtifactArgs.deserializeBinary = function(bytes) {
  var reader = new jspb.BinaryReader(bytes);
  var msg = new proto.api_container_api.DownloadFilesArtifactArgs;
  return proto.api_container_api.DownloadFilesArtifactArgs.deserializeBinaryFromReader(msg, reader);
};


/**
 * Deserializes binary data (in protobuf wire format) from the
 * given reader into the given message object.
 * @param {!proto.api_container_api.DownloadFilesArtifactArgs} msg The message object to deserialize into.
 * @param {!jspb.BinaryReader} reader The BinaryReader to use.
 * @return {!proto.api_container_api.DownloadFilesArtifactArgs}
 */
proto.api_container_api.DownloadFilesArtifactArgs.deserializeBinaryFromReader = function(msg, reader) {
  while (reader.nextField()) {
    if (reader.isEndGroup()) {
      break;
    }
    var field = reader.getFieldNumber();
    switch (field) {
    case 1:
      var value = /** @type {string} */ (reader.readString());
      msg.setId(value);
      break;
    default:
      reader.skipField();
      break;
    }
  }
  return msg;
};


/**
 * Serializes the message to binary data (in protobuf wire format).
 * @return {!Uint8Array}
 */
proto.api_container_api.DownloadFilesArtifactArgs.prototype.serializeBinary = function() {
  var writer = new jspb.BinaryWriter();
  proto.api_container_api.DownloadFilesArtifactArgs.serializeBinaryToWriter(this, writer);
  return writer.getResultBuffer();
};


/**
 * Serializes the given message to binary data (in protobuf wire
 * format), writing to the given BinaryWriter.
 * @param {!proto.api_container_api.DownloadFilesArtifactArgs} message
 * @param {!jspb.BinaryWriter} writer
 * @suppress {unusedLocalVariables} f is only used for nested messages
 */
proto.api_container_api.DownloadFilesArtifactArgs.serializeBinaryToWriter = function(message, writer) {
  var f = undefined;
  f = message.getId();
  if (f.length > 0) {
    writer.writeString(
      1,
      f
    );
  }
};


/**
 * optional string id = 1;
 * @return {string}
 */
proto.api_container_api.DownloadFilesArtifactArgs.prototype.getId = function() {
  return /** @type {string} */ (jspb.Message.getFieldWithDefault(this, 1, ""));
};


/**
 * @param {string} value
 * @return {!proto.api_container_api.DownloadFilesArtifactArgs} returns this
 */
proto.api_container_api.DownloadFilesArtifactArgs.prototype.setId = function(value) {
  return jspb.Message.setProto3StringField(this, 1, value);
};





if (jspb.Message.GENERATE_TO_OBJECT) {
/**
 * Creates an object representation of this proto.
 * Field names that are reserved in JavaScript and will be renamed to pb_name.
 * Optional fields that are not set will be set to undefined.
 * To access a reserved field use, foo.pb_<name>, eg, foo.pb_default.
 * For the list of reserved names please see:
 *     net/proto2/compiler/js/internal/generator.cc#kKeyword.
 * @param {boolean=} opt_includeInstance Deprecated. whether to include the
 *     JSPB instance for transitional soy proto support:
 *     http://goto/soy-param-migration
 * @return {!Object}
 */
proto.api_container_api.DownloadFilesArtifactResponse.prototype.toObject = function(opt_includeInstance) {
  return proto.api_container_api.DownloadFilesArtifactResponse.toObject(opt_includeInstance, this);
};


/**
 * Static version of the {@see toObject} method.
 * @param {boolean|undefined} includeInstance Deprecated. Whether to include
 *     the JSPB instance for transitional soy proto support:
 *     http://goto/soy-param-migration
 * @param {!proto.api_container_api.DownloadFilesArtifactResponse} msg The msg instance to transform.
 * @return {!Object}
 * @suppress {unusedLocalVariables} f is only used for nested messages
 */
proto.api_container_api.DownloadFilesArtifactResponse.toObject = function(includeInstance, msg) {
  var f, obj = {
    data: msg.getData_asB64()
  };

  if (includeInstance) {
    obj.$jspbMessageInstance = msg;
  }
  return obj;
};
}


/**
 * Deserializes binary data (in protobuf wire format).
 * @param {jspb.ByteSource} bytes The bytes to deserialize.
 * @return {!proto.api_container_api.DownloadFilesArtifactResponse}
 */
proto.api_container_api.DownloadFilesArtifactResponse.deserializeBinary = function(bytes) {
  var reader = new jspb.BinaryReader(bytes);
  var msg = new proto.api_container_api.DownloadFilesArtifactResponse;
  return proto.api_container_api.DownloadFilesArtifactResponse.deserializeBinaryFromReader(msg, reader);
};


/**
 * Deserializes binary data (in protobuf wire format) from the
 * given reader into the given message object.
 * @param {!proto.api_container_api.DownloadFilesArtifactResponse} msg The message object to deserialize into.
 * @param {!jspb.BinaryReader} reader The BinaryReader to use.
 * @return {!proto.api_container_api.DownloadFilesArtifactResponse}
 */
proto.api_container_api.DownloadFilesArtifactResponse.deserializeBinaryFromReader = function(msg, reader) {
  while (reader.nextField()) {
    if (reader.isEndGroup()) {
      break;
    }
    var field = reader.getFieldNumber();
    switch (field) {
    case 1:
      var value = /** @type {!Uint8Array} */ (reader.readBytes());
      msg.setData(value);
      break;
    default:
      reader.skipField();
      break;
    }
  }
  return msg;
};


/**
 * Serializes the message to binary data (in protobuf wire format).
 * @return {!Uint8Array}
 */
proto.api_container_api.DownloadFilesArtifactResponse.prototype.serializeBinary = function() {
  var writer = new jspb.BinaryWriter();
  proto.api_container_api.DownloadFilesArtifactResponse.serializeBinaryToWriter(this, writer);
  return writer.getResultBuffer();
};


/**
 * Serializes the given message to binary data (in protobuf wire
 * format), writing to the given BinaryWriter.
 * @param {!proto.api_container_api.DownloadFilesArtifactResponse} message
 * @param {!jspb.BinaryWriter} writer
 * @suppress {unusedLocalVariables} f is only used for nested messages
 */
proto.api_container_api.DownloadFilesArtifactResponse.serializeBinaryToWriter = function(message, writer) {
  var f = undefined;
  f = message.getData_asU8();
  if (f.length > 0) {
    writer.writeBytes(
      1,
      f
    );
  }
};


/**
 * optional bytes data = 1;
 * @return {string}
 */
proto.api_container_api.DownloadFilesArtifactResponse.prototype.getData = function() {
  return /** @type {string} */ (jspb.Message.getFieldWithDefault(this, 1, ""));
};


/**
 * optional bytes data = 1;
 * This is a type-conversion wrapper around `getData()`
 * @return {string}
 */
proto.api_container_api.DownloadFilesArtifactResponse.prototype.getData_asB64 = function() {
  return /** @type {string} */ (jspb.Message.bytesAsB64(
      this.getData()));
};


/**
 * optional bytes data = 1;
 * Note that Uint8Array is not supported on all browsers.
 * @see http://caniuse.com/Uint8Array
 * This is a type-conversion wrapper around `getData()`
 * @return {!Uint8Array}
 */
proto.api_container_api.DownloadFilesArtifactResponse.prototype.getData_asU8 = function() {
  return /** @type {!Uint8Array} */ (jspb.Message.bytesAsU8(
      this.getData()));
};


/**
 * @param {!(string|Uint8Array)} value
 * @return {!proto.api_container_api.DownloadFilesArtifactResponse} returns this
 */
proto.api_container_api.DownloadFilesArtifactResponse.prototype.setData = function(value) {
  return jspb.Message.setProto3BytesField(this, 1, value);
};





if (jspb.Message.GENERATE_TO_OBJECT) {
/**
 * Creates an object representation of this proto.
 * Field names that are reserved in JavaScript and will be renamed to pb_name.
 * Optional fields that are not set will be set to undefined.
 * To access a reserved field use, foo.pb_<name>, eg, foo.pb_default.
 * For the list of reserved names please see:
 *     net/proto2/compiler/js/internal/generator.cc#kKeyword.
 * @param {boolean=} opt_includeInstance Deprecated. whether to include the
 *     JSPB instance for transitional soy proto support:
 *     http://goto/soy-param-migration
 * @return {!Object}
 */
proto.api_container_api.StoreWebFilesArtifactArgs.prototype.toObject = function(opt_includeInstance) {
  return proto.api_container_api.StoreWebFilesArtifactArgs.toObject(opt_includeInstance, this);
};


/**
 * Static version of the {@see toObject} method.
 * @param {boolean|undefined} includeInstance Deprecated. Whether to include
 *     the JSPB instance for transitional soy proto support:
 *     http://goto/soy-param-migration
 * @param {!proto.api_container_api.StoreWebFilesArtifactArgs} msg The msg instance to transform.
 * @return {!Object}
 * @suppress {unusedLocalVariables} f is only used for nested messages
 */
proto.api_container_api.StoreWebFilesArtifactArgs.toObject = function(includeInstance, msg) {
  var f, obj = {
    url: jspb.Message.getFieldWithDefault(msg, 1, "")
  };

  if (includeInstance) {
    obj.$jspbMessageInstance = msg;
  }
  return obj;
};
}


/**
 * Deserializes binary data (in protobuf wire format).
 * @param {jspb.ByteSource} bytes The bytes to deserialize.
 * @return {!proto.api_container_api.StoreWebFilesArtifactArgs}
 */
proto.api_container_api.StoreWebFilesArtifactArgs.deserializeBinary = function(bytes) {
  var reader = new jspb.BinaryReader(bytes);
  var msg = new proto.api_container_api.StoreWebFilesArtifactArgs;
  return proto.api_container_api.StoreWebFilesArtifactArgs.deserializeBinaryFromReader(msg, reader);
};


/**
 * Deserializes binary data (in protobuf wire format) from the
 * given reader into the given message object.
 * @param {!proto.api_container_api.StoreWebFilesArtifactArgs} msg The message object to deserialize into.
 * @param {!jspb.BinaryReader} reader The BinaryReader to use.
 * @return {!proto.api_container_api.StoreWebFilesArtifactArgs}
 */
proto.api_container_api.StoreWebFilesArtifactArgs.deserializeBinaryFromReader = function(msg, reader) {
  while (reader.nextField()) {
    if (reader.isEndGroup()) {
      break;
    }
    var field = reader.getFieldNumber();
    switch (field) {
    case 1:
      var value = /** @type {string} */ (reader.readString());
      msg.setUrl(value);
      break;
    default:
      reader.skipField();
      break;
    }
  }
  return msg;
};


/**
 * Serializes the message to binary data (in protobuf wire format).
 * @return {!Uint8Array}
 */
proto.api_container_api.StoreWebFilesArtifactArgs.prototype.serializeBinary = function() {
  var writer = new jspb.BinaryWriter();
  proto.api_container_api.StoreWebFilesArtifactArgs.serializeBinaryToWriter(this, writer);
  return writer.getResultBuffer();
};


/**
 * Serializes the given message to binary data (in protobuf wire
 * format), writing to the given BinaryWriter.
 * @param {!proto.api_container_api.StoreWebFilesArtifactArgs} message
 * @param {!jspb.BinaryWriter} writer
 * @suppress {unusedLocalVariables} f is only used for nested messages
 */
proto.api_container_api.StoreWebFilesArtifactArgs.serializeBinaryToWriter = function(message, writer) {
  var f = undefined;
  f = message.getUrl();
  if (f.length > 0) {
    writer.writeString(
      1,
      f
    );
  }
};


/**
 * optional string url = 1;
 * @return {string}
 */
proto.api_container_api.StoreWebFilesArtifactArgs.prototype.getUrl = function() {
  return /** @type {string} */ (jspb.Message.getFieldWithDefault(this, 1, ""));
};


/**
 * @param {string} value
 * @return {!proto.api_container_api.StoreWebFilesArtifactArgs} returns this
 */
proto.api_container_api.StoreWebFilesArtifactArgs.prototype.setUrl = function(value) {
  return jspb.Message.setProto3StringField(this, 1, value);
};





if (jspb.Message.GENERATE_TO_OBJECT) {
/**
 * Creates an object representation of this proto.
 * Field names that are reserved in JavaScript and will be renamed to pb_name.
 * Optional fields that are not set will be set to undefined.
 * To access a reserved field use, foo.pb_<name>, eg, foo.pb_default.
 * For the list of reserved names please see:
 *     net/proto2/compiler/js/internal/generator.cc#kKeyword.
 * @param {boolean=} opt_includeInstance Deprecated. whether to include the
 *     JSPB instance for transitional soy proto support:
 *     http://goto/soy-param-migration
 * @return {!Object}
 */
proto.api_container_api.StoreWebFilesArtifactResponse.prototype.toObject = function(opt_includeInstance) {
  return proto.api_container_api.StoreWebFilesArtifactResponse.toObject(opt_includeInstance, this);
};


/**
 * Static version of the {@see toObject} method.
 * @param {boolean|undefined} includeInstance Deprecated. Whether to include
 *     the JSPB instance for transitional soy proto support:
 *     http://goto/soy-param-migration
 * @param {!proto.api_container_api.StoreWebFilesArtifactResponse} msg The msg instance to transform.
 * @return {!Object}
 * @suppress {unusedLocalVariables} f is only used for nested messages
 */
proto.api_container_api.StoreWebFilesArtifactResponse.toObject = function(includeInstance, msg) {
  var f, obj = {
    uuid: jspb.Message.getFieldWithDefault(msg, 1, "")
  };

  if (includeInstance) {
    obj.$jspbMessageInstance = msg;
  }
  return obj;
};
}


/**
 * Deserializes binary data (in protobuf wire format).
 * @param {jspb.ByteSource} bytes The bytes to deserialize.
 * @return {!proto.api_container_api.StoreWebFilesArtifactResponse}
 */
proto.api_container_api.StoreWebFilesArtifactResponse.deserializeBinary = function(bytes) {
  var reader = new jspb.BinaryReader(bytes);
  var msg = new proto.api_container_api.StoreWebFilesArtifactResponse;
  return proto.api_container_api.StoreWebFilesArtifactResponse.deserializeBinaryFromReader(msg, reader);
};


/**
 * Deserializes binary data (in protobuf wire format) from the
 * given reader into the given message object.
 * @param {!proto.api_container_api.StoreWebFilesArtifactResponse} msg The message object to deserialize into.
 * @param {!jspb.BinaryReader} reader The BinaryReader to use.
 * @return {!proto.api_container_api.StoreWebFilesArtifactResponse}
 */
proto.api_container_api.StoreWebFilesArtifactResponse.deserializeBinaryFromReader = function(msg, reader) {
  while (reader.nextField()) {
    if (reader.isEndGroup()) {
      break;
    }
    var field = reader.getFieldNumber();
    switch (field) {
    case 1:
      var value = /** @type {string} */ (reader.readString());
      msg.setUuid(value);
      break;
    default:
      reader.skipField();
      break;
    }
  }
  return msg;
};


/**
 * Serializes the message to binary data (in protobuf wire format).
 * @return {!Uint8Array}
 */
proto.api_container_api.StoreWebFilesArtifactResponse.prototype.serializeBinary = function() {
  var writer = new jspb.BinaryWriter();
  proto.api_container_api.StoreWebFilesArtifactResponse.serializeBinaryToWriter(this, writer);
  return writer.getResultBuffer();
};


/**
 * Serializes the given message to binary data (in protobuf wire
 * format), writing to the given BinaryWriter.
 * @param {!proto.api_container_api.StoreWebFilesArtifactResponse} message
 * @param {!jspb.BinaryWriter} writer
 * @suppress {unusedLocalVariables} f is only used for nested messages
 */
proto.api_container_api.StoreWebFilesArtifactResponse.serializeBinaryToWriter = function(message, writer) {
  var f = undefined;
  f = message.getUuid();
  if (f.length > 0) {
    writer.writeString(
      1,
      f
    );
  }
};


/**
 * optional string uuid = 1;
 * @return {string}
 */
proto.api_container_api.StoreWebFilesArtifactResponse.prototype.getUuid = function() {
  return /** @type {string} */ (jspb.Message.getFieldWithDefault(this, 1, ""));
};


/**
 * @param {string} value
 * @return {!proto.api_container_api.StoreWebFilesArtifactResponse} returns this
 */
proto.api_container_api.StoreWebFilesArtifactResponse.prototype.setUuid = function(value) {
  return jspb.Message.setProto3StringField(this, 1, value);
};





if (jspb.Message.GENERATE_TO_OBJECT) {
/**
 * Creates an object representation of this proto.
 * Field names that are reserved in JavaScript and will be renamed to pb_name.
 * Optional fields that are not set will be set to undefined.
 * To access a reserved field use, foo.pb_<name>, eg, foo.pb_default.
 * For the list of reserved names please see:
 *     net/proto2/compiler/js/internal/generator.cc#kKeyword.
 * @param {boolean=} opt_includeInstance Deprecated. whether to include the
 *     JSPB instance for transitional soy proto support:
 *     http://goto/soy-param-migration
 * @return {!Object}
 */
proto.api_container_api.StoreFilesArtifactFromServiceArgs.prototype.toObject = function(opt_includeInstance) {
  return proto.api_container_api.StoreFilesArtifactFromServiceArgs.toObject(opt_includeInstance, this);
};


/**
 * Static version of the {@see toObject} method.
 * @param {boolean|undefined} includeInstance Deprecated. Whether to include
 *     the JSPB instance for transitional soy proto support:
 *     http://goto/soy-param-migration
 * @param {!proto.api_container_api.StoreFilesArtifactFromServiceArgs} msg The msg instance to transform.
 * @return {!Object}
 * @suppress {unusedLocalVariables} f is only used for nested messages
 */
proto.api_container_api.StoreFilesArtifactFromServiceArgs.toObject = function(includeInstance, msg) {
  var f, obj = {
    serviceId: jspb.Message.getFieldWithDefault(msg, 1, ""),
    sourcePath: jspb.Message.getFieldWithDefault(msg, 2, "")
  };

  if (includeInstance) {
    obj.$jspbMessageInstance = msg;
  }
  return obj;
};
}


/**
 * Deserializes binary data (in protobuf wire format).
 * @param {jspb.ByteSource} bytes The bytes to deserialize.
 * @return {!proto.api_container_api.StoreFilesArtifactFromServiceArgs}
 */
proto.api_container_api.StoreFilesArtifactFromServiceArgs.deserializeBinary = function(bytes) {
  var reader = new jspb.BinaryReader(bytes);
  var msg = new proto.api_container_api.StoreFilesArtifactFromServiceArgs;
  return proto.api_container_api.StoreFilesArtifactFromServiceArgs.deserializeBinaryFromReader(msg, reader);
};


/**
 * Deserializes binary data (in protobuf wire format) from the
 * given reader into the given message object.
 * @param {!proto.api_container_api.StoreFilesArtifactFromServiceArgs} msg The message object to deserialize into.
 * @param {!jspb.BinaryReader} reader The BinaryReader to use.
 * @return {!proto.api_container_api.StoreFilesArtifactFromServiceArgs}
 */
proto.api_container_api.StoreFilesArtifactFromServiceArgs.deserializeBinaryFromReader = function(msg, reader) {
  while (reader.nextField()) {
    if (reader.isEndGroup()) {
      break;
    }
    var field = reader.getFieldNumber();
    switch (field) {
    case 1:
      var value = /** @type {string} */ (reader.readString());
      msg.setServiceId(value);
      break;
    case 2:
      var value = /** @type {string} */ (reader.readString());
      msg.setSourcePath(value);
      break;
    default:
      reader.skipField();
      break;
    }
  }
  return msg;
};


/**
 * Serializes the message to binary data (in protobuf wire format).
 * @return {!Uint8Array}
 */
proto.api_container_api.StoreFilesArtifactFromServiceArgs.prototype.serializeBinary = function() {
  var writer = new jspb.BinaryWriter();
  proto.api_container_api.StoreFilesArtifactFromServiceArgs.serializeBinaryToWriter(this, writer);
  return writer.getResultBuffer();
};


/**
 * Serializes the given message to binary data (in protobuf wire
 * format), writing to the given BinaryWriter.
 * @param {!proto.api_container_api.StoreFilesArtifactFromServiceArgs} message
 * @param {!jspb.BinaryWriter} writer
 * @suppress {unusedLocalVariables} f is only used for nested messages
 */
proto.api_container_api.StoreFilesArtifactFromServiceArgs.serializeBinaryToWriter = function(message, writer) {
  var f = undefined;
  f = message.getServiceId();
  if (f.length > 0) {
    writer.writeString(
      1,
      f
    );
  }
  f = message.getSourcePath();
  if (f.length > 0) {
    writer.writeString(
      2,
      f
    );
  }
};


/**
 * optional string service_id = 1;
 * @return {string}
 */
proto.api_container_api.StoreFilesArtifactFromServiceArgs.prototype.getServiceId = function() {
  return /** @type {string} */ (jspb.Message.getFieldWithDefault(this, 1, ""));
};


/**
 * @param {string} value
 * @return {!proto.api_container_api.StoreFilesArtifactFromServiceArgs} returns this
 */
proto.api_container_api.StoreFilesArtifactFromServiceArgs.prototype.setServiceId = function(value) {
  return jspb.Message.setProto3StringField(this, 1, value);
};


/**
 * optional string source_path = 2;
 * @return {string}
 */
proto.api_container_api.StoreFilesArtifactFromServiceArgs.prototype.getSourcePath = function() {
  return /** @type {string} */ (jspb.Message.getFieldWithDefault(this, 2, ""));
};


/**
 * @param {string} value
 * @return {!proto.api_container_api.StoreFilesArtifactFromServiceArgs} returns this
 */
proto.api_container_api.StoreFilesArtifactFromServiceArgs.prototype.setSourcePath = function(value) {
  return jspb.Message.setProto3StringField(this, 2, value);
};





if (jspb.Message.GENERATE_TO_OBJECT) {
/**
 * Creates an object representation of this proto.
 * Field names that are reserved in JavaScript and will be renamed to pb_name.
 * Optional fields that are not set will be set to undefined.
 * To access a reserved field use, foo.pb_<name>, eg, foo.pb_default.
 * For the list of reserved names please see:
 *     net/proto2/compiler/js/internal/generator.cc#kKeyword.
 * @param {boolean=} opt_includeInstance Deprecated. whether to include the
 *     JSPB instance for transitional soy proto support:
 *     http://goto/soy-param-migration
 * @return {!Object}
 */
proto.api_container_api.StoreFilesArtifactFromServiceResponse.prototype.toObject = function(opt_includeInstance) {
  return proto.api_container_api.StoreFilesArtifactFromServiceResponse.toObject(opt_includeInstance, this);
};


/**
 * Static version of the {@see toObject} method.
 * @param {boolean|undefined} includeInstance Deprecated. Whether to include
 *     the JSPB instance for transitional soy proto support:
 *     http://goto/soy-param-migration
 * @param {!proto.api_container_api.StoreFilesArtifactFromServiceResponse} msg The msg instance to transform.
 * @return {!Object}
 * @suppress {unusedLocalVariables} f is only used for nested messages
 */
proto.api_container_api.StoreFilesArtifactFromServiceResponse.toObject = function(includeInstance, msg) {
  var f, obj = {
    uuid: jspb.Message.getFieldWithDefault(msg, 1, "")
  };

  if (includeInstance) {
    obj.$jspbMessageInstance = msg;
  }
  return obj;
};
}


/**
 * Deserializes binary data (in protobuf wire format).
 * @param {jspb.ByteSource} bytes The bytes to deserialize.
 * @return {!proto.api_container_api.StoreFilesArtifactFromServiceResponse}
 */
proto.api_container_api.StoreFilesArtifactFromServiceResponse.deserializeBinary = function(bytes) {
  var reader = new jspb.BinaryReader(bytes);
  var msg = new proto.api_container_api.StoreFilesArtifactFromServiceResponse;
  return proto.api_container_api.StoreFilesArtifactFromServiceResponse.deserializeBinaryFromReader(msg, reader);
};


/**
 * Deserializes binary data (in protobuf wire format) from the
 * given reader into the given message object.
 * @param {!proto.api_container_api.StoreFilesArtifactFromServiceResponse} msg The message object to deserialize into.
 * @param {!jspb.BinaryReader} reader The BinaryReader to use.
 * @return {!proto.api_container_api.StoreFilesArtifactFromServiceResponse}
 */
proto.api_container_api.StoreFilesArtifactFromServiceResponse.deserializeBinaryFromReader = function(msg, reader) {
  while (reader.nextField()) {
    if (reader.isEndGroup()) {
      break;
    }
    var field = reader.getFieldNumber();
    switch (field) {
    case 1:
      var value = /** @type {string} */ (reader.readString());
      msg.setUuid(value);
      break;
    default:
      reader.skipField();
      break;
    }
  }
  return msg;
};


/**
 * Serializes the message to binary data (in protobuf wire format).
 * @return {!Uint8Array}
 */
proto.api_container_api.StoreFilesArtifactFromServiceResponse.prototype.serializeBinary = function() {
  var writer = new jspb.BinaryWriter();
  proto.api_container_api.StoreFilesArtifactFromServiceResponse.serializeBinaryToWriter(this, writer);
  return writer.getResultBuffer();
};


/**
 * Serializes the given message to binary data (in protobuf wire
 * format), writing to the given BinaryWriter.
 * @param {!proto.api_container_api.StoreFilesArtifactFromServiceResponse} message
 * @param {!jspb.BinaryWriter} writer
 * @suppress {unusedLocalVariables} f is only used for nested messages
 */
proto.api_container_api.StoreFilesArtifactFromServiceResponse.serializeBinaryToWriter = function(message, writer) {
  var f = undefined;
  f = message.getUuid();
  if (f.length > 0) {
    writer.writeString(
      1,
      f
    );
  }
};


/**
 * optional string uuid = 1;
 * @return {string}
 */
proto.api_container_api.StoreFilesArtifactFromServiceResponse.prototype.getUuid = function() {
  return /** @type {string} */ (jspb.Message.getFieldWithDefault(this, 1, ""));
};


/**
 * @param {string} value
 * @return {!proto.api_container_api.StoreFilesArtifactFromServiceResponse} returns this
 */
proto.api_container_api.StoreFilesArtifactFromServiceResponse.prototype.setUuid = function(value) {
  return jspb.Message.setProto3StringField(this, 1, value);
};





if (jspb.Message.GENERATE_TO_OBJECT) {
/**
 * Creates an object representation of this proto.
 * Field names that are reserved in JavaScript and will be renamed to pb_name.
 * Optional fields that are not set will be set to undefined.
 * To access a reserved field use, foo.pb_<name>, eg, foo.pb_default.
 * For the list of reserved names please see:
 *     net/proto2/compiler/js/internal/generator.cc#kKeyword.
 * @param {boolean=} opt_includeInstance Deprecated. whether to include the
 *     JSPB instance for transitional soy proto support:
 *     http://goto/soy-param-migration
 * @return {!Object}
 */
proto.api_container_api.RenderTemplatesToFilesArtifactArgs.prototype.toObject = function(opt_includeInstance) {
  return proto.api_container_api.RenderTemplatesToFilesArtifactArgs.toObject(opt_includeInstance, this);
};


/**
 * Static version of the {@see toObject} method.
 * @param {boolean|undefined} includeInstance Deprecated. Whether to include
 *     the JSPB instance for transitional soy proto support:
 *     http://goto/soy-param-migration
 * @param {!proto.api_container_api.RenderTemplatesToFilesArtifactArgs} msg The msg instance to transform.
 * @return {!Object}
 * @suppress {unusedLocalVariables} f is only used for nested messages
 */
proto.api_container_api.RenderTemplatesToFilesArtifactArgs.toObject = function(includeInstance, msg) {
  var f, obj = {
    templatesAndDataByDestinationRelFilepathMap: (f = msg.getTemplatesAndDataByDestinationRelFilepathMap()) ? f.toObject(includeInstance, proto.api_container_api.RenderTemplatesToFilesArtifactArgs.TemplateAndData.toObject) : []
  };

  if (includeInstance) {
    obj.$jspbMessageInstance = msg;
  }
  return obj;
};
}


/**
 * Deserializes binary data (in protobuf wire format).
 * @param {jspb.ByteSource} bytes The bytes to deserialize.
 * @return {!proto.api_container_api.RenderTemplatesToFilesArtifactArgs}
 */
proto.api_container_api.RenderTemplatesToFilesArtifactArgs.deserializeBinary = function(bytes) {
  var reader = new jspb.BinaryReader(bytes);
  var msg = new proto.api_container_api.RenderTemplatesToFilesArtifactArgs;
  return proto.api_container_api.RenderTemplatesToFilesArtifactArgs.deserializeBinaryFromReader(msg, reader);
};


/**
 * Deserializes binary data (in protobuf wire format) from the
 * given reader into the given message object.
 * @param {!proto.api_container_api.RenderTemplatesToFilesArtifactArgs} msg The message object to deserialize into.
 * @param {!jspb.BinaryReader} reader The BinaryReader to use.
 * @return {!proto.api_container_api.RenderTemplatesToFilesArtifactArgs}
 */
proto.api_container_api.RenderTemplatesToFilesArtifactArgs.deserializeBinaryFromReader = function(msg, reader) {
  while (reader.nextField()) {
    if (reader.isEndGroup()) {
      break;
    }
    var field = reader.getFieldNumber();
    switch (field) {
    case 1:
      var value = msg.getTemplatesAndDataByDestinationRelFilepathMap();
      reader.readMessage(value, function(message, reader) {
        jspb.Map.deserializeBinary(message, reader, jspb.BinaryReader.prototype.readString, jspb.BinaryReader.prototype.readMessage, proto.api_container_api.RenderTemplatesToFilesArtifactArgs.TemplateAndData.deserializeBinaryFromReader, "", new proto.api_container_api.RenderTemplatesToFilesArtifactArgs.TemplateAndData());
         });
      break;
    default:
      reader.skipField();
      break;
    }
  }
  return msg;
};


/**
 * Serializes the message to binary data (in protobuf wire format).
 * @return {!Uint8Array}
 */
proto.api_container_api.RenderTemplatesToFilesArtifactArgs.prototype.serializeBinary = function() {
  var writer = new jspb.BinaryWriter();
  proto.api_container_api.RenderTemplatesToFilesArtifactArgs.serializeBinaryToWriter(this, writer);
  return writer.getResultBuffer();
};


/**
 * Serializes the given message to binary data (in protobuf wire
 * format), writing to the given BinaryWriter.
 * @param {!proto.api_container_api.RenderTemplatesToFilesArtifactArgs} message
 * @param {!jspb.BinaryWriter} writer
 * @suppress {unusedLocalVariables} f is only used for nested messages
 */
proto.api_container_api.RenderTemplatesToFilesArtifactArgs.serializeBinaryToWriter = function(message, writer) {
  var f = undefined;
  f = message.getTemplatesAndDataByDestinationRelFilepathMap(true);
  if (f && f.getLength() > 0) {
    f.serializeBinary(1, writer, jspb.BinaryWriter.prototype.writeString, jspb.BinaryWriter.prototype.writeMessage, proto.api_container_api.RenderTemplatesToFilesArtifactArgs.TemplateAndData.serializeBinaryToWriter);
  }
};





if (jspb.Message.GENERATE_TO_OBJECT) {
/**
 * Creates an object representation of this proto.
 * Field names that are reserved in JavaScript and will be renamed to pb_name.
 * Optional fields that are not set will be set to undefined.
 * To access a reserved field use, foo.pb_<name>, eg, foo.pb_default.
 * For the list of reserved names please see:
 *     net/proto2/compiler/js/internal/generator.cc#kKeyword.
 * @param {boolean=} opt_includeInstance Deprecated. whether to include the
 *     JSPB instance for transitional soy proto support:
 *     http://goto/soy-param-migration
 * @return {!Object}
 */
proto.api_container_api.RenderTemplatesToFilesArtifactArgs.TemplateAndData.prototype.toObject = function(opt_includeInstance) {
  return proto.api_container_api.RenderTemplatesToFilesArtifactArgs.TemplateAndData.toObject(opt_includeInstance, this);
};


/**
 * Static version of the {@see toObject} method.
 * @param {boolean|undefined} includeInstance Deprecated. Whether to include
 *     the JSPB instance for transitional soy proto support:
 *     http://goto/soy-param-migration
 * @param {!proto.api_container_api.RenderTemplatesToFilesArtifactArgs.TemplateAndData} msg The msg instance to transform.
 * @return {!Object}
 * @suppress {unusedLocalVariables} f is only used for nested messages
 */
proto.api_container_api.RenderTemplatesToFilesArtifactArgs.TemplateAndData.toObject = function(includeInstance, msg) {
  var f, obj = {
    template: jspb.Message.getFieldWithDefault(msg, 1, ""),
    dataAsJson: jspb.Message.getFieldWithDefault(msg, 2, "")
  };

  if (includeInstance) {
    obj.$jspbMessageInstance = msg;
  }
  return obj;
};
}


/**
 * Deserializes binary data (in protobuf wire format).
 * @param {jspb.ByteSource} bytes The bytes to deserialize.
 * @return {!proto.api_container_api.RenderTemplatesToFilesArtifactArgs.TemplateAndData}
 */
proto.api_container_api.RenderTemplatesToFilesArtifactArgs.TemplateAndData.deserializeBinary = function(bytes) {
  var reader = new jspb.BinaryReader(bytes);
  var msg = new proto.api_container_api.RenderTemplatesToFilesArtifactArgs.TemplateAndData;
  return proto.api_container_api.RenderTemplatesToFilesArtifactArgs.TemplateAndData.deserializeBinaryFromReader(msg, reader);
};


/**
 * Deserializes binary data (in protobuf wire format) from the
 * given reader into the given message object.
 * @param {!proto.api_container_api.RenderTemplatesToFilesArtifactArgs.TemplateAndData} msg The message object to deserialize into.
 * @param {!jspb.BinaryReader} reader The BinaryReader to use.
 * @return {!proto.api_container_api.RenderTemplatesToFilesArtifactArgs.TemplateAndData}
 */
proto.api_container_api.RenderTemplatesToFilesArtifactArgs.TemplateAndData.deserializeBinaryFromReader = function(msg, reader) {
  while (reader.nextField()) {
    if (reader.isEndGroup()) {
      break;
    }
    var field = reader.getFieldNumber();
    switch (field) {
    case 1:
      var value = /** @type {string} */ (reader.readString());
      msg.setTemplate(value);
      break;
    case 2:
      var value = /** @type {string} */ (reader.readString());
      msg.setDataAsJson(value);
      break;
    default:
      reader.skipField();
      break;
    }
  }
  return msg;
};


/**
 * Serializes the message to binary data (in protobuf wire format).
 * @return {!Uint8Array}
 */
proto.api_container_api.RenderTemplatesToFilesArtifactArgs.TemplateAndData.prototype.serializeBinary = function() {
  var writer = new jspb.BinaryWriter();
  proto.api_container_api.RenderTemplatesToFilesArtifactArgs.TemplateAndData.serializeBinaryToWriter(this, writer);
  return writer.getResultBuffer();
};


/**
 * Serializes the given message to binary data (in protobuf wire
 * format), writing to the given BinaryWriter.
 * @param {!proto.api_container_api.RenderTemplatesToFilesArtifactArgs.TemplateAndData} message
 * @param {!jspb.BinaryWriter} writer
 * @suppress {unusedLocalVariables} f is only used for nested messages
 */
proto.api_container_api.RenderTemplatesToFilesArtifactArgs.TemplateAndData.serializeBinaryToWriter = function(message, writer) {
  var f = undefined;
  f = message.getTemplate();
  if (f.length > 0) {
    writer.writeString(
      1,
      f
    );
  }
  f = message.getDataAsJson();
  if (f.length > 0) {
    writer.writeString(
      2,
      f
    );
  }
};


/**
 * optional string template = 1;
 * @return {string}
 */
proto.api_container_api.RenderTemplatesToFilesArtifactArgs.TemplateAndData.prototype.getTemplate = function() {
  return /** @type {string} */ (jspb.Message.getFieldWithDefault(this, 1, ""));
};


/**
 * @param {string} value
 * @return {!proto.api_container_api.RenderTemplatesToFilesArtifactArgs.TemplateAndData} returns this
 */
proto.api_container_api.RenderTemplatesToFilesArtifactArgs.TemplateAndData.prototype.setTemplate = function(value) {
  return jspb.Message.setProto3StringField(this, 1, value);
};


/**
 * optional string data_as_json = 2;
 * @return {string}
 */
proto.api_container_api.RenderTemplatesToFilesArtifactArgs.TemplateAndData.prototype.getDataAsJson = function() {
  return /** @type {string} */ (jspb.Message.getFieldWithDefault(this, 2, ""));
};


/**
 * @param {string} value
 * @return {!proto.api_container_api.RenderTemplatesToFilesArtifactArgs.TemplateAndData} returns this
 */
proto.api_container_api.RenderTemplatesToFilesArtifactArgs.TemplateAndData.prototype.setDataAsJson = function(value) {
  return jspb.Message.setProto3StringField(this, 2, value);
};


/**
 * map<string, TemplateAndData> templates_and_data_by_destination_rel_filepath = 1;
 * @param {boolean=} opt_noLazyCreate Do not create the map if
 * empty, instead returning `undefined`
 * @return {!jspb.Map<string,!proto.api_container_api.RenderTemplatesToFilesArtifactArgs.TemplateAndData>}
 */
proto.api_container_api.RenderTemplatesToFilesArtifactArgs.prototype.getTemplatesAndDataByDestinationRelFilepathMap = function(opt_noLazyCreate) {
  return /** @type {!jspb.Map<string,!proto.api_container_api.RenderTemplatesToFilesArtifactArgs.TemplateAndData>} */ (
      jspb.Message.getMapField(this, 1, opt_noLazyCreate,
      proto.api_container_api.RenderTemplatesToFilesArtifactArgs.TemplateAndData));
};


/**
 * Clears values from the map. The map will be non-null.
 * @return {!proto.api_container_api.RenderTemplatesToFilesArtifactArgs} returns this
 */
proto.api_container_api.RenderTemplatesToFilesArtifactArgs.prototype.clearTemplatesAndDataByDestinationRelFilepathMap = function() {
  this.getTemplatesAndDataByDestinationRelFilepathMap().clear();
  return this;};





if (jspb.Message.GENERATE_TO_OBJECT) {
/**
 * Creates an object representation of this proto.
 * Field names that are reserved in JavaScript and will be renamed to pb_name.
 * Optional fields that are not set will be set to undefined.
 * To access a reserved field use, foo.pb_<name>, eg, foo.pb_default.
 * For the list of reserved names please see:
 *     net/proto2/compiler/js/internal/generator.cc#kKeyword.
 * @param {boolean=} opt_includeInstance Deprecated. whether to include the
 *     JSPB instance for transitional soy proto support:
 *     http://goto/soy-param-migration
 * @return {!Object}
 */
proto.api_container_api.RenderTemplatesToFilesArtifactResponse.prototype.toObject = function(opt_includeInstance) {
  return proto.api_container_api.RenderTemplatesToFilesArtifactResponse.toObject(opt_includeInstance, this);
};


/**
 * Static version of the {@see toObject} method.
 * @param {boolean|undefined} includeInstance Deprecated. Whether to include
 *     the JSPB instance for transitional soy proto support:
 *     http://goto/soy-param-migration
 * @param {!proto.api_container_api.RenderTemplatesToFilesArtifactResponse} msg The msg instance to transform.
 * @return {!Object}
 * @suppress {unusedLocalVariables} f is only used for nested messages
 */
proto.api_container_api.RenderTemplatesToFilesArtifactResponse.toObject = function(includeInstance, msg) {
  var f, obj = {
    uuid: jspb.Message.getFieldWithDefault(msg, 1, "")
  };

  if (includeInstance) {
    obj.$jspbMessageInstance = msg;
  }
  return obj;
};
}


/**
 * Deserializes binary data (in protobuf wire format).
 * @param {jspb.ByteSource} bytes The bytes to deserialize.
 * @return {!proto.api_container_api.RenderTemplatesToFilesArtifactResponse}
 */
proto.api_container_api.RenderTemplatesToFilesArtifactResponse.deserializeBinary = function(bytes) {
  var reader = new jspb.BinaryReader(bytes);
  var msg = new proto.api_container_api.RenderTemplatesToFilesArtifactResponse;
  return proto.api_container_api.RenderTemplatesToFilesArtifactResponse.deserializeBinaryFromReader(msg, reader);
};


/**
 * Deserializes binary data (in protobuf wire format) from the
 * given reader into the given message object.
 * @param {!proto.api_container_api.RenderTemplatesToFilesArtifactResponse} msg The message object to deserialize into.
 * @param {!jspb.BinaryReader} reader The BinaryReader to use.
 * @return {!proto.api_container_api.RenderTemplatesToFilesArtifactResponse}
 */
proto.api_container_api.RenderTemplatesToFilesArtifactResponse.deserializeBinaryFromReader = function(msg, reader) {
  while (reader.nextField()) {
    if (reader.isEndGroup()) {
      break;
    }
    var field = reader.getFieldNumber();
    switch (field) {
    case 1:
      var value = /** @type {string} */ (reader.readString());
      msg.setUuid(value);
      break;
    default:
      reader.skipField();
      break;
    }
  }
  return msg;
};


/**
 * Serializes the message to binary data (in protobuf wire format).
 * @return {!Uint8Array}
 */
proto.api_container_api.RenderTemplatesToFilesArtifactResponse.prototype.serializeBinary = function() {
  var writer = new jspb.BinaryWriter();
  proto.api_container_api.RenderTemplatesToFilesArtifactResponse.serializeBinaryToWriter(this, writer);
  return writer.getResultBuffer();
};


/**
 * Serializes the given message to binary data (in protobuf wire
 * format), writing to the given BinaryWriter.
 * @param {!proto.api_container_api.RenderTemplatesToFilesArtifactResponse} message
 * @param {!jspb.BinaryWriter} writer
 * @suppress {unusedLocalVariables} f is only used for nested messages
 */
proto.api_container_api.RenderTemplatesToFilesArtifactResponse.serializeBinaryToWriter = function(message, writer) {
  var f = undefined;
  f = message.getUuid();
  if (f.length > 0) {
    writer.writeString(
      1,
      f
    );
  }
};


/**
 * optional string uuid = 1;
 * @return {string}
 */
proto.api_container_api.RenderTemplatesToFilesArtifactResponse.prototype.getUuid = function() {
  return /** @type {string} */ (jspb.Message.getFieldWithDefault(this, 1, ""));
};


/**
 * @param {string} value
 * @return {!proto.api_container_api.RenderTemplatesToFilesArtifactResponse} returns this
 */
proto.api_container_api.RenderTemplatesToFilesArtifactResponse.prototype.setUuid = function(value) {
  return jspb.Message.setProto3StringField(this, 1, value);
};





if (jspb.Message.GENERATE_TO_OBJECT) {
/**
 * Creates an object representation of this proto.
 * Field names that are reserved in JavaScript and will be renamed to pb_name.
 * Optional fields that are not set will be set to undefined.
 * To access a reserved field use, foo.pb_<name>, eg, foo.pb_default.
 * For the list of reserved names please see:
 *     net/proto2/compiler/js/internal/generator.cc#kKeyword.
 * @param {boolean=} opt_includeInstance Deprecated. whether to include the
 *     JSPB instance for transitional soy proto support:
 *     http://goto/soy-param-migration
 * @return {!Object}
 */
proto.api_container_api.StartosisValidationError.prototype.toObject = function(opt_includeInstance) {
  return proto.api_container_api.StartosisValidationError.toObject(opt_includeInstance, this);
};


/**
 * Static version of the {@see toObject} method.
 * @param {boolean|undefined} includeInstance Deprecated. Whether to include
 *     the JSPB instance for transitional soy proto support:
 *     http://goto/soy-param-migration
 * @param {!proto.api_container_api.StartosisValidationError} msg The msg instance to transform.
 * @return {!Object}
 * @suppress {unusedLocalVariables} f is only used for nested messages
 */
proto.api_container_api.StartosisValidationError.toObject = function(includeInstance, msg) {
  var f, obj = {
    error: jspb.Message.getFieldWithDefault(msg, 1, "")
  };

  if (includeInstance) {
    obj.$jspbMessageInstance = msg;
  }
  return obj;
};
}


/**
 * Deserializes binary data (in protobuf wire format).
 * @param {jspb.ByteSource} bytes The bytes to deserialize.
 * @return {!proto.api_container_api.StartosisValidationError}
 */
proto.api_container_api.StartosisValidationError.deserializeBinary = function(bytes) {
  var reader = new jspb.BinaryReader(bytes);
  var msg = new proto.api_container_api.StartosisValidationError;
  return proto.api_container_api.StartosisValidationError.deserializeBinaryFromReader(msg, reader);
};


/**
 * Deserializes binary data (in protobuf wire format) from the
 * given reader into the given message object.
 * @param {!proto.api_container_api.StartosisValidationError} msg The message object to deserialize into.
 * @param {!jspb.BinaryReader} reader The BinaryReader to use.
 * @return {!proto.api_container_api.StartosisValidationError}
 */
proto.api_container_api.StartosisValidationError.deserializeBinaryFromReader = function(msg, reader) {
  while (reader.nextField()) {
    if (reader.isEndGroup()) {
      break;
    }
    var field = reader.getFieldNumber();
    switch (field) {
    case 1:
      var value = /** @type {string} */ (reader.readString());
      msg.setError(value);
      break;
    default:
      reader.skipField();
      break;
    }
  }
  return msg;
};


/**
 * Serializes the message to binary data (in protobuf wire format).
 * @return {!Uint8Array}
 */
proto.api_container_api.StartosisValidationError.prototype.serializeBinary = function() {
  var writer = new jspb.BinaryWriter();
  proto.api_container_api.StartosisValidationError.serializeBinaryToWriter(this, writer);
  return writer.getResultBuffer();
};


/**
 * Serializes the given message to binary data (in protobuf wire
 * format), writing to the given BinaryWriter.
 * @param {!proto.api_container_api.StartosisValidationError} message
 * @param {!jspb.BinaryWriter} writer
 * @suppress {unusedLocalVariables} f is only used for nested messages
 */
proto.api_container_api.StartosisValidationError.serializeBinaryToWriter = function(message, writer) {
  var f = undefined;
  f = message.getError();
  if (f.length > 0) {
    writer.writeString(
      1,
      f
    );
  }
};


/**
 * optional string error = 1;
 * @return {string}
 */
proto.api_container_api.StartosisValidationError.prototype.getError = function() {
  return /** @type {string} */ (jspb.Message.getFieldWithDefault(this, 1, ""));
};


/**
 * @param {string} value
 * @return {!proto.api_container_api.StartosisValidationError} returns this
 */
proto.api_container_api.StartosisValidationError.prototype.setError = function(value) {
  return jspb.Message.setProto3StringField(this, 1, value);
};



/**
 * Oneof group definitions for this message. Each group defines the field
 * numbers belonging to that group. When of these fields' value is set, all
 * other fields in the group are cleared. During deserialization, if multiple
 * fields are encountered for a group, only the last value seen will be kept.
 * @private {!Array<!Array<number>>}
 * @const
 */
proto.api_container_api.FactValue.oneofGroups_ = [[1]];

/**
 * @enum {number}
 */
proto.api_container_api.FactValue.FactValueCase = {
  FACT_VALUE_NOT_SET: 0,
  STRING_VALUE: 1
};

/**
 * @return {proto.api_container_api.FactValue.FactValueCase}
 */
proto.api_container_api.FactValue.prototype.getFactValueCase = function() {
  return /** @type {proto.api_container_api.FactValue.FactValueCase} */(jspb.Message.computeOneofCase(this, proto.api_container_api.FactValue.oneofGroups_[0]));
};



if (jspb.Message.GENERATE_TO_OBJECT) {
/**
 * Creates an object representation of this proto.
 * Field names that are reserved in JavaScript and will be renamed to pb_name.
 * Optional fields that are not set will be set to undefined.
 * To access a reserved field use, foo.pb_<name>, eg, foo.pb_default.
 * For the list of reserved names please see:
 *     net/proto2/compiler/js/internal/generator.cc#kKeyword.
 * @param {boolean=} opt_includeInstance Deprecated. whether to include the
 *     JSPB instance for transitional soy proto support:
 *     http://goto/soy-param-migration
 * @return {!Object}
 */
proto.api_container_api.FactValue.prototype.toObject = function(opt_includeInstance) {
  return proto.api_container_api.FactValue.toObject(opt_includeInstance, this);
};


/**
 * Static version of the {@see toObject} method.
 * @param {boolean|undefined} includeInstance Deprecated. Whether to include
 *     the JSPB instance for transitional soy proto support:
 *     http://goto/soy-param-migration
 * @param {!proto.api_container_api.FactValue} msg The msg instance to transform.
 * @return {!Object}
 * @suppress {unusedLocalVariables} f is only used for nested messages
 */
proto.api_container_api.FactValue.toObject = function(includeInstance, msg) {
  var f, obj = {
    stringValue: jspb.Message.getFieldWithDefault(msg, 1, "")
  };

  if (includeInstance) {
    obj.$jspbMessageInstance = msg;
  }
  return obj;
};
}


/**
 * Deserializes binary data (in protobuf wire format).
 * @param {jspb.ByteSource} bytes The bytes to deserialize.
 * @return {!proto.api_container_api.FactValue}
 */
proto.api_container_api.FactValue.deserializeBinary = function(bytes) {
  var reader = new jspb.BinaryReader(bytes);
  var msg = new proto.api_container_api.FactValue;
  return proto.api_container_api.FactValue.deserializeBinaryFromReader(msg, reader);
};


/**
 * Deserializes binary data (in protobuf wire format) from the
 * given reader into the given message object.
 * @param {!proto.api_container_api.FactValue} msg The message object to deserialize into.
 * @param {!jspb.BinaryReader} reader The BinaryReader to use.
 * @return {!proto.api_container_api.FactValue}
 */
proto.api_container_api.FactValue.deserializeBinaryFromReader = function(msg, reader) {
  while (reader.nextField()) {
    if (reader.isEndGroup()) {
      break;
    }
    var field = reader.getFieldNumber();
    switch (field) {
    case 1:
      var value = /** @type {string} */ (reader.readString());
      msg.setStringValue(value);
      break;
    default:
      reader.skipField();
      break;
    }
  }
  return msg;
};


/**
 * Serializes the message to binary data (in protobuf wire format).
 * @return {!Uint8Array}
 */
proto.api_container_api.FactValue.prototype.serializeBinary = function() {
  var writer = new jspb.BinaryWriter();
  proto.api_container_api.FactValue.serializeBinaryToWriter(this, writer);
  return writer.getResultBuffer();
};


/**
 * Serializes the given message to binary data (in protobuf wire
 * format), writing to the given BinaryWriter.
 * @param {!proto.api_container_api.FactValue} message
 * @param {!jspb.BinaryWriter} writer
 * @suppress {unusedLocalVariables} f is only used for nested messages
 */
proto.api_container_api.FactValue.serializeBinaryToWriter = function(message, writer) {
  var f = undefined;
  f = /** @type {string} */ (jspb.Message.getField(message, 1));
  if (f != null) {
    writer.writeString(
      1,
      f
    );
  }
};


/**
 * optional string string_value = 1;
 * @return {string}
 */
proto.api_container_api.FactValue.prototype.getStringValue = function() {
  return /** @type {string} */ (jspb.Message.getFieldWithDefault(this, 1, ""));
};


/**
 * @param {string} value
 * @return {!proto.api_container_api.FactValue} returns this
 */
proto.api_container_api.FactValue.prototype.setStringValue = function(value) {
  return jspb.Message.setOneofField(this, 1, proto.api_container_api.FactValue.oneofGroups_[0], value);
};


/**
 * Clears the field making it undefined.
 * @return {!proto.api_container_api.FactValue} returns this
 */
proto.api_container_api.FactValue.prototype.clearStringValue = function() {
  return jspb.Message.setOneofField(this, 1, proto.api_container_api.FactValue.oneofGroups_[0], undefined);
};


/**
 * Returns whether this field is set.
 * @return {boolean}
 */
proto.api_container_api.FactValue.prototype.hasStringValue = function() {
  return jspb.Message.getField(this, 1) != null;
};





if (jspb.Message.GENERATE_TO_OBJECT) {
/**
 * Creates an object representation of this proto.
 * Field names that are reserved in JavaScript and will be renamed to pb_name.
 * Optional fields that are not set will be set to undefined.
 * To access a reserved field use, foo.pb_<name>, eg, foo.pb_default.
 * For the list of reserved names please see:
 *     net/proto2/compiler/js/internal/generator.cc#kKeyword.
 * @param {boolean=} opt_includeInstance Deprecated. whether to include the
 *     JSPB instance for transitional soy proto support:
 *     http://goto/soy-param-migration
 * @return {!Object}
 */
proto.api_container_api.ConstantFactRecipe.prototype.toObject = function(opt_includeInstance) {
  return proto.api_container_api.ConstantFactRecipe.toObject(opt_includeInstance, this);
};


/**
 * Static version of the {@see toObject} method.
 * @param {boolean|undefined} includeInstance Deprecated. Whether to include
 *     the JSPB instance for transitional soy proto support:
 *     http://goto/soy-param-migration
 * @param {!proto.api_container_api.ConstantFactRecipe} msg The msg instance to transform.
 * @return {!Object}
 * @suppress {unusedLocalVariables} f is only used for nested messages
 */
proto.api_container_api.ConstantFactRecipe.toObject = function(includeInstance, msg) {
  var f, obj = {
    factValue: (f = msg.getFactValue()) && proto.api_container_api.FactValue.toObject(includeInstance, f)
  };

  if (includeInstance) {
    obj.$jspbMessageInstance = msg;
  }
  return obj;
};
}


/**
 * Deserializes binary data (in protobuf wire format).
 * @param {jspb.ByteSource} bytes The bytes to deserialize.
 * @return {!proto.api_container_api.ConstantFactRecipe}
 */
proto.api_container_api.ConstantFactRecipe.deserializeBinary = function(bytes) {
  var reader = new jspb.BinaryReader(bytes);
  var msg = new proto.api_container_api.ConstantFactRecipe;
  return proto.api_container_api.ConstantFactRecipe.deserializeBinaryFromReader(msg, reader);
};


/**
 * Deserializes binary data (in protobuf wire format) from the
 * given reader into the given message object.
 * @param {!proto.api_container_api.ConstantFactRecipe} msg The message object to deserialize into.
 * @param {!jspb.BinaryReader} reader The BinaryReader to use.
 * @return {!proto.api_container_api.ConstantFactRecipe}
 */
proto.api_container_api.ConstantFactRecipe.deserializeBinaryFromReader = function(msg, reader) {
  while (reader.nextField()) {
    if (reader.isEndGroup()) {
      break;
    }
    var field = reader.getFieldNumber();
    switch (field) {
    case 1:
      var value = new proto.api_container_api.FactValue;
      reader.readMessage(value,proto.api_container_api.FactValue.deserializeBinaryFromReader);
      msg.setFactValue(value);
      break;
    default:
      reader.skipField();
      break;
    }
  }
  return msg;
};


/**
 * Serializes the message to binary data (in protobuf wire format).
 * @return {!Uint8Array}
 */
proto.api_container_api.ConstantFactRecipe.prototype.serializeBinary = function() {
  var writer = new jspb.BinaryWriter();
  proto.api_container_api.ConstantFactRecipe.serializeBinaryToWriter(this, writer);
  return writer.getResultBuffer();
};


/**
 * Serializes the given message to binary data (in protobuf wire
 * format), writing to the given BinaryWriter.
 * @param {!proto.api_container_api.ConstantFactRecipe} message
 * @param {!jspb.BinaryWriter} writer
 * @suppress {unusedLocalVariables} f is only used for nested messages
 */
proto.api_container_api.ConstantFactRecipe.serializeBinaryToWriter = function(message, writer) {
  var f = undefined;
  f = message.getFactValue();
  if (f != null) {
    writer.writeMessage(
      1,
      f,
      proto.api_container_api.FactValue.serializeBinaryToWriter
    );
  }
};


/**
 * optional FactValue fact_value = 1;
 * @return {?proto.api_container_api.FactValue}
 */
proto.api_container_api.ConstantFactRecipe.prototype.getFactValue = function() {
  return /** @type{?proto.api_container_api.FactValue} */ (
    jspb.Message.getWrapperField(this, proto.api_container_api.FactValue, 1));
};


/**
 * @param {?proto.api_container_api.FactValue|undefined} value
 * @return {!proto.api_container_api.ConstantFactRecipe} returns this
*/
proto.api_container_api.ConstantFactRecipe.prototype.setFactValue = function(value) {
  return jspb.Message.setWrapperField(this, 1, value);
};


/**
 * Clears the message field making it undefined.
 * @return {!proto.api_container_api.ConstantFactRecipe} returns this
 */
proto.api_container_api.ConstantFactRecipe.prototype.clearFactValue = function() {
  return this.setFactValue(undefined);
};


/**
 * Returns whether this field is set.
 * @return {boolean}
 */
proto.api_container_api.ConstantFactRecipe.prototype.hasFactValue = function() {
  return jspb.Message.getField(this, 1) != null;
};





if (jspb.Message.GENERATE_TO_OBJECT) {
/**
 * Creates an object representation of this proto.
 * Field names that are reserved in JavaScript and will be renamed to pb_name.
 * Optional fields that are not set will be set to undefined.
 * To access a reserved field use, foo.pb_<name>, eg, foo.pb_default.
 * For the list of reserved names please see:
 *     net/proto2/compiler/js/internal/generator.cc#kKeyword.
 * @param {boolean=} opt_includeInstance Deprecated. whether to include the
 *     JSPB instance for transitional soy proto support:
 *     http://goto/soy-param-migration
 * @return {!Object}
 */
proto.api_container_api.ExecFactRecipe.prototype.toObject = function(opt_includeInstance) {
  return proto.api_container_api.ExecFactRecipe.toObject(opt_includeInstance, this);
};


/**
 * Static version of the {@see toObject} method.
 * @param {boolean|undefined} includeInstance Deprecated. Whether to include
 *     the JSPB instance for transitional soy proto support:
 *     http://goto/soy-param-migration
 * @param {!proto.api_container_api.ExecFactRecipe} msg The msg instance to transform.
 * @return {!Object}
 * @suppress {unusedLocalVariables} f is only used for nested messages
 */
proto.api_container_api.ExecFactRecipe.toObject = function(includeInstance, msg) {
  var f, obj = {
    execString: jspb.Message.getFieldWithDefault(msg, 1, "")
  };

  if (includeInstance) {
    obj.$jspbMessageInstance = msg;
  }
  return obj;
};
}


/**
 * Deserializes binary data (in protobuf wire format).
 * @param {jspb.ByteSource} bytes The bytes to deserialize.
 * @return {!proto.api_container_api.ExecFactRecipe}
 */
proto.api_container_api.ExecFactRecipe.deserializeBinary = function(bytes) {
  var reader = new jspb.BinaryReader(bytes);
  var msg = new proto.api_container_api.ExecFactRecipe;
  return proto.api_container_api.ExecFactRecipe.deserializeBinaryFromReader(msg, reader);
};


/**
 * Deserializes binary data (in protobuf wire format) from the
 * given reader into the given message object.
 * @param {!proto.api_container_api.ExecFactRecipe} msg The message object to deserialize into.
 * @param {!jspb.BinaryReader} reader The BinaryReader to use.
 * @return {!proto.api_container_api.ExecFactRecipe}
 */
proto.api_container_api.ExecFactRecipe.deserializeBinaryFromReader = function(msg, reader) {
  while (reader.nextField()) {
    if (reader.isEndGroup()) {
      break;
    }
    var field = reader.getFieldNumber();
    switch (field) {
    case 1:
      var value = /** @type {string} */ (reader.readString());
      msg.setExecString(value);
      break;
    default:
      reader.skipField();
      break;
    }
  }
  return msg;
};


/**
 * Serializes the message to binary data (in protobuf wire format).
 * @return {!Uint8Array}
 */
proto.api_container_api.ExecFactRecipe.prototype.serializeBinary = function() {
  var writer = new jspb.BinaryWriter();
  proto.api_container_api.ExecFactRecipe.serializeBinaryToWriter(this, writer);
  return writer.getResultBuffer();
};


/**
 * Serializes the given message to binary data (in protobuf wire
 * format), writing to the given BinaryWriter.
 * @param {!proto.api_container_api.ExecFactRecipe} message
 * @param {!jspb.BinaryWriter} writer
 * @suppress {unusedLocalVariables} f is only used for nested messages
 */
proto.api_container_api.ExecFactRecipe.serializeBinaryToWriter = function(message, writer) {
  var f = undefined;
  f = message.getExecString();
  if (f.length > 0) {
    writer.writeString(
      1,
      f
    );
  }
};


/**
 * optional string exec_string = 1;
 * @return {string}
 */
proto.api_container_api.ExecFactRecipe.prototype.getExecString = function() {
  return /** @type {string} */ (jspb.Message.getFieldWithDefault(this, 1, ""));
};


/**
 * @param {string} value
 * @return {!proto.api_container_api.ExecFactRecipe} returns this
 */
proto.api_container_api.ExecFactRecipe.prototype.setExecString = function(value) {
  return jspb.Message.setProto3StringField(this, 1, value);
};





if (jspb.Message.GENERATE_TO_OBJECT) {
/**
 * Creates an object representation of this proto.
 * Field names that are reserved in JavaScript and will be renamed to pb_name.
 * Optional fields that are not set will be set to undefined.
 * To access a reserved field use, foo.pb_<name>, eg, foo.pb_default.
 * For the list of reserved names please see:
 *     net/proto2/compiler/js/internal/generator.cc#kKeyword.
 * @param {boolean=} opt_includeInstance Deprecated. whether to include the
 *     JSPB instance for transitional soy proto support:
 *     http://goto/soy-param-migration
 * @return {!Object}
 */
proto.api_container_api.HttpRequestFactRecipe.prototype.toObject = function(opt_includeInstance) {
  return proto.api_container_api.HttpRequestFactRecipe.toObject(opt_includeInstance, this);
};


/**
 * Static version of the {@see toObject} method.
 * @param {boolean|undefined} includeInstance Deprecated. Whether to include
 *     the JSPB instance for transitional soy proto support:
 *     http://goto/soy-param-migration
 * @param {!proto.api_container_api.HttpRequestFactRecipe} msg The msg instance to transform.
 * @return {!Object}
 * @suppress {unusedLocalVariables} f is only used for nested messages
 */
proto.api_container_api.HttpRequestFactRecipe.toObject = function(includeInstance, msg) {
  var f, obj = {
    portId: jspb.Message.getFieldWithDefault(msg, 1, ""),
    endpoint: jspb.Message.getFieldWithDefault(msg, 2, ""),
    method: jspb.Message.getFieldWithDefault(msg, 3, 0),
    contentType: jspb.Message.getFieldWithDefault(msg, 4, ""),
    body: jspb.Message.getFieldWithDefault(msg, 5, ""),
    postProcessingStep: jspb.Message.getFieldWithDefault(msg, 6, "")
  };

  if (includeInstance) {
    obj.$jspbMessageInstance = msg;
  }
  return obj;
};
}


/**
 * Deserializes binary data (in protobuf wire format).
 * @param {jspb.ByteSource} bytes The bytes to deserialize.
 * @return {!proto.api_container_api.HttpRequestFactRecipe}
 */
proto.api_container_api.HttpRequestFactRecipe.deserializeBinary = function(bytes) {
  var reader = new jspb.BinaryReader(bytes);
  var msg = new proto.api_container_api.HttpRequestFactRecipe;
  return proto.api_container_api.HttpRequestFactRecipe.deserializeBinaryFromReader(msg, reader);
};


/**
 * Deserializes binary data (in protobuf wire format) from the
 * given reader into the given message object.
 * @param {!proto.api_container_api.HttpRequestFactRecipe} msg The message object to deserialize into.
 * @param {!jspb.BinaryReader} reader The BinaryReader to use.
 * @return {!proto.api_container_api.HttpRequestFactRecipe}
 */
proto.api_container_api.HttpRequestFactRecipe.deserializeBinaryFromReader = function(msg, reader) {
  while (reader.nextField()) {
    if (reader.isEndGroup()) {
      break;
    }
    var field = reader.getFieldNumber();
    switch (field) {
    case 1:
      var value = /** @type {string} */ (reader.readString());
      msg.setPortId(value);
      break;
    case 2:
      var value = /** @type {string} */ (reader.readString());
      msg.setEndpoint(value);
      break;
    case 3:
      var value = /** @type {!proto.api_container_api.HttpRequestMethod} */ (reader.readEnum());
      msg.setMethod(value);
      break;
    case 4:
      var value = /** @type {string} */ (reader.readString());
      msg.setContentType(value);
      break;
    case 5:
      var value = /** @type {string} */ (reader.readString());
      msg.setBody(value);
      break;
    case 6:
      var value = /** @type {string} */ (reader.readString());
      msg.setPostProcessingStep(value);
      break;
    default:
      reader.skipField();
      break;
    }
  }
  return msg;
};


/**
 * Serializes the message to binary data (in protobuf wire format).
 * @return {!Uint8Array}
 */
proto.api_container_api.HttpRequestFactRecipe.prototype.serializeBinary = function() {
  var writer = new jspb.BinaryWriter();
  proto.api_container_api.HttpRequestFactRecipe.serializeBinaryToWriter(this, writer);
  return writer.getResultBuffer();
};


/**
 * Serializes the given message to binary data (in protobuf wire
 * format), writing to the given BinaryWriter.
 * @param {!proto.api_container_api.HttpRequestFactRecipe} message
 * @param {!jspb.BinaryWriter} writer
 * @suppress {unusedLocalVariables} f is only used for nested messages
 */
proto.api_container_api.HttpRequestFactRecipe.serializeBinaryToWriter = function(message, writer) {
  var f = undefined;
  f = message.getPortId();
  if (f.length > 0) {
    writer.writeString(
      1,
      f
    );
  }
  f = message.getEndpoint();
  if (f.length > 0) {
    writer.writeString(
      2,
      f
    );
  }
  f = message.getMethod();
  if (f !== 0.0) {
    writer.writeEnum(
      3,
      f
    );
  }
  f = message.getContentType();
  if (f.length > 0) {
    writer.writeString(
      4,
      f
    );
  }
  f = message.getBody();
  if (f.length > 0) {
    writer.writeString(
      5,
      f
    );
  }
  f = message.getPostProcessingStep();
  if (f.length > 0) {
    writer.writeString(
      6,
      f
    );
  }
};


/**
 * optional string port_id = 1;
 * @return {string}
 */
proto.api_container_api.HttpRequestFactRecipe.prototype.getPortId = function() {
  return /** @type {string} */ (jspb.Message.getFieldWithDefault(this, 1, ""));
};


/**
 * @param {string} value
 * @return {!proto.api_container_api.HttpRequestFactRecipe} returns this
 */
proto.api_container_api.HttpRequestFactRecipe.prototype.setPortId = function(value) {
  return jspb.Message.setProto3StringField(this, 1, value);
};


/**
 * optional string endpoint = 2;
 * @return {string}
 */
proto.api_container_api.HttpRequestFactRecipe.prototype.getEndpoint = function() {
  return /** @type {string} */ (jspb.Message.getFieldWithDefault(this, 2, ""));
};


/**
 * @param {string} value
 * @return {!proto.api_container_api.HttpRequestFactRecipe} returns this
 */
proto.api_container_api.HttpRequestFactRecipe.prototype.setEndpoint = function(value) {
  return jspb.Message.setProto3StringField(this, 2, value);
};


/**
 * optional HttpRequestMethod method = 3;
 * @return {!proto.api_container_api.HttpRequestMethod}
 */
proto.api_container_api.HttpRequestFactRecipe.prototype.getMethod = function() {
  return /** @type {!proto.api_container_api.HttpRequestMethod} */ (jspb.Message.getFieldWithDefault(this, 3, 0));
};


/**
 * @param {!proto.api_container_api.HttpRequestMethod} value
 * @return {!proto.api_container_api.HttpRequestFactRecipe} returns this
 */
proto.api_container_api.HttpRequestFactRecipe.prototype.setMethod = function(value) {
  return jspb.Message.setProto3EnumField(this, 3, value);
};


/**
 * optional string content_type = 4;
 * @return {string}
 */
proto.api_container_api.HttpRequestFactRecipe.prototype.getContentType = function() {
  return /** @type {string} */ (jspb.Message.getFieldWithDefault(this, 4, ""));
};


/**
 * @param {string} value
 * @return {!proto.api_container_api.HttpRequestFactRecipe} returns this
 */
proto.api_container_api.HttpRequestFactRecipe.prototype.setContentType = function(value) {
  return jspb.Message.setProto3StringField(this, 4, value);
};


/**
 * optional string body = 5;
 * @return {string}
 */
proto.api_container_api.HttpRequestFactRecipe.prototype.getBody = function() {
  return /** @type {string} */ (jspb.Message.getFieldWithDefault(this, 5, ""));
};


/**
 * @param {string} value
 * @return {!proto.api_container_api.HttpRequestFactRecipe} returns this
 */
proto.api_container_api.HttpRequestFactRecipe.prototype.setBody = function(value) {
  return jspb.Message.setProto3StringField(this, 5, value);
};


/**
 * optional string post_processing_step = 6;
 * @return {string}
 */
proto.api_container_api.HttpRequestFactRecipe.prototype.getPostProcessingStep = function() {
  return /** @type {string} */ (jspb.Message.getFieldWithDefault(this, 6, ""));
};


/**
 * @param {string} value
 * @return {!proto.api_container_api.HttpRequestFactRecipe} returns this
 */
proto.api_container_api.HttpRequestFactRecipe.prototype.setPostProcessingStep = function(value) {
  return jspb.Message.setProto3StringField(this, 6, value);
};



/**
 * Oneof group definitions for this message. Each group defines the field
 * numbers belonging to that group. When of these fields' value is set, all
 * other fields in the group are cleared. During deserialization, if multiple
 * fields are encountered for a group, only the last value seen will be kept.
 * @private {!Array<!Array<number>>}
 * @const
 */
proto.api_container_api.FactRecipe.oneofGroups_ = [[3,4,5]];

/**
 * @enum {number}
 */
proto.api_container_api.FactRecipe.FactRecipeCase = {
  FACT_RECIPE_NOT_SET: 0,
  CONSTANT_FACT: 3,
  EXEC_FACT: 4,
  HTTP_REQUEST_FACT: 5
};

/**
 * @return {proto.api_container_api.FactRecipe.FactRecipeCase}
 */
proto.api_container_api.FactRecipe.prototype.getFactRecipeCase = function() {
  return /** @type {proto.api_container_api.FactRecipe.FactRecipeCase} */(jspb.Message.computeOneofCase(this, proto.api_container_api.FactRecipe.oneofGroups_[0]));
};



if (jspb.Message.GENERATE_TO_OBJECT) {
/**
 * Creates an object representation of this proto.
 * Field names that are reserved in JavaScript and will be renamed to pb_name.
 * Optional fields that are not set will be set to undefined.
 * To access a reserved field use, foo.pb_<name>, eg, foo.pb_default.
 * For the list of reserved names please see:
 *     net/proto2/compiler/js/internal/generator.cc#kKeyword.
 * @param {boolean=} opt_includeInstance Deprecated. whether to include the
 *     JSPB instance for transitional soy proto support:
 *     http://goto/soy-param-migration
 * @return {!Object}
 */
proto.api_container_api.FactRecipe.prototype.toObject = function(opt_includeInstance) {
  return proto.api_container_api.FactRecipe.toObject(opt_includeInstance, this);
};


/**
 * Static version of the {@see toObject} method.
 * @param {boolean|undefined} includeInstance Deprecated. Whether to include
 *     the JSPB instance for transitional soy proto support:
 *     http://goto/soy-param-migration
 * @param {!proto.api_container_api.FactRecipe} msg The msg instance to transform.
 * @return {!Object}
 * @suppress {unusedLocalVariables} f is only used for nested messages
 */
proto.api_container_api.FactRecipe.toObject = function(includeInstance, msg) {
  var f, obj = {
    serviceId: jspb.Message.getFieldWithDefault(msg, 1, ""),
    factName: jspb.Message.getFieldWithDefault(msg, 2, ""),
    constantFact: (f = msg.getConstantFact()) && proto.api_container_api.ConstantFactRecipe.toObject(includeInstance, f),
<<<<<<< HEAD
    execFact: (f = msg.getExecFact()) && proto.api_container_api.ExecFactRecipe.toObject(includeInstance, f),
    httpRequestFact: (f = msg.getHttpRequestFact()) && proto.api_container_api.HttpRequestFactRecipe.toObject(includeInstance, f)
=======
    refreshInterval: (f = msg.getRefreshInterval()) && google_protobuf_duration_pb.Duration.toObject(includeInstance, f)
>>>>>>> cd470bf0
  };

  if (includeInstance) {
    obj.$jspbMessageInstance = msg;
  }
  return obj;
};
}


/**
 * Deserializes binary data (in protobuf wire format).
 * @param {jspb.ByteSource} bytes The bytes to deserialize.
 * @return {!proto.api_container_api.FactRecipe}
 */
proto.api_container_api.FactRecipe.deserializeBinary = function(bytes) {
  var reader = new jspb.BinaryReader(bytes);
  var msg = new proto.api_container_api.FactRecipe;
  return proto.api_container_api.FactRecipe.deserializeBinaryFromReader(msg, reader);
};


/**
 * Deserializes binary data (in protobuf wire format) from the
 * given reader into the given message object.
 * @param {!proto.api_container_api.FactRecipe} msg The message object to deserialize into.
 * @param {!jspb.BinaryReader} reader The BinaryReader to use.
 * @return {!proto.api_container_api.FactRecipe}
 */
proto.api_container_api.FactRecipe.deserializeBinaryFromReader = function(msg, reader) {
  while (reader.nextField()) {
    if (reader.isEndGroup()) {
      break;
    }
    var field = reader.getFieldNumber();
    switch (field) {
    case 1:
      var value = /** @type {string} */ (reader.readString());
      msg.setServiceId(value);
      break;
    case 2:
      var value = /** @type {string} */ (reader.readString());
      msg.setFactName(value);
      break;
    case 3:
      var value = new proto.api_container_api.ConstantFactRecipe;
      reader.readMessage(value,proto.api_container_api.ConstantFactRecipe.deserializeBinaryFromReader);
      msg.setConstantFact(value);
      break;
    case 4:
<<<<<<< HEAD
      var value = new proto.api_container_api.ExecFactRecipe;
      reader.readMessage(value,proto.api_container_api.ExecFactRecipe.deserializeBinaryFromReader);
      msg.setExecFact(value);
      break;
    case 5:
      var value = new proto.api_container_api.HttpRequestFactRecipe;
      reader.readMessage(value,proto.api_container_api.HttpRequestFactRecipe.deserializeBinaryFromReader);
      msg.setHttpRequestFact(value);
=======
      var value = new google_protobuf_duration_pb.Duration;
      reader.readMessage(value,google_protobuf_duration_pb.Duration.deserializeBinaryFromReader);
      msg.setRefreshInterval(value);
>>>>>>> cd470bf0
      break;
    default:
      reader.skipField();
      break;
    }
  }
  return msg;
};


/**
 * Serializes the message to binary data (in protobuf wire format).
 * @return {!Uint8Array}
 */
proto.api_container_api.FactRecipe.prototype.serializeBinary = function() {
  var writer = new jspb.BinaryWriter();
  proto.api_container_api.FactRecipe.serializeBinaryToWriter(this, writer);
  return writer.getResultBuffer();
};


/**
 * Serializes the given message to binary data (in protobuf wire
 * format), writing to the given BinaryWriter.
 * @param {!proto.api_container_api.FactRecipe} message
 * @param {!jspb.BinaryWriter} writer
 * @suppress {unusedLocalVariables} f is only used for nested messages
 */
proto.api_container_api.FactRecipe.serializeBinaryToWriter = function(message, writer) {
  var f = undefined;
  f = message.getServiceId();
  if (f.length > 0) {
    writer.writeString(
      1,
      f
    );
  }
  f = message.getFactName();
  if (f.length > 0) {
    writer.writeString(
      2,
      f
    );
  }
  f = message.getConstantFact();
  if (f != null) {
    writer.writeMessage(
      3,
      f,
      proto.api_container_api.ConstantFactRecipe.serializeBinaryToWriter
    );
  }
<<<<<<< HEAD
  f = message.getExecFact();
=======
  f = message.getRefreshInterval();
>>>>>>> cd470bf0
  if (f != null) {
    writer.writeMessage(
      4,
      f,
<<<<<<< HEAD
      proto.api_container_api.ExecFactRecipe.serializeBinaryToWriter
    );
  }
  f = message.getHttpRequestFact();
  if (f != null) {
    writer.writeMessage(
      5,
      f,
      proto.api_container_api.HttpRequestFactRecipe.serializeBinaryToWriter
=======
      google_protobuf_duration_pb.Duration.serializeBinaryToWriter
>>>>>>> cd470bf0
    );
  }
};


/**
 * optional string service_id = 1;
 * @return {string}
 */
proto.api_container_api.FactRecipe.prototype.getServiceId = function() {
  return /** @type {string} */ (jspb.Message.getFieldWithDefault(this, 1, ""));
};


/**
 * @param {string} value
 * @return {!proto.api_container_api.FactRecipe} returns this
 */
proto.api_container_api.FactRecipe.prototype.setServiceId = function(value) {
  return jspb.Message.setProto3StringField(this, 1, value);
};


/**
 * optional string fact_name = 2;
 * @return {string}
 */
proto.api_container_api.FactRecipe.prototype.getFactName = function() {
  return /** @type {string} */ (jspb.Message.getFieldWithDefault(this, 2, ""));
};


/**
 * @param {string} value
 * @return {!proto.api_container_api.FactRecipe} returns this
 */
proto.api_container_api.FactRecipe.prototype.setFactName = function(value) {
  return jspb.Message.setProto3StringField(this, 2, value);
};


/**
 * optional ConstantFactRecipe constant_fact = 3;
 * @return {?proto.api_container_api.ConstantFactRecipe}
 */
proto.api_container_api.FactRecipe.prototype.getConstantFact = function() {
  return /** @type{?proto.api_container_api.ConstantFactRecipe} */ (
    jspb.Message.getWrapperField(this, proto.api_container_api.ConstantFactRecipe, 3));
};


/**
 * @param {?proto.api_container_api.ConstantFactRecipe|undefined} value
 * @return {!proto.api_container_api.FactRecipe} returns this
*/
proto.api_container_api.FactRecipe.prototype.setConstantFact = function(value) {
  return jspb.Message.setOneofWrapperField(this, 3, proto.api_container_api.FactRecipe.oneofGroups_[0], value);
};


/**
 * Clears the message field making it undefined.
 * @return {!proto.api_container_api.FactRecipe} returns this
 */
proto.api_container_api.FactRecipe.prototype.clearConstantFact = function() {
  return this.setConstantFact(undefined);
};


/**
 * Returns whether this field is set.
 * @return {boolean}
 */
proto.api_container_api.FactRecipe.prototype.hasConstantFact = function() {
  return jspb.Message.getField(this, 3) != null;
};


/**
<<<<<<< HEAD
 * optional ExecFactRecipe exec_fact = 4;
 * @return {?proto.api_container_api.ExecFactRecipe}
 */
proto.api_container_api.FactRecipe.prototype.getExecFact = function() {
  return /** @type{?proto.api_container_api.ExecFactRecipe} */ (
    jspb.Message.getWrapperField(this, proto.api_container_api.ExecFactRecipe, 4));
};


/**
 * @param {?proto.api_container_api.ExecFactRecipe|undefined} value
 * @return {!proto.api_container_api.FactRecipe} returns this
*/
proto.api_container_api.FactRecipe.prototype.setExecFact = function(value) {
  return jspb.Message.setOneofWrapperField(this, 4, proto.api_container_api.FactRecipe.oneofGroups_[0], value);
=======
 * optional google.protobuf.Duration refresh_interval = 4;
 * @return {?proto.google.protobuf.Duration}
 */
proto.api_container_api.FactRecipe.prototype.getRefreshInterval = function() {
  return /** @type{?proto.google.protobuf.Duration} */ (
    jspb.Message.getWrapperField(this, google_protobuf_duration_pb.Duration, 4));
};


/**
 * @param {?proto.google.protobuf.Duration|undefined} value
 * @return {!proto.api_container_api.FactRecipe} returns this
*/
proto.api_container_api.FactRecipe.prototype.setRefreshInterval = function(value) {
  return jspb.Message.setWrapperField(this, 4, value);
>>>>>>> cd470bf0
};


/**
 * Clears the message field making it undefined.
 * @return {!proto.api_container_api.FactRecipe} returns this
 */
<<<<<<< HEAD
proto.api_container_api.FactRecipe.prototype.clearExecFact = function() {
  return this.setExecFact(undefined);
=======
proto.api_container_api.FactRecipe.prototype.clearRefreshInterval = function() {
  return this.setRefreshInterval(undefined);
>>>>>>> cd470bf0
};


/**
 * Returns whether this field is set.
 * @return {boolean}
 */
<<<<<<< HEAD
proto.api_container_api.FactRecipe.prototype.hasExecFact = function() {
=======
proto.api_container_api.FactRecipe.prototype.hasRefreshInterval = function() {
>>>>>>> cd470bf0
  return jspb.Message.getField(this, 4) != null;
};


<<<<<<< HEAD
/**
 * optional HttpRequestFactRecipe http_request_fact = 5;
 * @return {?proto.api_container_api.HttpRequestFactRecipe}
 */
proto.api_container_api.FactRecipe.prototype.getHttpRequestFact = function() {
  return /** @type{?proto.api_container_api.HttpRequestFactRecipe} */ (
    jspb.Message.getWrapperField(this, proto.api_container_api.HttpRequestFactRecipe, 5));
};


/**
 * @param {?proto.api_container_api.HttpRequestFactRecipe|undefined} value
 * @return {!proto.api_container_api.FactRecipe} returns this
*/
proto.api_container_api.FactRecipe.prototype.setHttpRequestFact = function(value) {
  return jspb.Message.setOneofWrapperField(this, 5, proto.api_container_api.FactRecipe.oneofGroups_[0], value);
};


/**
 * Clears the message field making it undefined.
 * @return {!proto.api_container_api.FactRecipe} returns this
 */
proto.api_container_api.FactRecipe.prototype.clearHttpRequestFact = function() {
  return this.setHttpRequestFact(undefined);
};


/**
 * Returns whether this field is set.
 * @return {boolean}
 */
proto.api_container_api.FactRecipe.prototype.hasHttpRequestFact = function() {
  return jspb.Message.getField(this, 5) != null;
};


=======
>>>>>>> cd470bf0



if (jspb.Message.GENERATE_TO_OBJECT) {
/**
 * Creates an object representation of this proto.
 * Field names that are reserved in JavaScript and will be renamed to pb_name.
 * Optional fields that are not set will be set to undefined.
 * To access a reserved field use, foo.pb_<name>, eg, foo.pb_default.
 * For the list of reserved names please see:
 *     net/proto2/compiler/js/internal/generator.cc#kKeyword.
 * @param {boolean=} opt_includeInstance Deprecated. whether to include the
 *     JSPB instance for transitional soy proto support:
 *     http://goto/soy-param-migration
 * @return {!Object}
 */
proto.api_container_api.ExecuteStartosisModuleArgs.prototype.toObject = function(opt_includeInstance) {
  return proto.api_container_api.ExecuteStartosisModuleArgs.toObject(opt_includeInstance, this);
};


/**
 * Static version of the {@see toObject} method.
 * @param {boolean|undefined} includeInstance Deprecated. Whether to include
 *     the JSPB instance for transitional soy proto support:
 *     http://goto/soy-param-migration
 * @param {!proto.api_container_api.ExecuteStartosisModuleArgs} msg The msg instance to transform.
 * @return {!Object}
 * @suppress {unusedLocalVariables} f is only used for nested messages
 */
proto.api_container_api.ExecuteStartosisModuleArgs.toObject = function(includeInstance, msg) {
  var f, obj = {
    moduleId: jspb.Message.getFieldWithDefault(msg, 1, ""),
    data: msg.getData_asB64()
  };

  if (includeInstance) {
    obj.$jspbMessageInstance = msg;
  }
  return obj;
};
}


/**
 * Deserializes binary data (in protobuf wire format).
 * @param {jspb.ByteSource} bytes The bytes to deserialize.
 * @return {!proto.api_container_api.ExecuteStartosisModuleArgs}
 */
proto.api_container_api.ExecuteStartosisModuleArgs.deserializeBinary = function(bytes) {
  var reader = new jspb.BinaryReader(bytes);
  var msg = new proto.api_container_api.ExecuteStartosisModuleArgs;
  return proto.api_container_api.ExecuteStartosisModuleArgs.deserializeBinaryFromReader(msg, reader);
};


/**
 * Deserializes binary data (in protobuf wire format) from the
 * given reader into the given message object.
 * @param {!proto.api_container_api.ExecuteStartosisModuleArgs} msg The message object to deserialize into.
 * @param {!jspb.BinaryReader} reader The BinaryReader to use.
 * @return {!proto.api_container_api.ExecuteStartosisModuleArgs}
 */
proto.api_container_api.ExecuteStartosisModuleArgs.deserializeBinaryFromReader = function(msg, reader) {
  while (reader.nextField()) {
    if (reader.isEndGroup()) {
      break;
    }
    var field = reader.getFieldNumber();
    switch (field) {
    case 1:
      var value = /** @type {string} */ (reader.readString());
      msg.setModuleId(value);
      break;
    case 2:
      var value = /** @type {!Uint8Array} */ (reader.readBytes());
      msg.setData(value);
      break;
    default:
      reader.skipField();
      break;
    }
  }
  return msg;
};


/**
 * Serializes the message to binary data (in protobuf wire format).
 * @return {!Uint8Array}
 */
proto.api_container_api.ExecuteStartosisModuleArgs.prototype.serializeBinary = function() {
  var writer = new jspb.BinaryWriter();
  proto.api_container_api.ExecuteStartosisModuleArgs.serializeBinaryToWriter(this, writer);
  return writer.getResultBuffer();
};


/**
 * Serializes the given message to binary data (in protobuf wire
 * format), writing to the given BinaryWriter.
 * @param {!proto.api_container_api.ExecuteStartosisModuleArgs} message
 * @param {!jspb.BinaryWriter} writer
 * @suppress {unusedLocalVariables} f is only used for nested messages
 */
proto.api_container_api.ExecuteStartosisModuleArgs.serializeBinaryToWriter = function(message, writer) {
  var f = undefined;
  f = message.getModuleId();
  if (f.length > 0) {
    writer.writeString(
      1,
      f
    );
  }
  f = message.getData_asU8();
  if (f.length > 0) {
    writer.writeBytes(
      2,
      f
    );
  }
};


/**
 * optional string module_id = 1;
 * @return {string}
 */
proto.api_container_api.ExecuteStartosisModuleArgs.prototype.getModuleId = function() {
  return /** @type {string} */ (jspb.Message.getFieldWithDefault(this, 1, ""));
};


/**
 * @param {string} value
 * @return {!proto.api_container_api.ExecuteStartosisModuleArgs} returns this
 */
proto.api_container_api.ExecuteStartosisModuleArgs.prototype.setModuleId = function(value) {
  return jspb.Message.setProto3StringField(this, 1, value);
};


/**
 * optional bytes data = 2;
 * @return {string}
 */
proto.api_container_api.ExecuteStartosisModuleArgs.prototype.getData = function() {
  return /** @type {string} */ (jspb.Message.getFieldWithDefault(this, 2, ""));
};


/**
 * optional bytes data = 2;
 * This is a type-conversion wrapper around `getData()`
 * @return {string}
 */
proto.api_container_api.ExecuteStartosisModuleArgs.prototype.getData_asB64 = function() {
  return /** @type {string} */ (jspb.Message.bytesAsB64(
      this.getData()));
};


/**
 * optional bytes data = 2;
 * Note that Uint8Array is not supported on all browsers.
 * @see http://caniuse.com/Uint8Array
 * This is a type-conversion wrapper around `getData()`
 * @return {!Uint8Array}
 */
proto.api_container_api.ExecuteStartosisModuleArgs.prototype.getData_asU8 = function() {
  return /** @type {!Uint8Array} */ (jspb.Message.bytesAsU8(
      this.getData()));
};


/**
 * @param {!(string|Uint8Array)} value
 * @return {!proto.api_container_api.ExecuteStartosisModuleArgs} returns this
 */
proto.api_container_api.ExecuteStartosisModuleArgs.prototype.setData = function(value) {
  return jspb.Message.setProto3BytesField(this, 2, value);
};


/**
 * @enum {number}
 */
proto.api_container_api.HttpRequestMethod = {
  GET: 0,
  POST: 1
};

goog.object.extend(exports, proto.api_container_api);<|MERGE_RESOLUTION|>--- conflicted
+++ resolved
@@ -9122,12 +9122,9 @@
     serviceId: jspb.Message.getFieldWithDefault(msg, 1, ""),
     factName: jspb.Message.getFieldWithDefault(msg, 2, ""),
     constantFact: (f = msg.getConstantFact()) && proto.api_container_api.ConstantFactRecipe.toObject(includeInstance, f),
-<<<<<<< HEAD
     execFact: (f = msg.getExecFact()) && proto.api_container_api.ExecFactRecipe.toObject(includeInstance, f),
-    httpRequestFact: (f = msg.getHttpRequestFact()) && proto.api_container_api.HttpRequestFactRecipe.toObject(includeInstance, f)
-=======
+    httpRequestFact: (f = msg.getHttpRequestFact()) && proto.api_container_api.HttpRequestFactRecipe.toObject(includeInstance, f),
     refreshInterval: (f = msg.getRefreshInterval()) && google_protobuf_duration_pb.Duration.toObject(includeInstance, f)
->>>>>>> cd470bf0
   };
 
   if (includeInstance) {
@@ -9178,7 +9175,6 @@
       msg.setConstantFact(value);
       break;
     case 4:
-<<<<<<< HEAD
       var value = new proto.api_container_api.ExecFactRecipe;
       reader.readMessage(value,proto.api_container_api.ExecFactRecipe.deserializeBinaryFromReader);
       msg.setExecFact(value);
@@ -9187,11 +9183,11 @@
       var value = new proto.api_container_api.HttpRequestFactRecipe;
       reader.readMessage(value,proto.api_container_api.HttpRequestFactRecipe.deserializeBinaryFromReader);
       msg.setHttpRequestFact(value);
-=======
+      break;
+    case 10:
       var value = new google_protobuf_duration_pb.Duration;
       reader.readMessage(value,google_protobuf_duration_pb.Duration.deserializeBinaryFromReader);
       msg.setRefreshInterval(value);
->>>>>>> cd470bf0
       break;
     default:
       reader.skipField();
@@ -9244,16 +9240,11 @@
       proto.api_container_api.ConstantFactRecipe.serializeBinaryToWriter
     );
   }
-<<<<<<< HEAD
   f = message.getExecFact();
-=======
-  f = message.getRefreshInterval();
->>>>>>> cd470bf0
   if (f != null) {
     writer.writeMessage(
       4,
       f,
-<<<<<<< HEAD
       proto.api_container_api.ExecFactRecipe.serializeBinaryToWriter
     );
   }
@@ -9263,9 +9254,14 @@
       5,
       f,
       proto.api_container_api.HttpRequestFactRecipe.serializeBinaryToWriter
-=======
+    );
+  }
+  f = message.getRefreshInterval();
+  if (f != null) {
+    writer.writeMessage(
+      10,
+      f,
       google_protobuf_duration_pb.Duration.serializeBinaryToWriter
->>>>>>> cd470bf0
     );
   }
 };
@@ -9345,7 +9341,6 @@
 
 
 /**
-<<<<<<< HEAD
  * optional ExecFactRecipe exec_fact = 4;
  * @return {?proto.api_container_api.ExecFactRecipe}
  */
@@ -9361,23 +9356,6 @@
 */
 proto.api_container_api.FactRecipe.prototype.setExecFact = function(value) {
   return jspb.Message.setOneofWrapperField(this, 4, proto.api_container_api.FactRecipe.oneofGroups_[0], value);
-=======
- * optional google.protobuf.Duration refresh_interval = 4;
- * @return {?proto.google.protobuf.Duration}
- */
-proto.api_container_api.FactRecipe.prototype.getRefreshInterval = function() {
-  return /** @type{?proto.google.protobuf.Duration} */ (
-    jspb.Message.getWrapperField(this, google_protobuf_duration_pb.Duration, 4));
-};
-
-
-/**
- * @param {?proto.google.protobuf.Duration|undefined} value
- * @return {!proto.api_container_api.FactRecipe} returns this
-*/
-proto.api_container_api.FactRecipe.prototype.setRefreshInterval = function(value) {
-  return jspb.Message.setWrapperField(this, 4, value);
->>>>>>> cd470bf0
 };
 
 
@@ -9385,13 +9363,8 @@
  * Clears the message field making it undefined.
  * @return {!proto.api_container_api.FactRecipe} returns this
  */
-<<<<<<< HEAD
 proto.api_container_api.FactRecipe.prototype.clearExecFact = function() {
   return this.setExecFact(undefined);
-=======
-proto.api_container_api.FactRecipe.prototype.clearRefreshInterval = function() {
-  return this.setRefreshInterval(undefined);
->>>>>>> cd470bf0
 };
 
 
@@ -9399,16 +9372,11 @@
  * Returns whether this field is set.
  * @return {boolean}
  */
-<<<<<<< HEAD
 proto.api_container_api.FactRecipe.prototype.hasExecFact = function() {
-=======
-proto.api_container_api.FactRecipe.prototype.hasRefreshInterval = function() {
->>>>>>> cd470bf0
   return jspb.Message.getField(this, 4) != null;
 };
 
 
-<<<<<<< HEAD
 /**
  * optional HttpRequestFactRecipe http_request_fact = 5;
  * @return {?proto.api_container_api.HttpRequestFactRecipe}
@@ -9446,8 +9414,43 @@
 };
 
 
-=======
->>>>>>> cd470bf0
+/**
+ * optional google.protobuf.Duration refresh_interval = 10;
+ * @return {?proto.google.protobuf.Duration}
+ */
+proto.api_container_api.FactRecipe.prototype.getRefreshInterval = function() {
+  return /** @type{?proto.google.protobuf.Duration} */ (
+    jspb.Message.getWrapperField(this, google_protobuf_duration_pb.Duration, 10));
+};
+
+
+/**
+ * @param {?proto.google.protobuf.Duration|undefined} value
+ * @return {!proto.api_container_api.FactRecipe} returns this
+*/
+proto.api_container_api.FactRecipe.prototype.setRefreshInterval = function(value) {
+  return jspb.Message.setWrapperField(this, 10, value);
+};
+
+
+/**
+ * Clears the message field making it undefined.
+ * @return {!proto.api_container_api.FactRecipe} returns this
+ */
+proto.api_container_api.FactRecipe.prototype.clearRefreshInterval = function() {
+  return this.setRefreshInterval(undefined);
+};
+
+
+/**
+ * Returns whether this field is set.
+ * @return {boolean}
+ */
+proto.api_container_api.FactRecipe.prototype.hasRefreshInterval = function() {
+  return jspb.Message.getField(this, 10) != null;
+};
+
+
 
 
 
