import * as jspb from 'google-protobuf'

import * as google_protobuf_empty_pb from 'google-protobuf/google/protobuf/empty_pb';


export class Port extends jspb.Message {
  getNumber(): number;
  setNumber(value: number): Port;

  getProtocol(): Port.Protocol;
  setProtocol(value: Port.Protocol): Port;

  serializeBinary(): Uint8Array;
  toObject(includeInstance?: boolean): Port.AsObject;
  static toObject(includeInstance: boolean, msg: Port): Port.AsObject;
  static serializeBinaryToWriter(message: Port, writer: jspb.BinaryWriter): void;
  static deserializeBinary(bytes: Uint8Array): Port;
  static deserializeBinaryFromReader(message: Port, reader: jspb.BinaryReader): Port;
}

export namespace Port {
  export type AsObject = {
    number: number,
    protocol: Port.Protocol,
  }

  export enum Protocol { 
    TCP = 0,
    SCTP = 1,
    UDP = 2,
  }
}

export class ServiceInfo extends jspb.Message {
  getServiceGuid(): string;
  setServiceGuid(value: string): ServiceInfo;

  getPrivateIpAddr(): string;
  setPrivateIpAddr(value: string): ServiceInfo;

  getPrivatePortsMap(): jspb.Map<string, Port>;
  clearPrivatePortsMap(): ServiceInfo;

  getMaybePublicIpAddr(): string;
  setMaybePublicIpAddr(value: string): ServiceInfo;

  getMaybePublicPortsMap(): jspb.Map<string, Port>;
  clearMaybePublicPortsMap(): ServiceInfo;

  serializeBinary(): Uint8Array;
  toObject(includeInstance?: boolean): ServiceInfo.AsObject;
  static toObject(includeInstance: boolean, msg: ServiceInfo): ServiceInfo.AsObject;
  static serializeBinaryToWriter(message: ServiceInfo, writer: jspb.BinaryWriter): void;
  static deserializeBinary(bytes: Uint8Array): ServiceInfo;
  static deserializeBinaryFromReader(message: ServiceInfo, reader: jspb.BinaryReader): ServiceInfo;
}

export namespace ServiceInfo {
  export type AsObject = {
    serviceGuid: string,
    privateIpAddr: string,
    privatePortsMap: Array<[string, Port.AsObject]>,
    maybePublicIpAddr: string,
    maybePublicPortsMap: Array<[string, Port.AsObject]>,
  }
}

export class ServiceConfig extends jspb.Message {
  getContainerImageName(): string;
  setContainerImageName(value: string): ServiceConfig;

  getPrivatePortsMap(): jspb.Map<string, Port>;
  clearPrivatePortsMap(): ServiceConfig;

  getPublicPortsMap(): jspb.Map<string, Port>;
  clearPublicPortsMap(): ServiceConfig;

  getEntrypointArgsList(): Array<string>;
  setEntrypointArgsList(value: Array<string>): ServiceConfig;
  clearEntrypointArgsList(): ServiceConfig;
  addEntrypointArgs(value: string, index?: number): ServiceConfig;

  getCmdArgsList(): Array<string>;
  setCmdArgsList(value: Array<string>): ServiceConfig;
  clearCmdArgsList(): ServiceConfig;
  addCmdArgs(value: string, index?: number): ServiceConfig;

  getEnvVarsMap(): jspb.Map<string, string>;
  clearEnvVarsMap(): ServiceConfig;

  getFilesArtifactMountpointsMap(): jspb.Map<string, string>;
  clearFilesArtifactMountpointsMap(): ServiceConfig;

  getCpuAllocationMillicpus(): number;
  setCpuAllocationMillicpus(value: number): ServiceConfig;

  getMemoryAllocationMegabytes(): number;
  setMemoryAllocationMegabytes(value: number): ServiceConfig;

  getPrivateIpAddrPlaceholder(): string;
  setPrivateIpAddrPlaceholder(value: string): ServiceConfig;

  serializeBinary(): Uint8Array;
  toObject(includeInstance?: boolean): ServiceConfig.AsObject;
  static toObject(includeInstance: boolean, msg: ServiceConfig): ServiceConfig.AsObject;
  static serializeBinaryToWriter(message: ServiceConfig, writer: jspb.BinaryWriter): void;
  static deserializeBinary(bytes: Uint8Array): ServiceConfig;
  static deserializeBinaryFromReader(message: ServiceConfig, reader: jspb.BinaryReader): ServiceConfig;
}

export namespace ServiceConfig {
  export type AsObject = {
    containerImageName: string,
    privatePortsMap: Array<[string, Port.AsObject]>,
    publicPortsMap: Array<[string, Port.AsObject]>,
    entrypointArgsList: Array<string>,
    cmdArgsList: Array<string>,
    envVarsMap: Array<[string, string]>,
    filesArtifactMountpointsMap: Array<[string, string]>,
    cpuAllocationMillicpus: number,
    memoryAllocationMegabytes: number,
    privateIpAddrPlaceholder: string,
  }
}

export class ModuleInfo extends jspb.Message {
  getGuid(): string;
  setGuid(value: string): ModuleInfo;

  getPrivateIpAddr(): string;
  setPrivateIpAddr(value: string): ModuleInfo;

  getPrivateGrpcPort(): Port | undefined;
  setPrivateGrpcPort(value?: Port): ModuleInfo;
  hasPrivateGrpcPort(): boolean;
  clearPrivateGrpcPort(): ModuleInfo;

  getMaybePublicIpAddr(): string;
  setMaybePublicIpAddr(value: string): ModuleInfo;

  getMaybePublicGrpcPort(): Port | undefined;
  setMaybePublicGrpcPort(value?: Port): ModuleInfo;
  hasMaybePublicGrpcPort(): boolean;
  clearMaybePublicGrpcPort(): ModuleInfo;

  serializeBinary(): Uint8Array;
  toObject(includeInstance?: boolean): ModuleInfo.AsObject;
  static toObject(includeInstance: boolean, msg: ModuleInfo): ModuleInfo.AsObject;
  static serializeBinaryToWriter(message: ModuleInfo, writer: jspb.BinaryWriter): void;
  static deserializeBinary(bytes: Uint8Array): ModuleInfo;
  static deserializeBinaryFromReader(message: ModuleInfo, reader: jspb.BinaryReader): ModuleInfo;
}

export namespace ModuleInfo {
  export type AsObject = {
    guid: string,
    privateIpAddr: string,
    privateGrpcPort?: Port.AsObject,
    maybePublicIpAddr: string,
    maybePublicGrpcPort?: Port.AsObject,
  }
}

export class LoadModuleArgs extends jspb.Message {
  getModuleId(): string;
  setModuleId(value: string): LoadModuleArgs;

  getContainerImage(): string;
  setContainerImage(value: string): LoadModuleArgs;

  getSerializedParams(): string;
  setSerializedParams(value: string): LoadModuleArgs;

  serializeBinary(): Uint8Array;
  toObject(includeInstance?: boolean): LoadModuleArgs.AsObject;
  static toObject(includeInstance: boolean, msg: LoadModuleArgs): LoadModuleArgs.AsObject;
  static serializeBinaryToWriter(message: LoadModuleArgs, writer: jspb.BinaryWriter): void;
  static deserializeBinary(bytes: Uint8Array): LoadModuleArgs;
  static deserializeBinaryFromReader(message: LoadModuleArgs, reader: jspb.BinaryReader): LoadModuleArgs;
}

export namespace LoadModuleArgs {
  export type AsObject = {
    moduleId: string,
    containerImage: string,
    serializedParams: string,
  }
}

export class LoadModuleResponse extends jspb.Message {
  getPrivateIpAddr(): string;
  setPrivateIpAddr(value: string): LoadModuleResponse;

  getPrivatePort(): Port | undefined;
  setPrivatePort(value?: Port): LoadModuleResponse;
  hasPrivatePort(): boolean;
  clearPrivatePort(): LoadModuleResponse;

  getPublicIpAddr(): string;
  setPublicIpAddr(value: string): LoadModuleResponse;

  getPublicPort(): Port | undefined;
  setPublicPort(value?: Port): LoadModuleResponse;
  hasPublicPort(): boolean;
  clearPublicPort(): LoadModuleResponse;

  getGuid(): string;
  setGuid(value: string): LoadModuleResponse;

  serializeBinary(): Uint8Array;
  toObject(includeInstance?: boolean): LoadModuleResponse.AsObject;
  static toObject(includeInstance: boolean, msg: LoadModuleResponse): LoadModuleResponse.AsObject;
  static serializeBinaryToWriter(message: LoadModuleResponse, writer: jspb.BinaryWriter): void;
  static deserializeBinary(bytes: Uint8Array): LoadModuleResponse;
  static deserializeBinaryFromReader(message: LoadModuleResponse, reader: jspb.BinaryReader): LoadModuleResponse;
}

export namespace LoadModuleResponse {
  export type AsObject = {
    privateIpAddr: string,
    privatePort?: Port.AsObject,
    publicIpAddr: string,
    publicPort?: Port.AsObject,
    guid: string,
  }
}

export class GetModulesArgs extends jspb.Message {
  getIdsMap(): jspb.Map<string, boolean>;
  clearIdsMap(): GetModulesArgs;

  serializeBinary(): Uint8Array;
  toObject(includeInstance?: boolean): GetModulesArgs.AsObject;
  static toObject(includeInstance: boolean, msg: GetModulesArgs): GetModulesArgs.AsObject;
  static serializeBinaryToWriter(message: GetModulesArgs, writer: jspb.BinaryWriter): void;
  static deserializeBinary(bytes: Uint8Array): GetModulesArgs;
  static deserializeBinaryFromReader(message: GetModulesArgs, reader: jspb.BinaryReader): GetModulesArgs;
}

export namespace GetModulesArgs {
  export type AsObject = {
    idsMap: Array<[string, boolean]>,
  }
}

export class GetModulesResponse extends jspb.Message {
  getModuleInfoMap(): jspb.Map<string, ModuleInfo>;
  clearModuleInfoMap(): GetModulesResponse;

  serializeBinary(): Uint8Array;
  toObject(includeInstance?: boolean): GetModulesResponse.AsObject;
  static toObject(includeInstance: boolean, msg: GetModulesResponse): GetModulesResponse.AsObject;
  static serializeBinaryToWriter(message: GetModulesResponse, writer: jspb.BinaryWriter): void;
  static deserializeBinary(bytes: Uint8Array): GetModulesResponse;
  static deserializeBinaryFromReader(message: GetModulesResponse, reader: jspb.BinaryReader): GetModulesResponse;
}

export namespace GetModulesResponse {
  export type AsObject = {
    moduleInfoMap: Array<[string, ModuleInfo.AsObject]>,
  }
}

export class UnloadModuleArgs extends jspb.Message {
  getModuleId(): string;
  setModuleId(value: string): UnloadModuleArgs;

  serializeBinary(): Uint8Array;
  toObject(includeInstance?: boolean): UnloadModuleArgs.AsObject;
  static toObject(includeInstance: boolean, msg: UnloadModuleArgs): UnloadModuleArgs.AsObject;
  static serializeBinaryToWriter(message: UnloadModuleArgs, writer: jspb.BinaryWriter): void;
  static deserializeBinary(bytes: Uint8Array): UnloadModuleArgs;
  static deserializeBinaryFromReader(message: UnloadModuleArgs, reader: jspb.BinaryReader): UnloadModuleArgs;
}

export namespace UnloadModuleArgs {
  export type AsObject = {
    moduleId: string,
  }
}

export class UnloadModuleResponse extends jspb.Message {
  getModuleGuid(): string;
  setModuleGuid(value: string): UnloadModuleResponse;

  serializeBinary(): Uint8Array;
  toObject(includeInstance?: boolean): UnloadModuleResponse.AsObject;
  static toObject(includeInstance: boolean, msg: UnloadModuleResponse): UnloadModuleResponse.AsObject;
  static serializeBinaryToWriter(message: UnloadModuleResponse, writer: jspb.BinaryWriter): void;
  static deserializeBinary(bytes: Uint8Array): UnloadModuleResponse;
  static deserializeBinaryFromReader(message: UnloadModuleResponse, reader: jspb.BinaryReader): UnloadModuleResponse;
}

export namespace UnloadModuleResponse {
  export type AsObject = {
    moduleGuid: string,
  }
}

export class ExecuteModuleArgs extends jspb.Message {
  getModuleId(): string;
  setModuleId(value: string): ExecuteModuleArgs;

  getSerializedParams(): string;
  setSerializedParams(value: string): ExecuteModuleArgs;

  serializeBinary(): Uint8Array;
  toObject(includeInstance?: boolean): ExecuteModuleArgs.AsObject;
  static toObject(includeInstance: boolean, msg: ExecuteModuleArgs): ExecuteModuleArgs.AsObject;
  static serializeBinaryToWriter(message: ExecuteModuleArgs, writer: jspb.BinaryWriter): void;
  static deserializeBinary(bytes: Uint8Array): ExecuteModuleArgs;
  static deserializeBinaryFromReader(message: ExecuteModuleArgs, reader: jspb.BinaryReader): ExecuteModuleArgs;
}

export namespace ExecuteModuleArgs {
  export type AsObject = {
    moduleId: string,
    serializedParams: string,
  }
}

export class ExecuteModuleResponse extends jspb.Message {
  getSerializedResult(): string;
  setSerializedResult(value: string): ExecuteModuleResponse;

  serializeBinary(): Uint8Array;
  toObject(includeInstance?: boolean): ExecuteModuleResponse.AsObject;
  static toObject(includeInstance: boolean, msg: ExecuteModuleResponse): ExecuteModuleResponse.AsObject;
  static serializeBinaryToWriter(message: ExecuteModuleResponse, writer: jspb.BinaryWriter): void;
  static deserializeBinary(bytes: Uint8Array): ExecuteModuleResponse;
  static deserializeBinaryFromReader(message: ExecuteModuleResponse, reader: jspb.BinaryReader): ExecuteModuleResponse;
}

export namespace ExecuteModuleResponse {
  export type AsObject = {
    serializedResult: string,
  }
}

export class ExecuteStartosisScriptArgs extends jspb.Message {
  getSerializedScript(): string;
  setSerializedScript(value: string): ExecuteStartosisScriptArgs;

  serializeBinary(): Uint8Array;
  toObject(includeInstance?: boolean): ExecuteStartosisScriptArgs.AsObject;
  static toObject(includeInstance: boolean, msg: ExecuteStartosisScriptArgs): ExecuteStartosisScriptArgs.AsObject;
  static serializeBinaryToWriter(message: ExecuteStartosisScriptArgs, writer: jspb.BinaryWriter): void;
  static deserializeBinary(bytes: Uint8Array): ExecuteStartosisScriptArgs;
  static deserializeBinaryFromReader(message: ExecuteStartosisScriptArgs, reader: jspb.BinaryReader): ExecuteStartosisScriptArgs;
}

export namespace ExecuteStartosisScriptArgs {
  export type AsObject = {
    serializedScript: string,
  }
}

export class ExecuteStartosisResponse extends jspb.Message {
  getSerializedScriptOutput(): string;
  setSerializedScriptOutput(value: string): ExecuteStartosisResponse;

  getInterpretationError(): string;
  setInterpretationError(value: string): ExecuteStartosisResponse;

  getValidationErrorsList(): Array<StartosisValidationError>;
  setValidationErrorsList(value: Array<StartosisValidationError>): ExecuteStartosisResponse;
  clearValidationErrorsList(): ExecuteStartosisResponse;
  addValidationErrors(value?: StartosisValidationError, index?: number): StartosisValidationError;

  getExecutionError(): string;
  setExecutionError(value: string): ExecuteStartosisResponse;

  serializeBinary(): Uint8Array;
  toObject(includeInstance?: boolean): ExecuteStartosisResponse.AsObject;
  static toObject(includeInstance: boolean, msg: ExecuteStartosisResponse): ExecuteStartosisResponse.AsObject;
  static serializeBinaryToWriter(message: ExecuteStartosisResponse, writer: jspb.BinaryWriter): void;
  static deserializeBinary(bytes: Uint8Array): ExecuteStartosisResponse;
  static deserializeBinaryFromReader(message: ExecuteStartosisResponse, reader: jspb.BinaryReader): ExecuteStartosisResponse;
}

export namespace ExecuteStartosisResponse {
  export type AsObject = {
    serializedScriptOutput: string,
    interpretationError: string,
    validationErrorsList: Array<StartosisValidationError.AsObject>,
    executionError: string,
  }
}

export class StartServicesArgs extends jspb.Message {
  getServiceIdsToConfigsMap(): jspb.Map<string, ServiceConfig>;
  clearServiceIdsToConfigsMap(): StartServicesArgs;

  getPartitionId(): string;
  setPartitionId(value: string): StartServicesArgs;

  serializeBinary(): Uint8Array;
  toObject(includeInstance?: boolean): StartServicesArgs.AsObject;
  static toObject(includeInstance: boolean, msg: StartServicesArgs): StartServicesArgs.AsObject;
  static serializeBinaryToWriter(message: StartServicesArgs, writer: jspb.BinaryWriter): void;
  static deserializeBinary(bytes: Uint8Array): StartServicesArgs;
  static deserializeBinaryFromReader(message: StartServicesArgs, reader: jspb.BinaryReader): StartServicesArgs;
}

export namespace StartServicesArgs {
  export type AsObject = {
    serviceIdsToConfigsMap: Array<[string, ServiceConfig.AsObject]>,
    partitionId: string,
  }
}

export class StartServicesResponse extends jspb.Message {
  getSuccessfulServiceIdsToServiceInfoMap(): jspb.Map<string, ServiceInfo>;
  clearSuccessfulServiceIdsToServiceInfoMap(): StartServicesResponse;

  getFailedServiceIdsToErrorMap(): jspb.Map<string, string>;
  clearFailedServiceIdsToErrorMap(): StartServicesResponse;

  serializeBinary(): Uint8Array;
  toObject(includeInstance?: boolean): StartServicesResponse.AsObject;
  static toObject(includeInstance: boolean, msg: StartServicesResponse): StartServicesResponse.AsObject;
  static serializeBinaryToWriter(message: StartServicesResponse, writer: jspb.BinaryWriter): void;
  static deserializeBinary(bytes: Uint8Array): StartServicesResponse;
  static deserializeBinaryFromReader(message: StartServicesResponse, reader: jspb.BinaryReader): StartServicesResponse;
}

export namespace StartServicesResponse {
  export type AsObject = {
    successfulServiceIdsToServiceInfoMap: Array<[string, ServiceInfo.AsObject]>,
    failedServiceIdsToErrorMap: Array<[string, string]>,
  }
}

export class GetServicesArgs extends jspb.Message {
  getServiceIdsMap(): jspb.Map<string, boolean>;
  clearServiceIdsMap(): GetServicesArgs;

  serializeBinary(): Uint8Array;
  toObject(includeInstance?: boolean): GetServicesArgs.AsObject;
  static toObject(includeInstance: boolean, msg: GetServicesArgs): GetServicesArgs.AsObject;
  static serializeBinaryToWriter(message: GetServicesArgs, writer: jspb.BinaryWriter): void;
  static deserializeBinary(bytes: Uint8Array): GetServicesArgs;
  static deserializeBinaryFromReader(message: GetServicesArgs, reader: jspb.BinaryReader): GetServicesArgs;
}

export namespace GetServicesArgs {
  export type AsObject = {
    serviceIdsMap: Array<[string, boolean]>,
  }
}

export class GetServicesResponse extends jspb.Message {
  getServiceInfoMap(): jspb.Map<string, ServiceInfo>;
  clearServiceInfoMap(): GetServicesResponse;

  serializeBinary(): Uint8Array;
  toObject(includeInstance?: boolean): GetServicesResponse.AsObject;
  static toObject(includeInstance: boolean, msg: GetServicesResponse): GetServicesResponse.AsObject;
  static serializeBinaryToWriter(message: GetServicesResponse, writer: jspb.BinaryWriter): void;
  static deserializeBinary(bytes: Uint8Array): GetServicesResponse;
  static deserializeBinaryFromReader(message: GetServicesResponse, reader: jspb.BinaryReader): GetServicesResponse;
}

export namespace GetServicesResponse {
  export type AsObject = {
    serviceInfoMap: Array<[string, ServiceInfo.AsObject]>,
  }
}

export class RemoveServiceArgs extends jspb.Message {
  getServiceId(): string;
  setServiceId(value: string): RemoveServiceArgs;

  serializeBinary(): Uint8Array;
  toObject(includeInstance?: boolean): RemoveServiceArgs.AsObject;
  static toObject(includeInstance: boolean, msg: RemoveServiceArgs): RemoveServiceArgs.AsObject;
  static serializeBinaryToWriter(message: RemoveServiceArgs, writer: jspb.BinaryWriter): void;
  static deserializeBinary(bytes: Uint8Array): RemoveServiceArgs;
  static deserializeBinaryFromReader(message: RemoveServiceArgs, reader: jspb.BinaryReader): RemoveServiceArgs;
}

export namespace RemoveServiceArgs {
  export type AsObject = {
    serviceId: string,
  }
}

export class RemoveServiceResponse extends jspb.Message {
  getServiceGuid(): string;
  setServiceGuid(value: string): RemoveServiceResponse;

  serializeBinary(): Uint8Array;
  toObject(includeInstance?: boolean): RemoveServiceResponse.AsObject;
  static toObject(includeInstance: boolean, msg: RemoveServiceResponse): RemoveServiceResponse.AsObject;
  static serializeBinaryToWriter(message: RemoveServiceResponse, writer: jspb.BinaryWriter): void;
  static deserializeBinary(bytes: Uint8Array): RemoveServiceResponse;
  static deserializeBinaryFromReader(message: RemoveServiceResponse, reader: jspb.BinaryReader): RemoveServiceResponse;
}

export namespace RemoveServiceResponse {
  export type AsObject = {
    serviceGuid: string,
  }
}

export class RepartitionArgs extends jspb.Message {
  getPartitionServicesMap(): jspb.Map<string, PartitionServices>;
  clearPartitionServicesMap(): RepartitionArgs;

  getPartitionConnectionsMap(): jspb.Map<string, PartitionConnections>;
  clearPartitionConnectionsMap(): RepartitionArgs;

  getDefaultConnection(): PartitionConnectionInfo | undefined;
  setDefaultConnection(value?: PartitionConnectionInfo): RepartitionArgs;
  hasDefaultConnection(): boolean;
  clearDefaultConnection(): RepartitionArgs;

  serializeBinary(): Uint8Array;
  toObject(includeInstance?: boolean): RepartitionArgs.AsObject;
  static toObject(includeInstance: boolean, msg: RepartitionArgs): RepartitionArgs.AsObject;
  static serializeBinaryToWriter(message: RepartitionArgs, writer: jspb.BinaryWriter): void;
  static deserializeBinary(bytes: Uint8Array): RepartitionArgs;
  static deserializeBinaryFromReader(message: RepartitionArgs, reader: jspb.BinaryReader): RepartitionArgs;
}

export namespace RepartitionArgs {
  export type AsObject = {
    partitionServicesMap: Array<[string, PartitionServices.AsObject]>,
    partitionConnectionsMap: Array<[string, PartitionConnections.AsObject]>,
    defaultConnection?: PartitionConnectionInfo.AsObject,
  }
}

export class PartitionServices extends jspb.Message {
  getServiceIdSetMap(): jspb.Map<string, boolean>;
  clearServiceIdSetMap(): PartitionServices;

  serializeBinary(): Uint8Array;
  toObject(includeInstance?: boolean): PartitionServices.AsObject;
  static toObject(includeInstance: boolean, msg: PartitionServices): PartitionServices.AsObject;
  static serializeBinaryToWriter(message: PartitionServices, writer: jspb.BinaryWriter): void;
  static deserializeBinary(bytes: Uint8Array): PartitionServices;
  static deserializeBinaryFromReader(message: PartitionServices, reader: jspb.BinaryReader): PartitionServices;
}

export namespace PartitionServices {
  export type AsObject = {
    serviceIdSetMap: Array<[string, boolean]>,
  }
}

export class PartitionConnections extends jspb.Message {
  getConnectionInfoMap(): jspb.Map<string, PartitionConnectionInfo>;
  clearConnectionInfoMap(): PartitionConnections;

  serializeBinary(): Uint8Array;
  toObject(includeInstance?: boolean): PartitionConnections.AsObject;
  static toObject(includeInstance: boolean, msg: PartitionConnections): PartitionConnections.AsObject;
  static serializeBinaryToWriter(message: PartitionConnections, writer: jspb.BinaryWriter): void;
  static deserializeBinary(bytes: Uint8Array): PartitionConnections;
  static deserializeBinaryFromReader(message: PartitionConnections, reader: jspb.BinaryReader): PartitionConnections;
}

export namespace PartitionConnections {
  export type AsObject = {
    connectionInfoMap: Array<[string, PartitionConnectionInfo.AsObject]>,
  }
}

export class PartitionConnectionInfo extends jspb.Message {
  getPacketLossPercentage(): number;
  setPacketLossPercentage(value: number): PartitionConnectionInfo;

  serializeBinary(): Uint8Array;
  toObject(includeInstance?: boolean): PartitionConnectionInfo.AsObject;
  static toObject(includeInstance: boolean, msg: PartitionConnectionInfo): PartitionConnectionInfo.AsObject;
  static serializeBinaryToWriter(message: PartitionConnectionInfo, writer: jspb.BinaryWriter): void;
  static deserializeBinary(bytes: Uint8Array): PartitionConnectionInfo;
  static deserializeBinaryFromReader(message: PartitionConnectionInfo, reader: jspb.BinaryReader): PartitionConnectionInfo;
}

export namespace PartitionConnectionInfo {
  export type AsObject = {
    packetLossPercentage: number,
  }
}

export class ExecCommandArgs extends jspb.Message {
  getServiceId(): string;
  setServiceId(value: string): ExecCommandArgs;

  getCommandArgsList(): Array<string>;
  setCommandArgsList(value: Array<string>): ExecCommandArgs;
  clearCommandArgsList(): ExecCommandArgs;
  addCommandArgs(value: string, index?: number): ExecCommandArgs;

  serializeBinary(): Uint8Array;
  toObject(includeInstance?: boolean): ExecCommandArgs.AsObject;
  static toObject(includeInstance: boolean, msg: ExecCommandArgs): ExecCommandArgs.AsObject;
  static serializeBinaryToWriter(message: ExecCommandArgs, writer: jspb.BinaryWriter): void;
  static deserializeBinary(bytes: Uint8Array): ExecCommandArgs;
  static deserializeBinaryFromReader(message: ExecCommandArgs, reader: jspb.BinaryReader): ExecCommandArgs;
}

export namespace ExecCommandArgs {
  export type AsObject = {
    serviceId: string,
    commandArgsList: Array<string>,
  }
}

export class PauseServiceArgs extends jspb.Message {
  getServiceId(): string;
  setServiceId(value: string): PauseServiceArgs;

  serializeBinary(): Uint8Array;
  toObject(includeInstance?: boolean): PauseServiceArgs.AsObject;
  static toObject(includeInstance: boolean, msg: PauseServiceArgs): PauseServiceArgs.AsObject;
  static serializeBinaryToWriter(message: PauseServiceArgs, writer: jspb.BinaryWriter): void;
  static deserializeBinary(bytes: Uint8Array): PauseServiceArgs;
  static deserializeBinaryFromReader(message: PauseServiceArgs, reader: jspb.BinaryReader): PauseServiceArgs;
}

export namespace PauseServiceArgs {
  export type AsObject = {
    serviceId: string,
  }
}

export class UnpauseServiceArgs extends jspb.Message {
  getServiceId(): string;
  setServiceId(value: string): UnpauseServiceArgs;

  serializeBinary(): Uint8Array;
  toObject(includeInstance?: boolean): UnpauseServiceArgs.AsObject;
  static toObject(includeInstance: boolean, msg: UnpauseServiceArgs): UnpauseServiceArgs.AsObject;
  static serializeBinaryToWriter(message: UnpauseServiceArgs, writer: jspb.BinaryWriter): void;
  static deserializeBinary(bytes: Uint8Array): UnpauseServiceArgs;
  static deserializeBinaryFromReader(message: UnpauseServiceArgs, reader: jspb.BinaryReader): UnpauseServiceArgs;
}

export namespace UnpauseServiceArgs {
  export type AsObject = {
    serviceId: string,
  }
}

export class ExecCommandResponse extends jspb.Message {
  getExitCode(): number;
  setExitCode(value: number): ExecCommandResponse;

  getLogOutput(): string;
  setLogOutput(value: string): ExecCommandResponse;

  serializeBinary(): Uint8Array;
  toObject(includeInstance?: boolean): ExecCommandResponse.AsObject;
  static toObject(includeInstance: boolean, msg: ExecCommandResponse): ExecCommandResponse.AsObject;
  static serializeBinaryToWriter(message: ExecCommandResponse, writer: jspb.BinaryWriter): void;
  static deserializeBinary(bytes: Uint8Array): ExecCommandResponse;
  static deserializeBinaryFromReader(message: ExecCommandResponse, reader: jspb.BinaryReader): ExecCommandResponse;
}

export namespace ExecCommandResponse {
  export type AsObject = {
    exitCode: number,
    logOutput: string,
  }
}

export class WaitForHttpGetEndpointAvailabilityArgs extends jspb.Message {
  getServiceId(): string;
  setServiceId(value: string): WaitForHttpGetEndpointAvailabilityArgs;

  getPort(): number;
  setPort(value: number): WaitForHttpGetEndpointAvailabilityArgs;

  getPath(): string;
  setPath(value: string): WaitForHttpGetEndpointAvailabilityArgs;

  getInitialDelayMilliseconds(): number;
  setInitialDelayMilliseconds(value: number): WaitForHttpGetEndpointAvailabilityArgs;

  getRetries(): number;
  setRetries(value: number): WaitForHttpGetEndpointAvailabilityArgs;

  getRetriesDelayMilliseconds(): number;
  setRetriesDelayMilliseconds(value: number): WaitForHttpGetEndpointAvailabilityArgs;

  getBodyText(): string;
  setBodyText(value: string): WaitForHttpGetEndpointAvailabilityArgs;

  serializeBinary(): Uint8Array;
  toObject(includeInstance?: boolean): WaitForHttpGetEndpointAvailabilityArgs.AsObject;
  static toObject(includeInstance: boolean, msg: WaitForHttpGetEndpointAvailabilityArgs): WaitForHttpGetEndpointAvailabilityArgs.AsObject;
  static serializeBinaryToWriter(message: WaitForHttpGetEndpointAvailabilityArgs, writer: jspb.BinaryWriter): void;
  static deserializeBinary(bytes: Uint8Array): WaitForHttpGetEndpointAvailabilityArgs;
  static deserializeBinaryFromReader(message: WaitForHttpGetEndpointAvailabilityArgs, reader: jspb.BinaryReader): WaitForHttpGetEndpointAvailabilityArgs;
}

export namespace WaitForHttpGetEndpointAvailabilityArgs {
  export type AsObject = {
    serviceId: string,
    port: number,
    path: string,
    initialDelayMilliseconds: number,
    retries: number,
    retriesDelayMilliseconds: number,
    bodyText: string,
  }
}

export class WaitForHttpPostEndpointAvailabilityArgs extends jspb.Message {
  getServiceId(): string;
  setServiceId(value: string): WaitForHttpPostEndpointAvailabilityArgs;

  getPort(): number;
  setPort(value: number): WaitForHttpPostEndpointAvailabilityArgs;

  getPath(): string;
  setPath(value: string): WaitForHttpPostEndpointAvailabilityArgs;

  getRequestBody(): string;
  setRequestBody(value: string): WaitForHttpPostEndpointAvailabilityArgs;

  getInitialDelayMilliseconds(): number;
  setInitialDelayMilliseconds(value: number): WaitForHttpPostEndpointAvailabilityArgs;

  getRetries(): number;
  setRetries(value: number): WaitForHttpPostEndpointAvailabilityArgs;

  getRetriesDelayMilliseconds(): number;
  setRetriesDelayMilliseconds(value: number): WaitForHttpPostEndpointAvailabilityArgs;

  getBodyText(): string;
  setBodyText(value: string): WaitForHttpPostEndpointAvailabilityArgs;

  serializeBinary(): Uint8Array;
  toObject(includeInstance?: boolean): WaitForHttpPostEndpointAvailabilityArgs.AsObject;
  static toObject(includeInstance: boolean, msg: WaitForHttpPostEndpointAvailabilityArgs): WaitForHttpPostEndpointAvailabilityArgs.AsObject;
  static serializeBinaryToWriter(message: WaitForHttpPostEndpointAvailabilityArgs, writer: jspb.BinaryWriter): void;
  static deserializeBinary(bytes: Uint8Array): WaitForHttpPostEndpointAvailabilityArgs;
  static deserializeBinaryFromReader(message: WaitForHttpPostEndpointAvailabilityArgs, reader: jspb.BinaryReader): WaitForHttpPostEndpointAvailabilityArgs;
}

export namespace WaitForHttpPostEndpointAvailabilityArgs {
  export type AsObject = {
    serviceId: string,
    port: number,
    path: string,
    requestBody: string,
    initialDelayMilliseconds: number,
    retries: number,
    retriesDelayMilliseconds: number,
    bodyText: string,
  }
}

export class UploadFilesArtifactArgs extends jspb.Message {
  getData(): Uint8Array | string;
  getData_asU8(): Uint8Array;
  getData_asB64(): string;
  setData(value: Uint8Array | string): UploadFilesArtifactArgs;

  serializeBinary(): Uint8Array;
  toObject(includeInstance?: boolean): UploadFilesArtifactArgs.AsObject;
  static toObject(includeInstance: boolean, msg: UploadFilesArtifactArgs): UploadFilesArtifactArgs.AsObject;
  static serializeBinaryToWriter(message: UploadFilesArtifactArgs, writer: jspb.BinaryWriter): void;
  static deserializeBinary(bytes: Uint8Array): UploadFilesArtifactArgs;
  static deserializeBinaryFromReader(message: UploadFilesArtifactArgs, reader: jspb.BinaryReader): UploadFilesArtifactArgs;
}

export namespace UploadFilesArtifactArgs {
  export type AsObject = {
    data: Uint8Array | string,
  }
}

export class UploadFilesArtifactResponse extends jspb.Message {
  getUuid(): string;
  setUuid(value: string): UploadFilesArtifactResponse;

  serializeBinary(): Uint8Array;
  toObject(includeInstance?: boolean): UploadFilesArtifactResponse.AsObject;
  static toObject(includeInstance: boolean, msg: UploadFilesArtifactResponse): UploadFilesArtifactResponse.AsObject;
  static serializeBinaryToWriter(message: UploadFilesArtifactResponse, writer: jspb.BinaryWriter): void;
  static deserializeBinary(bytes: Uint8Array): UploadFilesArtifactResponse;
  static deserializeBinaryFromReader(message: UploadFilesArtifactResponse, reader: jspb.BinaryReader): UploadFilesArtifactResponse;
}

export namespace UploadFilesArtifactResponse {
  export type AsObject = {
    uuid: string,
  }
}

export class DownloadFilesArtifactArgs extends jspb.Message {
  getId(): string;
  setId(value: string): DownloadFilesArtifactArgs;

  serializeBinary(): Uint8Array;
  toObject(includeInstance?: boolean): DownloadFilesArtifactArgs.AsObject;
  static toObject(includeInstance: boolean, msg: DownloadFilesArtifactArgs): DownloadFilesArtifactArgs.AsObject;
  static serializeBinaryToWriter(message: DownloadFilesArtifactArgs, writer: jspb.BinaryWriter): void;
  static deserializeBinary(bytes: Uint8Array): DownloadFilesArtifactArgs;
  static deserializeBinaryFromReader(message: DownloadFilesArtifactArgs, reader: jspb.BinaryReader): DownloadFilesArtifactArgs;
}

export namespace DownloadFilesArtifactArgs {
  export type AsObject = {
    id: string,
  }
}

export class DownloadFilesArtifactResponse extends jspb.Message {
  getData(): Uint8Array | string;
  getData_asU8(): Uint8Array;
  getData_asB64(): string;
  setData(value: Uint8Array | string): DownloadFilesArtifactResponse;

  serializeBinary(): Uint8Array;
  toObject(includeInstance?: boolean): DownloadFilesArtifactResponse.AsObject;
  static toObject(includeInstance: boolean, msg: DownloadFilesArtifactResponse): DownloadFilesArtifactResponse.AsObject;
  static serializeBinaryToWriter(message: DownloadFilesArtifactResponse, writer: jspb.BinaryWriter): void;
  static deserializeBinary(bytes: Uint8Array): DownloadFilesArtifactResponse;
  static deserializeBinaryFromReader(message: DownloadFilesArtifactResponse, reader: jspb.BinaryReader): DownloadFilesArtifactResponse;
}

export namespace DownloadFilesArtifactResponse {
  export type AsObject = {
    data: Uint8Array | string,
  }
}

export class StoreWebFilesArtifactArgs extends jspb.Message {
  getUrl(): string;
  setUrl(value: string): StoreWebFilesArtifactArgs;

  serializeBinary(): Uint8Array;
  toObject(includeInstance?: boolean): StoreWebFilesArtifactArgs.AsObject;
  static toObject(includeInstance: boolean, msg: StoreWebFilesArtifactArgs): StoreWebFilesArtifactArgs.AsObject;
  static serializeBinaryToWriter(message: StoreWebFilesArtifactArgs, writer: jspb.BinaryWriter): void;
  static deserializeBinary(bytes: Uint8Array): StoreWebFilesArtifactArgs;
  static deserializeBinaryFromReader(message: StoreWebFilesArtifactArgs, reader: jspb.BinaryReader): StoreWebFilesArtifactArgs;
}

export namespace StoreWebFilesArtifactArgs {
  export type AsObject = {
    url: string,
  }
}

export class StoreWebFilesArtifactResponse extends jspb.Message {
  getUuid(): string;
  setUuid(value: string): StoreWebFilesArtifactResponse;

  serializeBinary(): Uint8Array;
  toObject(includeInstance?: boolean): StoreWebFilesArtifactResponse.AsObject;
  static toObject(includeInstance: boolean, msg: StoreWebFilesArtifactResponse): StoreWebFilesArtifactResponse.AsObject;
  static serializeBinaryToWriter(message: StoreWebFilesArtifactResponse, writer: jspb.BinaryWriter): void;
  static deserializeBinary(bytes: Uint8Array): StoreWebFilesArtifactResponse;
  static deserializeBinaryFromReader(message: StoreWebFilesArtifactResponse, reader: jspb.BinaryReader): StoreWebFilesArtifactResponse;
}

export namespace StoreWebFilesArtifactResponse {
  export type AsObject = {
    uuid: string,
  }
}

export class StoreFilesArtifactFromServiceArgs extends jspb.Message {
  getServiceId(): string;
  setServiceId(value: string): StoreFilesArtifactFromServiceArgs;

  getSourcePath(): string;
  setSourcePath(value: string): StoreFilesArtifactFromServiceArgs;

  serializeBinary(): Uint8Array;
  toObject(includeInstance?: boolean): StoreFilesArtifactFromServiceArgs.AsObject;
  static toObject(includeInstance: boolean, msg: StoreFilesArtifactFromServiceArgs): StoreFilesArtifactFromServiceArgs.AsObject;
  static serializeBinaryToWriter(message: StoreFilesArtifactFromServiceArgs, writer: jspb.BinaryWriter): void;
  static deserializeBinary(bytes: Uint8Array): StoreFilesArtifactFromServiceArgs;
  static deserializeBinaryFromReader(message: StoreFilesArtifactFromServiceArgs, reader: jspb.BinaryReader): StoreFilesArtifactFromServiceArgs;
}

export namespace StoreFilesArtifactFromServiceArgs {
  export type AsObject = {
    serviceId: string,
    sourcePath: string,
  }
}

export class StoreFilesArtifactFromServiceResponse extends jspb.Message {
  getUuid(): string;
  setUuid(value: string): StoreFilesArtifactFromServiceResponse;

  serializeBinary(): Uint8Array;
  toObject(includeInstance?: boolean): StoreFilesArtifactFromServiceResponse.AsObject;
  static toObject(includeInstance: boolean, msg: StoreFilesArtifactFromServiceResponse): StoreFilesArtifactFromServiceResponse.AsObject;
  static serializeBinaryToWriter(message: StoreFilesArtifactFromServiceResponse, writer: jspb.BinaryWriter): void;
  static deserializeBinary(bytes: Uint8Array): StoreFilesArtifactFromServiceResponse;
  static deserializeBinaryFromReader(message: StoreFilesArtifactFromServiceResponse, reader: jspb.BinaryReader): StoreFilesArtifactFromServiceResponse;
}

export namespace StoreFilesArtifactFromServiceResponse {
  export type AsObject = {
    uuid: string,
  }
}

export class RenderTemplatesToFilesArtifactArgs extends jspb.Message {
  getTemplatesAndDataByDestinationRelFilepathMap(): jspb.Map<string, RenderTemplatesToFilesArtifactArgs.TemplateAndData>;
  clearTemplatesAndDataByDestinationRelFilepathMap(): RenderTemplatesToFilesArtifactArgs;

  serializeBinary(): Uint8Array;
  toObject(includeInstance?: boolean): RenderTemplatesToFilesArtifactArgs.AsObject;
  static toObject(includeInstance: boolean, msg: RenderTemplatesToFilesArtifactArgs): RenderTemplatesToFilesArtifactArgs.AsObject;
  static serializeBinaryToWriter(message: RenderTemplatesToFilesArtifactArgs, writer: jspb.BinaryWriter): void;
  static deserializeBinary(bytes: Uint8Array): RenderTemplatesToFilesArtifactArgs;
  static deserializeBinaryFromReader(message: RenderTemplatesToFilesArtifactArgs, reader: jspb.BinaryReader): RenderTemplatesToFilesArtifactArgs;
}

export namespace RenderTemplatesToFilesArtifactArgs {
  export type AsObject = {
    templatesAndDataByDestinationRelFilepathMap: Array<[string, RenderTemplatesToFilesArtifactArgs.TemplateAndData.AsObject]>,
  }

  export class TemplateAndData extends jspb.Message {
    getTemplate(): string;
    setTemplate(value: string): TemplateAndData;

    getDataAsJson(): string;
    setDataAsJson(value: string): TemplateAndData;

    serializeBinary(): Uint8Array;
    toObject(includeInstance?: boolean): TemplateAndData.AsObject;
    static toObject(includeInstance: boolean, msg: TemplateAndData): TemplateAndData.AsObject;
    static serializeBinaryToWriter(message: TemplateAndData, writer: jspb.BinaryWriter): void;
    static deserializeBinary(bytes: Uint8Array): TemplateAndData;
    static deserializeBinaryFromReader(message: TemplateAndData, reader: jspb.BinaryReader): TemplateAndData;
  }

  export namespace TemplateAndData {
    export type AsObject = {
      template: string,
      dataAsJson: string,
    }
  }

}

export class RenderTemplatesToFilesArtifactResponse extends jspb.Message {
  getUuid(): string;
  setUuid(value: string): RenderTemplatesToFilesArtifactResponse;

  serializeBinary(): Uint8Array;
  toObject(includeInstance?: boolean): RenderTemplatesToFilesArtifactResponse.AsObject;
  static toObject(includeInstance: boolean, msg: RenderTemplatesToFilesArtifactResponse): RenderTemplatesToFilesArtifactResponse.AsObject;
  static serializeBinaryToWriter(message: RenderTemplatesToFilesArtifactResponse, writer: jspb.BinaryWriter): void;
  static deserializeBinary(bytes: Uint8Array): RenderTemplatesToFilesArtifactResponse;
  static deserializeBinaryFromReader(message: RenderTemplatesToFilesArtifactResponse, reader: jspb.BinaryReader): RenderTemplatesToFilesArtifactResponse;
}

export namespace RenderTemplatesToFilesArtifactResponse {
  export type AsObject = {
    uuid: string,
  }
}

export class StartosisValidationError extends jspb.Message {
  getError(): string;
  setError(value: string): StartosisValidationError;

  serializeBinary(): Uint8Array;
  toObject(includeInstance?: boolean): StartosisValidationError.AsObject;
  static toObject(includeInstance: boolean, msg: StartosisValidationError): StartosisValidationError.AsObject;
  static serializeBinaryToWriter(message: StartosisValidationError, writer: jspb.BinaryWriter): void;
  static deserializeBinary(bytes: Uint8Array): StartosisValidationError;
  static deserializeBinaryFromReader(message: StartosisValidationError, reader: jspb.BinaryReader): StartosisValidationError;
}

export namespace StartosisValidationError {
  export type AsObject = {
    error: string,
  }
}

<<<<<<< HEAD
export class FactValue extends jspb.Message {
  getStringValue(): string;
  setStringValue(value: string): FactValue;

  getFactValueCase(): FactValue.FactValueCase;

  serializeBinary(): Uint8Array;
  toObject(includeInstance?: boolean): FactValue.AsObject;
  static toObject(includeInstance: boolean, msg: FactValue): FactValue.AsObject;
  static serializeBinaryToWriter(message: FactValue, writer: jspb.BinaryWriter): void;
  static deserializeBinary(bytes: Uint8Array): FactValue;
  static deserializeBinaryFromReader(message: FactValue, reader: jspb.BinaryReader): FactValue;
}

export namespace FactValue {
  export type AsObject = {
    stringValue: string,
  }

  export enum FactValueCase { 
    FACT_VALUE_NOT_SET = 0,
    STRING_VALUE = 1,
  }
}

export class ConstantFactRecipe extends jspb.Message {
  getFactValue(): FactValue | undefined;
  setFactValue(value?: FactValue): ConstantFactRecipe;
  hasFactValue(): boolean;
  clearFactValue(): ConstantFactRecipe;

  serializeBinary(): Uint8Array;
  toObject(includeInstance?: boolean): ConstantFactRecipe.AsObject;
  static toObject(includeInstance: boolean, msg: ConstantFactRecipe): ConstantFactRecipe.AsObject;
  static serializeBinaryToWriter(message: ConstantFactRecipe, writer: jspb.BinaryWriter): void;
  static deserializeBinary(bytes: Uint8Array): ConstantFactRecipe;
  static deserializeBinaryFromReader(message: ConstantFactRecipe, reader: jspb.BinaryReader): ConstantFactRecipe;
}

export namespace ConstantFactRecipe {
  export type AsObject = {
    factValue?: FactValue.AsObject,
  }
}

export class ExecFactRecipe extends jspb.Message {
  serializeBinary(): Uint8Array;
  toObject(includeInstance?: boolean): ExecFactRecipe.AsObject;
  static toObject(includeInstance: boolean, msg: ExecFactRecipe): ExecFactRecipe.AsObject;
  static serializeBinaryToWriter(message: ExecFactRecipe, writer: jspb.BinaryWriter): void;
  static deserializeBinary(bytes: Uint8Array): ExecFactRecipe;
  static deserializeBinaryFromReader(message: ExecFactRecipe, reader: jspb.BinaryReader): ExecFactRecipe;
}

export namespace ExecFactRecipe {
  export type AsObject = {
  }
}

export class FactRecipe extends jspb.Message {
  getServiceId(): string;
  setServiceId(value: string): FactRecipe;

  getFactName(): string;
  setFactName(value: string): FactRecipe;

  getConstantFact(): ConstantFactRecipe | undefined;
  setConstantFact(value?: ConstantFactRecipe): FactRecipe;
  hasConstantFact(): boolean;
  clearConstantFact(): FactRecipe;

  getFactRecipeCase(): FactRecipe.FactRecipeCase;

  serializeBinary(): Uint8Array;
  toObject(includeInstance?: boolean): FactRecipe.AsObject;
  static toObject(includeInstance: boolean, msg: FactRecipe): FactRecipe.AsObject;
  static serializeBinaryToWriter(message: FactRecipe, writer: jspb.BinaryWriter): void;
  static deserializeBinary(bytes: Uint8Array): FactRecipe;
  static deserializeBinaryFromReader(message: FactRecipe, reader: jspb.BinaryReader): FactRecipe;
}

export namespace FactRecipe {
  export type AsObject = {
    serviceId: string,
    factName: string,
    constantFact?: ConstantFactRecipe.AsObject,
  }

  export enum FactRecipeCase { 
    FACT_RECIPE_NOT_SET = 0,
    CONSTANT_FACT = 3,
=======
export class ExecuteStartosisModuleArgs extends jspb.Message {
  getModuleId(): string;
  setModuleId(value: string): ExecuteStartosisModuleArgs;

  getData(): Uint8Array | string;
  getData_asU8(): Uint8Array;
  getData_asB64(): string;
  setData(value: Uint8Array | string): ExecuteStartosisModuleArgs;

  serializeBinary(): Uint8Array;
  toObject(includeInstance?: boolean): ExecuteStartosisModuleArgs.AsObject;
  static toObject(includeInstance: boolean, msg: ExecuteStartosisModuleArgs): ExecuteStartosisModuleArgs.AsObject;
  static serializeBinaryToWriter(message: ExecuteStartosisModuleArgs, writer: jspb.BinaryWriter): void;
  static deserializeBinary(bytes: Uint8Array): ExecuteStartosisModuleArgs;
  static deserializeBinaryFromReader(message: ExecuteStartosisModuleArgs, reader: jspb.BinaryReader): ExecuteStartosisModuleArgs;
}

export namespace ExecuteStartosisModuleArgs {
  export type AsObject = {
    moduleId: string,
    data: Uint8Array | string,
>>>>>>> 355d78cc
  }
}
<|MERGE_RESOLUTION|>--- conflicted
+++ resolved
@@ -984,7 +984,6 @@
   }
 }
 
-<<<<<<< HEAD
 export class FactValue extends jspb.Message {
   getStringValue(): string;
   setStringValue(value: string): FactValue;
@@ -1030,20 +1029,6 @@
   }
 }
 
-export class ExecFactRecipe extends jspb.Message {
-  serializeBinary(): Uint8Array;
-  toObject(includeInstance?: boolean): ExecFactRecipe.AsObject;
-  static toObject(includeInstance: boolean, msg: ExecFactRecipe): ExecFactRecipe.AsObject;
-  static serializeBinaryToWriter(message: ExecFactRecipe, writer: jspb.BinaryWriter): void;
-  static deserializeBinary(bytes: Uint8Array): ExecFactRecipe;
-  static deserializeBinaryFromReader(message: ExecFactRecipe, reader: jspb.BinaryReader): ExecFactRecipe;
-}
-
-export namespace ExecFactRecipe {
-  export type AsObject = {
-  }
-}
-
 export class FactRecipe extends jspb.Message {
   getServiceId(): string;
   setServiceId(value: string): FactRecipe;
@@ -1076,7 +1061,9 @@
   export enum FactRecipeCase { 
     FACT_RECIPE_NOT_SET = 0,
     CONSTANT_FACT = 3,
-=======
+  }
+}
+
 export class ExecuteStartosisModuleArgs extends jspb.Message {
   getModuleId(): string;
   setModuleId(value: string): ExecuteStartosisModuleArgs;
@@ -1098,6 +1085,5 @@
   export type AsObject = {
     moduleId: string,
     data: Uint8Array | string,
->>>>>>> 355d78cc
-  }
-}
+  }
+}
