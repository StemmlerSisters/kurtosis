--- conflicted
+++ resolved
@@ -67,12 +67,8 @@
 } from "../../kurtosis_core_rpc_api_bindings/api_container_service_pb";
 import {TemplateAndData} from "./template_and_data";
 import * as path from "path";
-<<<<<<< HEAD
 import {parseKurtosisYml} from "./kurtosis_yml";
-=======
-import {parseKurtosisMod} from "./kurtosis_mod";
 import {Readable} from "stream";
->>>>>>> 7be35831
 
 export type EnclaveID = string;
 export type PartitionID = string;
@@ -81,11 +77,7 @@
 //  or it was repartitioned away)
 const DEFAULT_PARTITION_ID: PartitionID = "";
 
-<<<<<<< HEAD
-const KURTOSIS_YML_FILENAME = "kurtosis.yml";
-=======
-const KURTOSIS_YAML_FILENAME = "kurtosis.mod";
->>>>>>> 7be35831
+const KURTOSIS_YAML_FILENAME = "kurtosis.yml";
 
 
 // Docs available at https://docs.kurtosistech.com/kurtosis-core/lib-documentation
@@ -233,19 +225,6 @@
         serializedParams: string,
         dryRun: boolean,
     ): Promise<Result<ExecuteStartosisResponse, Error>> {
-<<<<<<< HEAD
-        const kurtosisYmlFilepath = path.join(moduleRootPath, KURTOSIS_YML_FILENAME)
-
-        const  resultParseKurtosisYml = await parseKurtosisYml(kurtosisYmlFilepath)
-        if (resultParseKurtosisYml.isErr()) {
-            return err(resultParseKurtosisYml.error)
-        }
-        const kurtosisYml = resultParseKurtosisYml.value
-
-        const archiverResponse = await this.genericTgzArchiver.createTgzByteArray(moduleRootPath)
-        if (archiverResponse.isErr()){
-            return err(archiverResponse.error)
-=======
         const args = await this.assembleExecuteStartosisModuleArg(moduleRootPath, serializedParams, dryRun)
         if (args.isErr()) {
             return err(new Error(`Unexpected error while assembling arguments to pass to the Kurtosis executor \n${args.error}`))
@@ -253,19 +232,10 @@
         const resultModuleExecution : Result<ExecuteStartosisResponse, Error> = await this.backend.executeStartosisModule(args.value)
         if (resultModuleExecution.isErr()) {
             return err(new Error(`Unexpected error happened executing Startosis module \n${resultModuleExecution.error}`))
->>>>>>> 7be35831
         }
         return ok(resultModuleExecution.value)
     }
 
-<<<<<<< HEAD
-        const args = new ExecuteStartosisModuleArgs;
-        args.setLocal(archiverResponse.value)
-        args.setModuleId(kurtosisYml.module.name)
-        args.setSerializedParams(serializedParams)
-        args.setDryRun(dryRun)
-        const resultModuleExecution : Result<ExecuteStartosisResponse, Error> = await this.backend.executeStartosisModule(args)
-=======
     public async executeKurtosisModule(
         moduleRootPath: string,
         serializedParams: string,
@@ -276,7 +246,6 @@
             return err(new Error(`Unexpected error while assembling arguments to pass to the Kurtosis executor \n${args.error}`))
         }
         const resultModuleExecution : Result<Readable, Error> = await this.backend.executeKurtosisModule(args.value)
->>>>>>> 7be35831
         if (resultModuleExecution.isErr()) {
             return err(new Error(`Unexpected error happened executing Starlark module \n${resultModuleExecution.error}`))
         }
