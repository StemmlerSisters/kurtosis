import * as grpc_web from "grpc-web";
import * as google_protobuf_empty_pb from "google-protobuf/google/protobuf/empty_pb";
import {err, ok, Result} from "neverthrow";
import type { EngineServiceClient as EngineServiceClientWeb } from "../../kurtosis_engine_rpc_api_bindings/engine_service_grpc_web_pb";
import type { GenericEngineClient } from "./generic_engine_client";
import type {
    CleanArgs,
    CleanResponse,
    CreateEnclaveArgs,
    CreateEnclaveResponse,
    DestroyEnclaveArgs,
    GetEnclavesResponse,
    GetEngineInfoResponse,
    StopEnclaveArgs,
    GetUserServiceLogsArgs,
    GetUserServiceLogsResponse
} from "../../kurtosis_engine_rpc_api_bindings/engine_service_pb";
import {NO_ERROR_ENCOUNTERED_BUT_RESPONSE_FALSY_MSG} from "../consts";
import * as jspb from "google-protobuf";
import {LogLine} from "../../kurtosis_engine_rpc_api_bindings/engine_service_pb";
import {ServiceGUID} from "../../../core/lib/services/service";
import {Readable} from "stream";

const GRPC_WEB_STREAM_RESPONSE_DATA_EVENT_NAME = 'data'
const GRPC_WEB_STREAM_RESPONSE_ERROR_EVENT_NAME = 'error'
const GRPC_WEB_STREAM_RESPONSE_END_EVENT_NAME = 'end'

const USER_SERVICE_LOGS_READABLE_ERROR_EVENT_NAME = 'error'
const USER_SERVICE_LOGS_READABLE_END_EVENT_NAME = 'end'
const USER_SERVICE_LOGS_READABLE_CLOSE_EVENT_NAME = 'close'

export class GrpcWebEngineClient implements GenericEngineClient {
    private readonly client: EngineServiceClientWeb

    constructor(client: EngineServiceClientWeb){
        this.client = client
    }

    public async getEngineInfo(): Promise<Result<GetEngineInfoResponse,Error>> {
        const emptyArg: google_protobuf_empty_pb.Empty = new google_protobuf_empty_pb.Empty()

        const getEngineInfoPromise: Promise<Result<GetEngineInfoResponse, Error>> = new Promise((resolve, _unusedReject) => {
            this.client.getEngineInfo(emptyArg, {}, (error: grpc_web.RpcError | null, response?: GetEngineInfoResponse) => {
                if (error === null) {
                    if (!response) {
                        resolve(err(new Error(NO_ERROR_ENCOUNTERED_BUT_RESPONSE_FALSY_MSG)));
                    } else {
                        resolve(ok(response!));
                    }
                } else {
                    if(error.code === grpc_web.StatusCode.UNAVAILABLE){
                        resolve(err(new Error("The Kurtosis Engine Server is unavailable and is probably not running; you " +
                            "will need to start it using the Kurtosis CLI before you can create a connection to it")));
                    }
                    resolve(err(error));
                }
            })
        });

        const getEngineInfoResult: Result<GetEngineInfoResponse, Error> = await getEngineInfoPromise;
        if (getEngineInfoResult.isErr()) {
            return err(getEngineInfoResult.error)
        }

        const engineInfoResponse: GetEngineInfoResponse = getEngineInfoResult.value;
        return ok(engineInfoResponse)
    }

    public async createEnclaveResponse(createEnclaveArgs: CreateEnclaveArgs): Promise<Result<CreateEnclaveResponse, Error>> {
        const createEnclavePromise: Promise<Result<CreateEnclaveResponse, Error>> = new Promise((resolve, _unusedReject) => {
            this.client.createEnclave(createEnclaveArgs, {}, (error: grpc_web.RpcError | null, response?: CreateEnclaveResponse) => {
                if (error === null) {
                    if (!response) {
                        resolve(err(new Error(NO_ERROR_ENCOUNTERED_BUT_RESPONSE_FALSY_MSG)));
                    } else {
                        resolve(ok(response!));
                    }
                } else {
                    resolve(err(error));
                }
            })
        });

        const createEnclaveResult: Result<CreateEnclaveResponse, Error> = await createEnclavePromise;
        if (createEnclaveResult.isErr()) {
            return err(createEnclaveResult.error)
        }

        const enclaveResponse: CreateEnclaveResponse = createEnclaveResult.value;
        return ok(enclaveResponse)
    }

    public async stopEnclave(stopEnclaveArgs: StopEnclaveArgs): Promise<Result<null, Error>> {
        const stopEnclavePromise: Promise<Result<null, Error>> = new Promise((resolve, _unusedReject) => {
            this.client.stopEnclave(stopEnclaveArgs, {}, (error: grpc_web.RpcError | null, _unusedResponse?: google_protobuf_empty_pb.Empty) => {
                if (error === null) {
                    resolve(ok(null));
                } else {
                    resolve(err(error));
                }
            })
        });

        const stopEnclaveResult: Result<null, Error> = await stopEnclavePromise;
        if (stopEnclaveResult.isErr()) {
            return err(stopEnclaveResult.error);
        }

        return ok(null);
    }

    public async destroyEnclave(destroyEnclaveArgs: DestroyEnclaveArgs): Promise<Result<null, Error>> {
        const destroyEnclavePromise: Promise<Result<null, Error>> = new Promise((resolve, _unusedReject) => {
            this.client.destroyEnclave(destroyEnclaveArgs, {}, (error: grpc_web.RpcError | null, _unusedResponse?: google_protobuf_empty_pb.Empty) => {
                if (error === null) {
                    resolve(ok(null));
                } else {
                    resolve(err(error));
                }
            })
        });

        const destroyEnclaveResult: Result<null, Error> = await destroyEnclavePromise;
        if (destroyEnclaveResult.isErr()) {
            return err(destroyEnclaveResult.error);
        }

        return ok(null);
    }

    public async clean(cleanArgs: CleanArgs): Promise<Result<CleanResponse, Error>>{
        const cleanPromise: Promise<Result<CleanResponse, Error>> = new Promise((resolve, _unusedReject) => {
            this.client.clean(cleanArgs, {}, (error: grpc_web.RpcError | null, response?: CleanResponse) => {
                if (error === null) {
                    if (!response) {
                        resolve(err(new Error(NO_ERROR_ENCOUNTERED_BUT_RESPONSE_FALSY_MSG)));
                    } else {
                        resolve(ok(response!));
                    }
                } else {
                    resolve(err(error));
                }
            })
        });

        const cleanResult: Result<CleanResponse, Error> = await cleanPromise;
        if (cleanResult.isErr()) {
            return err(cleanResult.error)
        }

        const cleanResponse: CleanResponse = cleanResult.value;
        return ok(cleanResponse);
    }

    public async getEnclavesResponse(): Promise<Result<GetEnclavesResponse, Error>>{
        const emptyArg: google_protobuf_empty_pb.Empty = new google_protobuf_empty_pb.Empty()
        const getEnclavesPromise: Promise<Result<GetEnclavesResponse, Error>> = new Promise((resolve, _unusedReject) => {
            this.client.getEnclaves(emptyArg, {}, (error: grpc_web.RpcError | null, response?: GetEnclavesResponse) => {
                if (error === null) {
                    if (!response) {
                        resolve(err(new Error(NO_ERROR_ENCOUNTERED_BUT_RESPONSE_FALSY_MSG)));
                    } else {
                        resolve(ok(response!));
                    }
                } else {
                    resolve(err(error));
                }
            })
        });
        
        const getEnclavesResponseResult: Result<GetEnclavesResponse, Error> = await getEnclavesPromise;
        if (getEnclavesResponseResult.isErr()) {
            return err(getEnclavesResponseResult.error)
        }

        return ok(getEnclavesResponseResult.value);
    }

    public async getUserServiceLogs(getUserServiceLogsArgs: GetUserServiceLogsArgs): Promise<Result<Readable, Error>> {

<<<<<<< HEAD
        const streamUserServiceLogsPromise: Promise<Result<ClientReadableStream<GetUserServiceLogsResponse>, Error>> = new Promise((resolve, _unusedReject) => {
            const getUserServiceLogsStreamResponse: ClientReadableStream<GetUserServiceLogsResponse> = this.client.getUserServiceLogs(getUserServiceLogsArgs);
=======
        const streamUserServiceLogsPromise: Promise<Result<grpc_web.ClientReadableStream<GetUserServiceLogsResponse>, Error>> = new Promise((resolve, _unusedReject) => {
            const getUserServiceLogsStreamResponse: grpc_web.ClientReadableStream<GetUserServiceLogsResponse> = this.client.streamUserServiceLogs(getUserServiceLogsArgs);
>>>>>>> 36e661c0
            resolve(ok(getUserServiceLogsStreamResponse));
        })

        const streamUserServiceLogsResponseResult: Result<grpc_web.ClientReadableStream<GetUserServiceLogsResponse>, Error> = await streamUserServiceLogsPromise;
        if (streamUserServiceLogsResponseResult.isErr()) {
            return err(streamUserServiceLogsResponseResult.error);
        }

        const streamUserServiceLogsResponse: grpc_web.ClientReadableStream<GetUserServiceLogsResponse> = streamUserServiceLogsResponseResult.value;

        const userServiceLogsByGuid: Map<ServiceGUID, Array<string>> = new Map<ServiceGUID, Array<string>>();

        const userServiceLogsReadable: Readable = this.createNewUserServiceLogsReadable(streamUserServiceLogsResponse);

        streamUserServiceLogsResponse.on(GRPC_WEB_STREAM_RESPONSE_DATA_EVENT_NAME, function (getUserServiceLogsResponse: GetUserServiceLogsResponse) {

            const userServiceLogsByUserServiceGuidMap: jspb.Map<string, LogLine> | undefined = getUserServiceLogsResponse.getUserServiceLogsByUserServiceGuidMap();

            if (userServiceLogsByUserServiceGuidMap !== undefined) {
                userServiceLogsByUserServiceGuidMap.forEach(
                    (userServiceLogLine, userServiceGuidStr) => {
                        userServiceLogsByGuid.set(userServiceGuidStr, userServiceLogLine.getLineList());
                    }
                )
            }

            userServiceLogsReadable.push(userServiceLogsByGuid);
        })

        streamUserServiceLogsResponse.on(GRPC_WEB_STREAM_RESPONSE_ERROR_EVENT_NAME, (streamLogsErr: any) => {
            if (!userServiceLogsReadable.destroyed) {
                //Propagate the GRPC error to the user service logs readable
                const grpcStreamErr = new Error(`An error has been returned from the user service logs GRPC stream. Error:\n ${streamLogsErr}`)
                userServiceLogsReadable.emit(USER_SERVICE_LOGS_READABLE_ERROR_EVENT_NAME, grpcStreamErr);
            }
        })

        streamUserServiceLogsResponse.on(GRPC_WEB_STREAM_RESPONSE_END_EVENT_NAME, function () {
            //Emit streams 'end' event when the GRPC stream has end
            if (!userServiceLogsReadable.destroyed) {
                userServiceLogsReadable.emit(USER_SERVICE_LOGS_READABLE_END_EVENT_NAME);
            }
        })

        return ok(userServiceLogsReadable);
    }

    private createNewUserServiceLogsReadable(streamUserServiceLogsResponse: grpc_web.ClientReadableStream<GetUserServiceLogsResponse>): Readable {
        const userServiceLogsReadable: Readable = new Readable({
            objectMode: true, //setting object mode is to allow pass objects in the readable.push() method
            read() {} //this is mandatory to implement, we implement empty as it's describe in the implementation examples here: https://nodesource.com/blog/understanding-streams-in-nodejs/
        })
        userServiceLogsReadable.on(USER_SERVICE_LOGS_READABLE_CLOSE_EVENT_NAME, function(){
            //Cancel the GRPC stream when when users close the ServiceLogsReadable
            streamUserServiceLogsResponse.cancel();
        })
        return userServiceLogsReadable;
    }
}<|MERGE_RESOLUTION|>--- conflicted
+++ resolved
@@ -178,13 +178,8 @@
 
     public async getUserServiceLogs(getUserServiceLogsArgs: GetUserServiceLogsArgs): Promise<Result<Readable, Error>> {
 
-<<<<<<< HEAD
-        const streamUserServiceLogsPromise: Promise<Result<ClientReadableStream<GetUserServiceLogsResponse>, Error>> = new Promise((resolve, _unusedReject) => {
-            const getUserServiceLogsStreamResponse: ClientReadableStream<GetUserServiceLogsResponse> = this.client.getUserServiceLogs(getUserServiceLogsArgs);
-=======
         const streamUserServiceLogsPromise: Promise<Result<grpc_web.ClientReadableStream<GetUserServiceLogsResponse>, Error>> = new Promise((resolve, _unusedReject) => {
-            const getUserServiceLogsStreamResponse: grpc_web.ClientReadableStream<GetUserServiceLogsResponse> = this.client.streamUserServiceLogs(getUserServiceLogsArgs);
->>>>>>> 36e661c0
+            const getUserServiceLogsStreamResponse: grpc_web.ClientReadableStream<GetUserServiceLogsResponse> = this.client.getUserServiceLogs(getUserServiceLogsArgs);
             resolve(ok(getUserServiceLogsStreamResponse));
         })
 
