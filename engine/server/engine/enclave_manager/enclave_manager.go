--- conflicted
+++ resolved
@@ -111,23 +111,6 @@
 		}
 	}()
 
-<<<<<<< HEAD
-=======
-	enclaveNetworkId := createdEnclave.GetNetworkID()
-	enclaveNetworkGatewayIp := createdEnclave.GetNetworkGatewayIp()
-
-	enclaveNetworkCidr := createdEnclave.GetNetworkCIDR()
-
-	enclaveNetworkIpAddrTracker := createdEnclave.GetNetworkIpAddrTracker()
-	apiContainerPrivateIpAddr := net.IP{}
-	if enclaveNetworkIpAddrTracker != nil {
-		apiContainerPrivateIpAddr, err = enclaveNetworkIpAddrTracker.GetFreeIpAddr()
-		if err != nil {
-			return nil, stacktrace.Propagate(err, "Expected to be able to get an interal IP address for enclave '%v', but an error occurred", enclaveId)
-		}
-	}
-
->>>>>>> 6cfd1474
 	apiContainer, err := manager.launchApiContainer(setupCtx,
 		apiContainerImageVersionTag,
 		apiContainerLogLevel,
