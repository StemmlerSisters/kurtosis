package centralized_logs

import (
	"context"
	"encoding/json"
	"errors"
	"fmt"
	"github.com/gorilla/websocket"
	"github.com/kurtosis-tech/kurtosis/container-engine-lib/lib/backend_impls/docker/docker_kurtosis_backend/logs_database_functions/implementations/loki"
	"github.com/kurtosis-tech/kurtosis/container-engine-lib/lib/backend_impls/docker/docker_kurtosis_backend/logs_database_functions/implementations/loki/tags"
	"github.com/kurtosis-tech/kurtosis/container-engine-lib/lib/backend_impls/docker/object_attributes_provider/label_key_consts"
	"github.com/kurtosis-tech/kurtosis/container-engine-lib/lib/backend_impls/docker/object_attributes_provider/label_value_consts"
	"github.com/kurtosis-tech/kurtosis/container-engine-lib/lib/backend_interface/objects/enclave"
	"github.com/kurtosis-tech/kurtosis/container-engine-lib/lib/backend_interface/objects/service"
	"github.com/kurtosis-tech/stacktrace"
	"github.com/sirupsen/logrus"
	"io"
	"net"
	"net/http"
	"net/url"
	"strings"
	"time"
)

const (
	defaultHttpClientTimeOut = 1 * time.Minute

	httpScheme                = "http"
	websocketScheme           = "ws"
	baseLokiApiPath           = "/loki/api/v1"
	queryRangeEndpointSubpath = "/query_range"
	tailEndpointSubpath       = "/tail"

	//the global retention period store logs for 30 days = 720h.
	maxRetentionPeriodHours = loki.LimitsRetentionPeriodHours * time.Hour


	//We use this header because we are using the Loki multi-tenancy feature to split logs by the EnclaveID
	//Read more about it here: https://grafana.com/docs/loki/latest/operations/multi-tenancy/
	//tenantID = enclaveID
	organizationIdHttpHeaderKey = "X-Scope-OrgID"

	startTimeQueryParamKey    = "start"
	queryLogsQueryParamKey    = "query"
	entriesLimitQueryParamKey = "limit"
	directionQueryParamKey    = "direction"
	delayForQueryParamKey     = "delay_for"

	//We are establishing a big limit in order to get all the user-service's logs in one request
	//We will improve this in the future generating a pagination mechanism based on the limit number
	//and the unix epoch time (as the start time for the next request) returned by newest stream's log line
	//We chose 4k because 4000 x 1kb lines = 4 MB, which is just under the Protobuf limit of 5MB
	defaultEntriesLimit = "4000"
	//For tailing logs a lower entries limit is established because the websocket endpoint will be constantly streaming the new lines
	defaultEntriesLimitForTailingLogs = "100"
	//The oldest item is first when using direction=forward
	defaultDirection = "forward"

	//The number of seconds to delay retrieving logs to let slow loggers catch up. Defaults to 0 and cannot be larger than 5.
	defaultDelayForSeconds = "0"

	disjunctionTagOperator = "|"

	//A stream value should contain 2 items, the timestamp as the first one, and the log line
	//More here: https://grafana.com/docs/loki/latest/api/
	streamValueNumOfItems = 2

	streamValueLogLineIndex = 1

	//Left the connection open from the server-side for 4 days
	maxAllowedWebsocketConnectionDurationOnServerSide = loki.TailMaxDurationHours * time.Hour

	oneHourLess = -time.Hour

	logsByKurtosisUserServiceGuidChanBuffSize = 5
	errorChanBuffSize = 2
)

// A backoff schedule for when and how often to retry failed HTTP
// requests. The first element is the time to wait after the
// first failure, the second the time to wait after the second
// failure, etc. After reaching the last element, retries stop
// and the request is considered failed.
var httpRetriesBackoffSchedule = []time.Duration{
	20 * time.Millisecond,
	40 * time.Millisecond,
	1 * time.Second,
}

//fields are public because it's needed for JSON decoding
type lokiQueryRangeResponse struct {
	Status string `json:"status"`
	Data   *struct {
		ResultType string            `json:"resultType"`
		Result     []lokiStreamValue `json:"result"`
	} `json:"data"`
}

type lokiStreamLogsResponse struct {
	Streams []lokiStreamValue `json:"streams"`
}

type LokiLogLine struct {
	Log string `json:"log"`
}

type lokiLogsDatabaseClient struct {
	logsDatabaseAddress string
	httpClient          httpClient
}
type lokiStreamValue struct {
	Stream struct {
		KurtosisContainerType string `json:"comKurtosistechContainerType"`
		KurtosisGUID          string `json:"comKurtosistechGuid"`
	} `json:"stream"`
	Values [][]string `json:"values"`
}

func NewLokiLogsDatabaseClient(logsDatabaseAddress string, httpClient httpClient) *lokiLogsDatabaseClient {
	return &lokiLogsDatabaseClient{logsDatabaseAddress: logsDatabaseAddress, httpClient: httpClient}
}

func NewLokiLogsDatabaseClientWithDefaultHttpClient(logsDatabaseAddress string) *lokiLogsDatabaseClient {
	httpClientObj := &http.Client{Timeout: defaultHttpClientTimeOut}
	return &lokiLogsDatabaseClient{logsDatabaseAddress: logsDatabaseAddress, httpClient: httpClientObj}
}

func (client *lokiLogsDatabaseClient) GetUserServiceLogs(
	ctx context.Context,
	enclaveID enclave.EnclaveID,
	userServiceGUIDs map[service.ServiceGUID]bool,
) (
	map[service.ServiceGUID][]LogLine,
	error,
) {

	httpHeaderWithTenantID := http.Header{}
	httpHeaderWithTenantID.Add(organizationIdHttpHeaderKey, string(enclaveID))

	kurtosisGuids := []string{}
	for userServiceGuid := range userServiceGUIDs {
		kurtosisGuids = append(kurtosisGuids, string(userServiceGuid))
	}

	maxRetentionLogsTimeParamValue := getMaxRetentionLogsTimeParamValue()

	userServiceContainerTypeDockerValue := label_value_consts.UserServiceContainerTypeDockerLabelValue.GetString()

	queryParamValue := getQueryParamValue(userServiceContainerTypeDockerValue, kurtosisGuids)

	getLogsPath := baseLokiApiPath + queryRangeEndpointSubpath

	queryRangeEndpointUrl := &url.URL{Scheme: httpScheme, Host: client.logsDatabaseAddress, Path: getLogsPath}

	queryRangeEndpointQuery := queryRangeEndpointUrl.Query()

	queryRangeEndpointQuery.Set(startTimeQueryParamKey, maxRetentionLogsTimeParamValue)
	queryRangeEndpointQuery.Set(queryLogsQueryParamKey, queryParamValue)
	queryRangeEndpointQuery.Set(entriesLimitQueryParamKey, defaultEntriesLimit)
	queryRangeEndpointQuery.Set(directionQueryParamKey, defaultDirection)

	queryRangeEndpointUrl.RawQuery = queryRangeEndpointQuery.Encode()

	httpRequest := &http.Request{
		Method: http.MethodGet,
		URL:    queryRangeEndpointUrl,
		Header: httpHeaderWithTenantID,
	}
	httpRequestWithContext := httpRequest.WithContext(ctx)

	httpResponseBodyBytes, err := client.doHttpRequestWithRetries(httpRequestWithContext)
	if err != nil {
		return nil, stacktrace.Propagate(err, "An error occurred doing HTTP request '%+v'", httpRequestWithContext)
	}

	lokiQueryRangeResponseObj := &lokiQueryRangeResponse{}
	if err = json.Unmarshal(httpResponseBodyBytes, lokiQueryRangeResponseObj); err != nil {
		return nil, stacktrace.Propagate(err, "An error occurred unmarshalling the Loki query range response")
	}

	if lokiQueryRangeResponseObj == nil || lokiQueryRangeResponseObj.Data == nil {
		return nil, stacktrace.Propagate(err, "The response body's schema payload received '%+v' by calling the Loki's query range endpoint is not what was expected; this is a bug in Kurtosis", lokiQueryRangeResponseObj)
	}

	lokiStreams := lokiQueryRangeResponseObj.Data.Result

	resultLogsByKurtosisUserServiceGuid, err := newUserServiceLogLinesByUserServiceGuidFromLokiStreams(lokiStreams)
	if err != nil {
		return nil, stacktrace.Propagate(err, "An error occurred getting user service log lines from loki streams '%+v'", lokiStreams)
	}

	return resultLogsByKurtosisUserServiceGuid, nil
}

func (client *lokiLogsDatabaseClient) StreamUserServiceLogs(
	ctx context.Context,
	enclaveID enclave.EnclaveID,
	userServiceGUIDs map[service.ServiceGUID]bool,
) (
	chan map[service.ServiceGUID][]LogLine,
	chan error,
	func(),
	error,
) {

	tailLogsEndpointURL, httpHeaderWithTenantID := client.getTailLogEndpointURLAndHeader(enclaveID, userServiceGUIDs)

	//this channel will return the user service log lines by service GUI
	logsByKurtosisUserServiceGuidChan := make(chan map[service.ServiceGUID][]LogLine, logsByKurtosisUserServiceGuidChanBuffSize)

	//this channel return an error if the stream tread fails
	streamTreadErrChan := make(chan error, errorChanBuffSize)

	//this channel will produce a signal when the method caller says "I no longer want data"
	callerHasCanceledStreamingLogsSignaller := make(chan struct{})

	//this channel will produce a signal when the loki's read stream thread has finished
	readLokiStreamHasFinishedSignaller := make(chan struct{})


	tailLogsWebsocketConn, tailLogsHttpResponse, err := websocket.DefaultDialer.DialContext(ctx, tailLogsEndpointURL.String(), httpHeaderWithTenantID)
	if err != nil {
		errMsg := fmt.Sprintf("An error occurred calling the logs-database-tail-logs-endpoint with URL '%v' using headers '%+v'", tailLogsEndpointURL.String(), httpHeaderWithTenantID)
		if tailLogsHttpResponse != nil {
			errMsg = fmt.Sprintf("%v; the '%v' status code was received from the server", errMsg, tailLogsHttpResponse.StatusCode)
		}
		return nil, nil, nil, stacktrace.Propagate(err, errMsg)
	}

	go runReadStreamResponseAndAddUserServiceLogLinesToUserServiceLogsChannel(
		ctx,
		tailLogsWebsocketConn,
		logsByKurtosisUserServiceGuidChan,
		streamTreadErrChan,
		readLokiStreamHasFinishedSignaller,
	)

	websocketTimeOutReachedTicker := time.NewTicker(maxAllowedWebsocketConnectionDurationOnServerSide)

	go runStreamCancellationRoutine(
		ctx,
		callerHasCanceledStreamingLogsSignaller,
		readLokiStreamHasFinishedSignaller,
		tailLogsWebsocketConn,
		logsByKurtosisUserServiceGuidChan,
		streamTreadErrChan,
		websocketTimeOutReachedTicker,
	)

	cancelStreamUserServiceLogsFunc := func () { callerHasCanceledStreamingLogsSignaller <- struct {}{} }

	return logsByKurtosisUserServiceGuidChan, streamTreadErrChan, cancelStreamUserServiceLogsFunc, nil
}

// ====================================================================================================
//                                       Private helper functions
// ====================================================================================================
func runReadStreamResponseAndAddUserServiceLogLinesToUserServiceLogsChannel(
	ctx context.Context,
	tailLogsWebsocketConn *websocket.Conn,
	logsByKurtosisUserServiceGuidChan chan map[service.ServiceGUID][]LogLine,
	errChan chan error,
	readLokiStreamHasFinishedSignaller chan struct{},
) {

	for {

		streamResponse := &lokiStreamLogsResponse{}

		if err := tailLogsWebsocketConn.ReadJSON(streamResponse); err != nil {
			logrus.Debugf("Reading the tail logs streams response has retunerd the following error:\n'%v'", err)

			if errors.Is(ctx.Err(), context.Canceled){
				logrus.Debugf("Reading the tail logs streams context has been canceled")
				break
			}

			readTailLogsStreamsJsonErr := stacktrace.Propagate(err, "An error occurred reading the websocket endpoint")
			if netErr, ok := err.(net.Error); ok && netErr.Timeout() {
				logrus.Debugf("Reading the tail logs streams has reached the time out, error description:\n'%v'", err)
			}
			errChan <- readTailLogsStreamsJsonErr
			break
		}

		resultLogsByKurtosisUserServiceGuid, err := newUserServiceLogLinesByUserServiceGuidFromLokiStreams(streamResponse.Streams)
		if err != nil {
			errChan <-  stacktrace.Propagate(err, "An error occurred getting user service log lines from loki streams '%+v'", streamResponse.Streams)
			break
		}

		logsByKurtosisUserServiceGuidChan <- resultLogsByKurtosisUserServiceGuid
	}

	readLokiStreamHasFinishedSignaller <- struct{}{}
}

func runStreamCancellationRoutine(
	ctx context.Context,
	callerHasCanceledStreamingLogsSignaller chan struct{},
	readLokiStreamHasFinishedSignaller chan struct{},
	tailLogsWebsocketConn *websocket.Conn,
	logsByKurtosisUserServiceGuidChan chan map[service.ServiceGUID][]LogLine,
	errChan chan error,
	websocketTimeOutReachedTicker *time.Ticker,
) {
	defer func() {
		if err := tailLogsWebsocketConn.Close(); err != nil {
			logrus.Warnf("We tried to close the tail logs websocket connection, but doing so threw an error:\n%v", err)
		}
		close(logsByKurtosisUserServiceGuidChan)
		close(errChan)
	}()

	//Handle all the possible cancellation alternatives
	for {
		select {
		//requested by the user
		case <-callerHasCanceledStreamingLogsSignaller:
			logrus.Debug("Loki logs database client caller has canceled the user service logs stream")
			return
		//stream logs has reach out the end
		case <-readLokiStreamHasFinishedSignaller:
			logrus.Debug("Reading user service logs from Loki has finished")
			return
		//the context is done
		case <-ctx.Done():
			logrus.Debug("Reading user service logs from Loki has finished")
			return
		//the time-out is reached
		case <-websocketTimeOutReachedTicker.C:
			logrus.Debugf("The max allowed websocket connection duration '%v hours' has been reached", maxAllowedWebsocketConnectionDurationOnServerSide.Hours())
			return
		}
	}
}

func (client *lokiLogsDatabaseClient) doHttpRequestWithRetries(request *http.Request) ([]byte, error) {

	var (
		httpResponse          *http.Response
		httpResponseBodyBytes []byte
		err                   error
	)

	for _, retryBackoff := range httpRetriesBackoffSchedule {

		httpResponse, httpResponseBodyBytes, err = client.doHttpRequest(request)
		if err != nil {
			logrus.Debugf("Doing HTTP request '%+v' returned with the following error: %v", request, err.Error())
		}

		if httpResponse != nil {
			logrus.Debugf("Doing HTTP request '%+v' returned with body '%v' and '%v' status code", request, string(httpResponseBodyBytes), httpResponse.StatusCode)

			if httpResponse.StatusCode == http.StatusOK {
				return httpResponseBodyBytes, nil
			}

			//Do not retry if the status code indicate problems in the client side
			if httpResponse.StatusCode > http.StatusBadRequest && httpResponse.StatusCode < http.StatusInternalServerError {
				return nil, stacktrace.NewError("Executing the HTTP request '%+v' returned not valid status code '%v'", request, httpResponse.StatusCode)
			}
		}

		logrus.Debugf("Retrying request in '%v'", retryBackoff)
		time.Sleep(retryBackoff)
	}
	if err != nil {
		return nil, stacktrace.Propagate(err, "An error occurred doing HTTP request '%+v' even after applying this retry backoff schedule '%+v'", request, httpRetriesBackoffSchedule)
	}

	return nil, stacktrace.NewError("The request '%+v' could not be executed successfully, even after applying this retry backoff schedule '%+v', the status code '%v' and body '%v' were the last one received", request, httpRetriesBackoffSchedule, httpResponse.StatusCode, string(httpResponseBodyBytes))
}

func (client *lokiLogsDatabaseClient) doHttpRequest(
	request *http.Request,
) (
	resultResponse *http.Response,
	resultResponseBodyBytes []byte,
	resultErr error,
) {

	var (
		httpResponseBodyBytes []byte
		err                   error
	)

	httpResponse, err := client.httpClient.Do(request)
	if err != nil {
		return nil, nil, stacktrace.Propagate(err, "An error occurred doing HTTP request '%+v'", request)
	}
	defer httpResponse.Body.Close()

	if httpResponse.StatusCode == http.StatusOK {
		httpResponseBodyBytes, err = io.ReadAll(httpResponse.Body)
		if err != nil {
			return nil, nil, stacktrace.Propagate(err,
				"An error occurred reading the response body from '%v'", request.URL)
		}
	}

	return httpResponse, httpResponseBodyBytes, nil
}

func getMaxRetentionLogsTimeParamValue() string {
	now := time.Now()
	maxRetentionLogsTime := now.Add(-maxRetentionPeriodHours)
	maxRetentionLogsTimeNano := maxRetentionLogsTime.UnixNano()
	maxRetentionLogsTimeNanoStr := fmt.Sprintf("%v", maxRetentionLogsTimeNano)
	return maxRetentionLogsTimeNanoStr
}

func getQueryParamValue(
	kurtosisContainerType string,
	kurtosisGuids []string,
) string {
	kurtosisGuidParaValues := getKurtosisGuidParamValues(kurtosisGuids)

	allLogsDatabaseKurtosisTrackedValidLokiTagsByDockerLabelKey := docker_kurtosis_backend.GetAllLogsDatabaseKurtosisTrackedValidLokiTagsByDockerLabelKey()

	kurtosisContainerTypeDockerLabelKey := label_key_consts.ContainerTypeDockerLabelKey

	kurtosisContainerTypeLokiTagKey := allLogsDatabaseKurtosisTrackedValidLokiTagsByDockerLabelKey[kurtosisContainerTypeDockerLabelKey]

	kurtosisGuidDockerLabelKey := label_key_consts.GUIDDockerLabelKey

	kurtosisGuidLokiTagKey := allLogsDatabaseKurtosisTrackedValidLokiTagsByDockerLabelKey[kurtosisGuidDockerLabelKey]

	queryParamWithKurtosisTagsQueryValue := fmt.Sprintf(
		`{%v="%v",%v=~"%v"}`,
		kurtosisContainerTypeLokiTagKey,
		kurtosisContainerType,
		kurtosisGuidLokiTagKey,
		kurtosisGuidParaValues,
	)
	return queryParamWithKurtosisTagsQueryValue
}

func getKurtosisGuidParamValues(kurtosisGuids []string) string {
	kurtosisGuidsParamValues := strings.Join(kurtosisGuids, disjunctionTagOperator)
	return kurtosisGuidsParamValues
}

func (client *lokiLogsDatabaseClient) getTailLogEndpointURLAndHeader(
	enclaveID enclave.EnclaveID,
	userServiceGuids map[service.ServiceGUID]bool,
) (url.URL, http.Header) {

	kurtosisGuids := []string{}
	for userServiceGuid := range userServiceGuids {
		kurtosisGuids = append(kurtosisGuids, string(userServiceGuid))
	}

	maxRetentionLogsTimeForTailingLogsParamValue := getStartTimeForStreamingLogsParaValue()

	userServiceContainerTypeDockerValue := label_value_consts.UserServiceContainerTypeDockerLabelValue.GetString()

	queryParamValue := getQueryParamValue(userServiceContainerTypeDockerValue, kurtosisGuids)

	tailLogsPath := baseLokiApiPath + tailEndpointSubpath

	tailLogsEndpointUrl := url.URL{Scheme: websocketScheme, Host: client.logsDatabaseAddress, Path: tailLogsPath}

	tailLogsEndpointQuery := tailLogsEndpointUrl.Query()

	tailLogsEndpointQuery.Set(queryLogsQueryParamKey, queryParamValue)
	tailLogsEndpointQuery.Set(delayForQueryParamKey, defaultDelayForSeconds)
	tailLogsEndpointQuery.Set(entriesLimitQueryParamKey, defaultEntriesLimitForTailingLogs)
	tailLogsEndpointQuery.Set(startTimeQueryParamKey, maxRetentionLogsTimeForTailingLogsParamValue)

	tailLogsEndpointUrl.RawQuery = tailLogsEndpointQuery.Encode()

	httpHeaderWithTenantID := http.Header{}
	httpHeaderWithTenantID.Add(organizationIdHttpHeaderKey, string(enclaveID))

	return tailLogsEndpointUrl, httpHeaderWithTenantID
}

func getStartTimeForStreamingLogsParaValue() string {
	now := time.Now()
	startTime := now.Add(oneHourLess)
	startTimeNano := startTime.UnixNano()
	startTimeNanoStr := fmt.Sprintf("%v", startTimeNano)
	return startTimeNanoStr
}

func newUserServiceLogLinesByUserServiceGuidFromLokiStreams(lokiStreams []lokiStreamValue) (map[service.ServiceGUID][]LogLine, error) {

	resultLogsByKurtosisUserServiceGuid := map[service.ServiceGUID][]LogLine{}

	for _, queryRangeResult := range lokiStreams {
		resultKurtosisGuidStr := queryRangeResult.Stream.KurtosisGUID
		resultKurtosisGuid := service.ServiceGUID(resultKurtosisGuidStr)
		resultKurtosisGuidLogLines := make([]LogLine, len(queryRangeResult.Values))
		for queryRangeIndex, queryRangeValue := range queryRangeResult.Values {
			logLineObj, err := newLogLineFromStreamValue(queryRangeValue)
			if err != nil {
				return nil, stacktrace.Propagate(err, "An error occurred getting log line string from stream value '%+v'", queryRangeValue)
			}
			resultKurtosisGuidLogLines[queryRangeIndex] = *logLineObj
		}
<<<<<<< HEAD
		userServiceLogLines, found := resultLogsByKurtosisUserServiceGuid[resultKurtosisGuid]
		if found {
			userServiceLogLines = append(userServiceLogLines, resultKurtosisGuidLogLinesStr...)
		} else {
			userServiceLogLines = resultKurtosisGuidLogLinesStr
		}
		resultLogsByKurtosisUserServiceGuid[resultKurtosisGuid] = userServiceLogLines
=======
		resultLogsByKurtosisUserServiceGuid[resultKurtosisGuid] = resultKurtosisGuidLogLines
>>>>>>> 65a16444
	}

	return resultLogsByKurtosisUserServiceGuid, nil
}

func newLogLineFromStreamValue(streamValue []string) (*LogLine, error) {
	if len(streamValue) > streamValueNumOfItems {
		return nil, stacktrace.NewError("The stream value '%+v' should contains only 2 items but '%v' items were found, this should never happen; this is a bug in Kurtosis", streamValue, len(streamValue))
	}

	lokiLogLineStr := streamValue[streamValueLogLineIndex]
	lokiLogLineBytes := []byte(lokiLogLineStr)
	lokiLogLine := &LokiLogLine{}

	if err := json.Unmarshal(lokiLogLineBytes, lokiLogLine); err != nil {
		return nil, stacktrace.Propagate(err, "An error occurred unmarshalling Loki log line '%+v'", lokiLogLine)
	}

	newLogLineObj := newLogLine(lokiLogLine.Log)

	return newLogLineObj, nil
}<|MERGE_RESOLUTION|>--- conflicted
+++ resolved
@@ -500,17 +500,15 @@
 			}
 			resultKurtosisGuidLogLines[queryRangeIndex] = *logLineObj
 		}
-<<<<<<< HEAD
+
 		userServiceLogLines, found := resultLogsByKurtosisUserServiceGuid[resultKurtosisGuid]
 		if found {
-			userServiceLogLines = append(userServiceLogLines, resultKurtosisGuidLogLinesStr...)
+			userServiceLogLines = append(userServiceLogLines, resultKurtosisGuidLogLines...)
 		} else {
-			userServiceLogLines = resultKurtosisGuidLogLinesStr
-		}
+			userServiceLogLines = resultKurtosisGuidLogLines
+		}
+
 		resultLogsByKurtosisUserServiceGuid[resultKurtosisGuid] = userServiceLogLines
-=======
-		resultLogsByKurtosisUserServiceGuid[resultKurtosisGuid] = resultKurtosisGuidLogLines
->>>>>>> 65a16444
 	}
 
 	return resultLogsByKurtosisUserServiceGuid, nil
