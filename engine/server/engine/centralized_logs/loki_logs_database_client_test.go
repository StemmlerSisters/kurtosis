package centralized_logs

import (
	"context"
	"fmt"
	"github.com/kurtosis-tech/kurtosis/container-engine-lib/lib/backend_interface/objects/enclave"
	"github.com/kurtosis-tech/kurtosis/container-engine-lib/lib/backend_interface/objects/service"
<<<<<<< HEAD
	"github.com/kurtosis-tech/kurtosis/engine/server/engine/centralized_logs/mocks"
	"github.com/stretchr/testify/mock"
=======
	"github.com/kurtosis-tech/stacktrace"
>>>>>>> f082b480
	"github.com/stretchr/testify/require"
	"io"
	"net/http"
	"regexp"
	"strings"
	"testing"
	"time"
)

const (
	fakeLogsDatabaseAddress = "1.2.3.4:8080"

	testEnclaveId        = "test-enclave"
	testUserService1Guid = "test-user-service-1"
	testUserService2Guid = "test-user-service-2"
	testUserService3Guid = "test-user-service-3"

	//Expected values
	expectedFirstLogLineOnEachService       = "This is the first log line."
	expectedOrganizationIdHttpHeaderKey     = "X-Scope-Orgid"
	expectedStartTimeQueryParamKey          = "start"
	expectedQueryLogsQueryParamKey          = "query"
	expectedEntriesLimitQueryParamKey       = "limit"
	expectedDirectionQueryParamKey          = "direction"
	expectedKurtosisContainerTypeLokiTagKey = "comKurtosistechContainerType"
	expectedKurtosisGuidLokiTagKey          = "comKurtosistechGuid"
	expectedURLScheme                       = "http"
	expectedQueryRangeURLPath               = "/loki/api/v1/query_range"
	expectedQueryLogsQueryParamValueRegex   = `{comKurtosistechContainerType="user-service",comKurtosistechGuid=~"test-user-service-[1-3]\|test-user-service-[1-3]\|test-user-service-[1-3]"}`
	expectedEntriesLimitQueryParamValue     = "4000"
	expectedDirectionQueryParamValue        = "forward"
	expectedAmountQueryParams               = 4

	userServiceContainerType = "user-service"

	testTimeOut = 30 * time.Second

)

func TestGetUserServiceLogs_ValidResponse(t *testing.T) {
	enclaveId := enclave.EnclaveID(testEnclaveId)
	userServiceGuids := map[service.ServiceGUID]bool{
		testUserService1Guid: true,
		testUserService2Guid: true,
		testUserService3Guid: true,
	}
	mockHttpClient := mocks.NewMockHttpClient(t)
	mockHttpClient.EXPECT().Do(mock.Anything).Run(func(request *http.Request) {
		// Here we validate the shape of the query matches our expectations and return true only if it's the case
		require.Equal(t, expectedURLScheme, request.URL.Scheme)
		require.Equal(t, fakeLogsDatabaseAddress, request.URL.Host)
		require.Equal(t, expectedQueryRangeURLPath, request.URL.Path)
		require.Equal(t, http.MethodGet, request.Method)

		organizationIds, found := request.Header[expectedOrganizationIdHttpHeaderKey]
		require.True(t, found, "Expected to find header key '%v' in request header '%+v', but it was not found", expectedOrganizationIdHttpHeaderKey, request.Header)

		expectedEnclaveId := enclaveId
		var foundExpectedEnclaveId bool
		for _, organizationId := range organizationIds {
			enclaveIdObj := enclave.EnclaveID(organizationId)
			if enclaveIdObj == expectedEnclaveId {
				foundExpectedEnclaveId = true
			}
		}
		require.True(t, foundExpectedEnclaveId, "Expected to find enclave ID '%v' in request header values '%+v' for header with key '%v', but it was not found", expectedEnclaveId, organizationIds, expectedOrganizationIdHttpHeaderKey)

<<<<<<< HEAD
		require.Equal(t, expectedAmountQueryParams, len(request.URL.Query()), "Expected to request contains '%v' query params, but '%v' query params were found", expectedAmountQueryParams, len(request.URL.Query()))
=======
	userServiceLogsByGuidChan, errChan, closeStreamFunc, err := logsDatabaseClient.GetUserServiceLogs(ctx, enclaveId, userServiceGuids)
	defer closeStreamFunc()

	require.NoError(t, err, "An error occurred getting user service logs for GUIDs '%+v' in enclave '%v'", userServiceGuids, enclaveId)
	require.NotNil(t, userServiceLogsByGuidChan, "Received a nil user service logs channel, but a non-nil value was expected")
	require.Nil(t, errChan, "Received a not nil error channel, but a nil value was expected")
>>>>>>> f082b480

		found = request.URL.Query().Has(expectedStartTimeQueryParamKey)
		require.True(t, found, "Expected to find query param with key '%v' in request form values '%+v', but it was not found", expectedStartTimeQueryParamKey, request.Form)

		found = request.URL.Query().Has(expectedQueryLogsQueryParamKey)
		require.True(t, found, "Expected to find query param with key '%v' in request form values '%+v', but it was not found", expectedStartTimeQueryParamKey, request.Form)

		queryLogsQueryParams := request.URL.Query().Get(expectedQueryLogsQueryParamKey)
		require.Regexp(t, regexp.MustCompile(expectedQueryLogsQueryParamValueRegex), queryLogsQueryParams)

		var (
			foundExpectedKurtosisContainerTypeLokiTagKey bool
			foundExpectedKurtosisGuidLokiTagKey          bool
		)

		foundKurtosisContainerTypeLokiTagKey := strings.Contains(queryLogsQueryParams, expectedKurtosisContainerTypeLokiTagKey)
		if foundKurtosisContainerTypeLokiTagKey {
			foundExpectedKurtosisContainerTypeLokiTagKey = true
		}
		foundKurtosisGuidLokiTagKey := strings.Contains(queryLogsQueryParams, expectedKurtosisGuidLokiTagKey)
		if foundKurtosisGuidLokiTagKey {
			foundExpectedKurtosisGuidLokiTagKey = true
		}

		require.True(t, foundExpectedKurtosisContainerTypeLokiTagKey, "Expected to find Loki's tag key key '%v' in request query params '%+v', but it was not found", expectedKurtosisContainerTypeLokiTagKey, queryLogsQueryParams)
		require.True(t, foundExpectedKurtosisGuidLokiTagKey, "Expected to find Loki's tag key key '%v' in request query params '%+v', but it was not found", expectedKurtosisGuidLokiTagKey, queryLogsQueryParams)

		found = request.URL.Query().Has(expectedEntriesLimitQueryParamKey)
		require.True(t, found, "Expected to find query param with key '%v' in request form values '%+v', but it was not found", expectedEntriesLimitQueryParamKey, request.Form)
		limitQueryParam := request.URL.Query().Get(expectedEntriesLimitQueryParamKey)
		require.Equal(t, expectedEntriesLimitQueryParamValue, limitQueryParam)

		found = request.URL.Query().Has(expectedDirectionQueryParamKey)
		require.True(t, found, "Expected to find query param with key '%v' in request form values '%+v', but it was not found", expectedDirectionQueryParamKey, request.Form)
		directionQueryParam := request.URL.Query().Get(expectedDirectionQueryParamKey)
		require.Equal(t, expectedDirectionQueryParamValue, directionQueryParam)
	}).Return(&http.Response{
		StatusCode: http.StatusOK,
		Body:       io.NopCloser(strings.NewReader(mockedResponseBodyStr)),
	}, nil)

	logsDatabaseClient := NewLokiLogsDatabaseClient(fakeLogsDatabaseAddress, mockHttpClient)

	ctx := context.Background()

	userServiceLogsByUserServiceGuids, err := logsDatabaseClient.GetUserServiceLogs(ctx, enclaveId, userServiceGuids)
	require.NoError(t, err, "An error occurred getting user service logs for GUIDs '%+v' in enclave '%v'", userServiceGuids, enclaveId)
	require.NotNil(t, userServiceLogsByUserServiceGuids, "Received a nil user service logs, but a non-nil value was expected")

	require.Equal(t, len(userServiceGuids), len(userServiceLogsByUserServiceGuids))

	expectedUserServiceAmountLogLinesByUserServiceGuid := map[service.ServiceGUID]int{
		testUserService1Guid: 3,
		testUserService2Guid: 4,
		testUserService3Guid: 2,
	}

<<<<<<< HEAD
	for userServiceGuid := range userServiceGuids {
		logLines, found := userServiceLogsByUserServiceGuids[userServiceGuid]
		require.True(t, found)
=======
	userServiceLogsByGuidChan, errChan, closeStreamFunc, err := logsDatabaseClient.GetUserServiceLogs(ctx, enclaveId, userServiceGuids)
	defer closeStreamFunc()

	require.NoError(t, err, "An error occurred getting user service logs for GUIDs '%+v' in enclave '%v'", userServiceGuids, enclaveId)
	require.NotNil(t, userServiceLogsByGuidChan, "Received a nil user service logs channel, but a non-nil value was expected")
	require.Nil(t, errChan, "Received a not nil error channel, but a nil value was expected")

	var testEvaluationErr error

	shouldReceiveStream := true
	for shouldReceiveStream {
		select {
		case <-time.Tick(testTimeOut):
			testEvaluationErr = stacktrace.NewError("Receiving stream logs in the test has reached the '%v' time out", testTimeOut)
			shouldReceiveStream = false
			break
		case userServiceLogsByGuid, isChanOpen := <-userServiceLogsByGuidChan:
			if !isChanOpen {
				shouldReceiveStream = false
				break
			}

			require.Equal(t, len(userServiceGuids), len(userServiceLogsByGuid))
>>>>>>> f082b480

			for userServiceGuid := range userServiceGuids {
				logLines, found := userServiceLogsByGuid[userServiceGuid]
				require.True(t, found)

				expectedAmountLogLines, found := expectedUserServiceAmountLogLinesByUserServiceGuid[userServiceGuid]
				require.True(t, found)

				require.Equal(t, expectedAmountLogLines, len(logLines))

				require.Equal(t, expectedFirstLogLineOnEachService, logLines[0].GetContent())
			}

			shouldReceiveStream = false
			break
		}
	}

	require.NoError(t, testEvaluationErr)

}

func TestNewUserServiceLogLinesByUserServiceGuidFromLokiStreamsReturnSuccessfullyForLogTailJsonResponseBody(t *testing.T) {

	expectedLogLines := []string{"kurtosis", "test", "running", "successfully"}
	userServiceGuidStr := "stream-logs-test-service-1666785469"
	userServiceGuid := service.ServiceGUID(userServiceGuidStr)

	expectedValuesInStream1 := [][]string{
		{"1666785473000000000", "{\"container_id\":\"b0735bc50a76a0476928607aca13a4c73c814036bdbf8b989c2f3b458cc21eab\",\"container_name\":\"/ts-testsuite.stream-logs-test.1666785464--user-service--stream-logs-test-service-1666785469\",\"source\":\"stdout\",\"log\":\"kurtosis\",\"comKurtosistechGuid\":\"stream-logs-test-service-1666785469\",\"comKurtosistechContainerType\":\"user-service\",\"com.kurtosistech.enclave-id\":\"ts-testsuite.stream-logs-test.1666785464\"}"},
	}

	expectedValuesInStream2 := [][]string{
		{"1666785473000000000", "{\"comKurtosistechGuid\":\"stream-logs-test-service-1666785469\",\"container_id\":\"b0735bc50a76a0476928607aca13a4c73c814036bdbf8b989c2f3b458cc21eab\",\"container_name\":\"/ts-testsuite.stream-logs-test.1666785464--user-service--stream-logs-test-service-1666785469\",\"source\":\"stdout\",\"log\":\"test\",\"comKurtosistechContainerType\":\"user-service\",\"com.kurtosistech.enclave-id\":\"ts-testsuite.stream-logs-test.1666785464\"}"},
	}

	expectedValuesInStream3 := [][]string{
		{"1666785473000000000", "{\"comKurtosistechContainerType\":\"user-service\",\"com.kurtosistech.enclave-id\":\"ts-testsuite.stream-logs-test.1666785464\",\"comKurtosistechGuid\":\"stream-logs-test-service-1666785469\",\"container_id\":\"b0735bc50a76a0476928607aca13a4c73c814036bdbf8b989c2f3b458cc21eab\",\"container_name\":\"/ts-testsuite.stream-logs-test.1666785464--user-service--stream-logs-test-service-1666785469\",\"source\":\"stdout\",\"log\":\"running\"}"},
	}

	expectedValuesInStream4 := [][]string{
		{"1666785473000000000", "{\"container_name\":\"/ts-testsuite.stream-logs-test.1666785464--user-service--stream-logs-test-service-1666785469\",\"source\":\"stdout\",\"log\":\"successfully\",\"comKurtosistechGuid\":\"stream-logs-test-service-1666785469\",\"comKurtosistechContainerType\":\"user-service\",\"com.kurtosistech.enclave-id\":\"ts-testsuite.stream-logs-test.1666785464\",\"container_id\":\"b0735bc50a76a0476928607aca13a4c73c814036bdbf8b989c2f3b458cc21eab\"}"},
	}

	lokiStreams1 := newLokiStreamValueForTest(userServiceGuid, expectedValuesInStream1)
	lokiStreams2 := newLokiStreamValueForTest(userServiceGuid, expectedValuesInStream2)
	lokiStreams3 := newLokiStreamValueForTest(userServiceGuid, expectedValuesInStream3)
	lokiStreams4 := newLokiStreamValueForTest(userServiceGuid, expectedValuesInStream4)

	lokiStreams := []lokiStreamValue{
<<<<<<< HEAD
		{
			Stream: struct {
				KurtosisContainerType string `json:"comKurtosistechContainerType"`
				KurtosisGUID          string `json:"comKurtosistechGuid"`
			}(struct {
				KurtosisContainerType string
				KurtosisGUID          string
			}{KurtosisContainerType: "user-service", KurtosisGUID: userServiceGuidStr}),
			Values: [][]string{
				{"1666785473000000000", "{\"container_id\":\"b0735bc50a76a0476928607aca13a4c73c814036bdbf8b989c2f3b458cc21eab\",\"container_name\":\"/ts-testsuite.stream-logs-test.1666785464--user-service--stream-logs-test-service-1666785469\",\"source\":\"stdout\",\"log\":\"kurtosis\",\"comKurtosistechGuid\":\"stream-logs-test-service-1666785469\",\"comKurtosistechContainerType\":\"user-service\",\"com.kurtosistech.enclave-id\":\"ts-testsuite.stream-logs-test.1666785464\"}"},
			},
		},
		{
			Stream: struct {
				KurtosisContainerType string `json:"comKurtosistechContainerType"`
				KurtosisGUID          string `json:"comKurtosistechGuid"`
			}(struct {
				KurtosisContainerType string
				KurtosisGUID          string
			}{KurtosisContainerType: "user-service", KurtosisGUID: userServiceGuidStr}),
			Values: [][]string{
				{"1666785473000000000", "{\"comKurtosistechGuid\":\"stream-logs-test-service-1666785469\",\"container_id\":\"b0735bc50a76a0476928607aca13a4c73c814036bdbf8b989c2f3b458cc21eab\",\"container_name\":\"/ts-testsuite.stream-logs-test.1666785464--user-service--stream-logs-test-service-1666785469\",\"source\":\"stdout\",\"log\":\"test\",\"comKurtosistechContainerType\":\"user-service\",\"com.kurtosistech.enclave-id\":\"ts-testsuite.stream-logs-test.1666785464\"}"},
			},
		},
		{
			Stream: struct {
				KurtosisContainerType string `json:"comKurtosistechContainerType"`
				KurtosisGUID          string `json:"comKurtosistechGuid"`
			}(struct {
				KurtosisContainerType string
				KurtosisGUID          string
			}{KurtosisContainerType: "user-service", KurtosisGUID: userServiceGuidStr}),
			Values: [][]string{
				{"1666785473000000000", "{\"comKurtosistechContainerType\":\"user-service\",\"com.kurtosistech.enclave-id\":\"ts-testsuite.stream-logs-test.1666785464\",\"comKurtosistechGuid\":\"stream-logs-test-service-1666785469\",\"container_id\":\"b0735bc50a76a0476928607aca13a4c73c814036bdbf8b989c2f3b458cc21eab\",\"container_name\":\"/ts-testsuite.stream-logs-test.1666785464--user-service--stream-logs-test-service-1666785469\",\"source\":\"stdout\",\"log\":\"running\"}"},
			},
		},
		{
			Stream: struct {
				KurtosisContainerType string `json:"comKurtosistechContainerType"`
				KurtosisGUID          string `json:"comKurtosistechGuid"`
			}(struct {
				KurtosisContainerType string
				KurtosisGUID          string
			}{KurtosisContainerType: "user-service", KurtosisGUID: userServiceGuidStr}),
			Values: [][]string{
				{"1666785473000000000", "{\"container_name\":\"/ts-testsuite.stream-logs-test.1666785464--user-service--stream-logs-test-service-1666785469\",\"source\":\"stdout\",\"log\":\"successfully\",\"comKurtosistechGuid\":\"stream-logs-test-service-1666785469\",\"comKurtosistechContainerType\":\"user-service\",\"com.kurtosistech.enclave-id\":\"ts-testsuite.stream-logs-test.1666785464\",\"container_id\":\"b0735bc50a76a0476928607aca13a4c73c814036bdbf8b989c2f3b458cc21eab\"}"},
			},
		},
=======
		lokiStreams1,
		lokiStreams2,
		lokiStreams3,
		lokiStreams4,
>>>>>>> f082b480
	}

	resultLogsByKurtosisUserServiceGuid, err := newUserServiceLogLinesByUserServiceGuidFromLokiStreams(lokiStreams)
	require.NoError(t, err)
	require.NotNil(t, resultLogsByKurtosisUserServiceGuid)
	require.Equal(t, len(lokiStreams), len(resultLogsByKurtosisUserServiceGuid[userServiceGuid]))
	for expectedLogLineIndex, expectedLogLine := range expectedLogLines {
		actualLogLine := resultLogsByKurtosisUserServiceGuid[userServiceGuid][expectedLogLineIndex].GetContent()
		require.Equal(t, expectedLogLine, actualLogLine)
	}

}

<<<<<<< HEAD
func TestFilterExistingServiceGuids_FilteringWorksAsExpected(t *testing.T) {
	mockHttpClient := mocks.NewMockHttpClient(t)

	jsonResponse := `{"status": "` + lokiSuccessStatusInResponse + `", "data": ["` + testUserService1Guid + `", "` + testUserService2Guid + `"]}`
	mockHttpClient.EXPECT().Do(mock.MatchedBy(func(req *http.Request) bool {
		expectedQueryPrefix := startTimeQueryParamKey + "="
		expectedPath := fmt.Sprintf(baseLokiApiPath+queryListLabelValuesWithinRangeEndpoint, kurtosisGuidLokiTagKey)
		return req.Method == http.MethodGet &&
			req.URL.Scheme == httpScheme &&
			req.URL.Host == fakeLogsDatabaseAddress &&
			req.URL.Path == expectedPath &&
			strings.HasPrefix(req.URL.RawQuery, expectedQueryPrefix)
	})).Return(&http.Response{
		StatusCode: http.StatusOK,
		Body:       io.NopCloser(strings.NewReader(jsonResponse)),
	}, nil)

	lokiDbClient := NewLokiLogsDatabaseClient(fakeLogsDatabaseAddress, mockHttpClient)

	ctx := context.Background()
	requestedServiceGuids := map[service.ServiceGUID]bool{
		service.ServiceGUID(testUserService1Guid): true,
		service.ServiceGUID(testUserService2Guid): true,
		service.ServiceGUID(testUserService3Guid): true,
	}
	result, err := lokiDbClient.FilterExistingServiceGuids(ctx, testEnclaveId, requestedServiceGuids)
	require.Nil(t, err)
	require.Contains(t, result, service.ServiceGUID(testUserService1Guid))
	require.Contains(t, result, service.ServiceGUID(testUserService2Guid))
	require.NotContains(t, result, service.ServiceGUID(testUserService3Guid))
}

func TestFilterExistingServiceGuids_LokiServerNotFound(t *testing.T) {
	mockHttpClient := mocks.NewMockHttpClient(t)

	mockHttpClient.EXPECT().Do(mock.Anything).Return(&http.Response{
		StatusCode: http.StatusNotFound,
		Body:       io.NopCloser(strings.NewReader("{}")),
	}, nil)

	lokiDbClient := NewLokiLogsDatabaseClient(fakeLogsDatabaseAddress, mockHttpClient)

	ctx := context.Background()
	requestedServiceGuids := map[service.ServiceGUID]bool{
		service.ServiceGUID(testUserService1Guid): true,
	}
	result, err := lokiDbClient.FilterExistingServiceGuids(ctx, testEnclaveId, requestedServiceGuids)
	require.Nil(t, result)
	require.Contains(t, err.Error(), "An error occurred doing HTTP request ")
}

func TestFilterExistingServiceGuids_LokiServerReturnsErrorStatus(t *testing.T) {
	mockHttpClient := mocks.NewMockHttpClient(t)

	jsonResponse := `{"status": "ERROR_STATUS", "data": []}`
	mockHttpClient.EXPECT().Do(mock.Anything).Return(&http.Response{
		StatusCode: http.StatusOK,
		Body:       io.NopCloser(strings.NewReader(jsonResponse)),
	}, nil)

	lokiDbClient := NewLokiLogsDatabaseClient(fakeLogsDatabaseAddress, mockHttpClient)

	ctx := context.Background()
	requestedServiceGuids := map[service.ServiceGUID]bool{
		service.ServiceGUID(testUserService1Guid): true,
	}
	result, err := lokiDbClient.FilterExistingServiceGuids(ctx, testEnclaveId, requestedServiceGuids)
	require.Nil(t, result)
	require.Contains(t, err.Error(), "The logs database returns an error status when fetching the existing service GUIDs. Response was: ")
}

func TestFilterExistingServiceGuids_UnexpectedResponseObjectShape(t *testing.T) {
	mockHttpClient := mocks.NewMockHttpClient(t)

	jsonResponse := `{"UNEXPECTED_JSONS": ""}`
	mockHttpClient.EXPECT().Do(mock.Anything).Return(&http.Response{
		StatusCode: http.StatusOK,
		Body:       io.NopCloser(strings.NewReader(jsonResponse)),
	}, nil)

	lokiDbClient := NewLokiLogsDatabaseClient(fakeLogsDatabaseAddress, mockHttpClient)

	ctx := context.Background()
	requestedServiceGuids := map[service.ServiceGUID]bool{
		service.ServiceGUID(testUserService1Guid): true,
	}
	result, err := lokiDbClient.FilterExistingServiceGuids(ctx, testEnclaveId, requestedServiceGuids)
	require.Nil(t, result)
	require.Contains(t, err.Error(), "The logs database returns an error status when fetching the existing service GUIDs. Response was: ")
=======
// ====================================================================================================
//
//	Private Helper Functions
//
// ====================================================================================================
func newLokiStreamValueForTest(userServiceGuid service.ServiceGUID, expectedValues [][]string) lokiStreamValue {
	newLokiStreamValue := lokiStreamValue{
		Stream: struct {
			KurtosisContainerType string `json:"comKurtosistechContainerType"`
			KurtosisGUID          string `json:"comKurtosistechGuid"`
		}(struct {
			KurtosisContainerType string
			KurtosisGUID          string
		}{KurtosisContainerType: userServiceContainerType, KurtosisGUID: string(userServiceGuid)}),
		Values: expectedValues,
	}
	return newLokiStreamValue
>>>>>>> f082b480
}<|MERGE_RESOLUTION|>--- conflicted
+++ resolved
@@ -5,12 +5,9 @@
 	"fmt"
 	"github.com/kurtosis-tech/kurtosis/container-engine-lib/lib/backend_interface/objects/enclave"
 	"github.com/kurtosis-tech/kurtosis/container-engine-lib/lib/backend_interface/objects/service"
-<<<<<<< HEAD
 	"github.com/kurtosis-tech/kurtosis/engine/server/engine/centralized_logs/mocks"
+	"github.com/kurtosis-tech/stacktrace"
 	"github.com/stretchr/testify/mock"
-=======
-	"github.com/kurtosis-tech/stacktrace"
->>>>>>> f082b480
 	"github.com/stretchr/testify/require"
 	"io"
 	"net/http"
@@ -78,16 +75,7 @@
 		}
 		require.True(t, foundExpectedEnclaveId, "Expected to find enclave ID '%v' in request header values '%+v' for header with key '%v', but it was not found", expectedEnclaveId, organizationIds, expectedOrganizationIdHttpHeaderKey)
 
-<<<<<<< HEAD
 		require.Equal(t, expectedAmountQueryParams, len(request.URL.Query()), "Expected to request contains '%v' query params, but '%v' query params were found", expectedAmountQueryParams, len(request.URL.Query()))
-=======
-	userServiceLogsByGuidChan, errChan, closeStreamFunc, err := logsDatabaseClient.GetUserServiceLogs(ctx, enclaveId, userServiceGuids)
-	defer closeStreamFunc()
-
-	require.NoError(t, err, "An error occurred getting user service logs for GUIDs '%+v' in enclave '%v'", userServiceGuids, enclaveId)
-	require.NotNil(t, userServiceLogsByGuidChan, "Received a nil user service logs channel, but a non-nil value was expected")
-	require.Nil(t, errChan, "Received a not nil error channel, but a nil value was expected")
->>>>>>> f082b480
 
 		found = request.URL.Query().Has(expectedStartTimeQueryParamKey)
 		require.True(t, found, "Expected to find query param with key '%v' in request form values '%+v', but it was not found", expectedStartTimeQueryParamKey, request.Form)
@@ -133,23 +121,12 @@
 
 	ctx := context.Background()
 
-	userServiceLogsByUserServiceGuids, err := logsDatabaseClient.GetUserServiceLogs(ctx, enclaveId, userServiceGuids)
-	require.NoError(t, err, "An error occurred getting user service logs for GUIDs '%+v' in enclave '%v'", userServiceGuids, enclaveId)
-	require.NotNil(t, userServiceLogsByUserServiceGuids, "Received a nil user service logs, but a non-nil value was expected")
-
-	require.Equal(t, len(userServiceGuids), len(userServiceLogsByUserServiceGuids))
-
 	expectedUserServiceAmountLogLinesByUserServiceGuid := map[service.ServiceGUID]int{
 		testUserService1Guid: 3,
 		testUserService2Guid: 4,
 		testUserService3Guid: 2,
 	}
 
-<<<<<<< HEAD
-	for userServiceGuid := range userServiceGuids {
-		logLines, found := userServiceLogsByUserServiceGuids[userServiceGuid]
-		require.True(t, found)
-=======
 	userServiceLogsByGuidChan, errChan, closeStreamFunc, err := logsDatabaseClient.GetUserServiceLogs(ctx, enclaveId, userServiceGuids)
 	defer closeStreamFunc()
 
@@ -173,7 +150,6 @@
 			}
 
 			require.Equal(t, len(userServiceGuids), len(userServiceLogsByGuid))
->>>>>>> f082b480
 
 			for userServiceGuid := range userServiceGuids {
 				logLines, found := userServiceLogsByGuid[userServiceGuid]
@@ -224,61 +200,10 @@
 	lokiStreams4 := newLokiStreamValueForTest(userServiceGuid, expectedValuesInStream4)
 
 	lokiStreams := []lokiStreamValue{
-<<<<<<< HEAD
-		{
-			Stream: struct {
-				KurtosisContainerType string `json:"comKurtosistechContainerType"`
-				KurtosisGUID          string `json:"comKurtosistechGuid"`
-			}(struct {
-				KurtosisContainerType string
-				KurtosisGUID          string
-			}{KurtosisContainerType: "user-service", KurtosisGUID: userServiceGuidStr}),
-			Values: [][]string{
-				{"1666785473000000000", "{\"container_id\":\"b0735bc50a76a0476928607aca13a4c73c814036bdbf8b989c2f3b458cc21eab\",\"container_name\":\"/ts-testsuite.stream-logs-test.1666785464--user-service--stream-logs-test-service-1666785469\",\"source\":\"stdout\",\"log\":\"kurtosis\",\"comKurtosistechGuid\":\"stream-logs-test-service-1666785469\",\"comKurtosistechContainerType\":\"user-service\",\"com.kurtosistech.enclave-id\":\"ts-testsuite.stream-logs-test.1666785464\"}"},
-			},
-		},
-		{
-			Stream: struct {
-				KurtosisContainerType string `json:"comKurtosistechContainerType"`
-				KurtosisGUID          string `json:"comKurtosistechGuid"`
-			}(struct {
-				KurtosisContainerType string
-				KurtosisGUID          string
-			}{KurtosisContainerType: "user-service", KurtosisGUID: userServiceGuidStr}),
-			Values: [][]string{
-				{"1666785473000000000", "{\"comKurtosistechGuid\":\"stream-logs-test-service-1666785469\",\"container_id\":\"b0735bc50a76a0476928607aca13a4c73c814036bdbf8b989c2f3b458cc21eab\",\"container_name\":\"/ts-testsuite.stream-logs-test.1666785464--user-service--stream-logs-test-service-1666785469\",\"source\":\"stdout\",\"log\":\"test\",\"comKurtosistechContainerType\":\"user-service\",\"com.kurtosistech.enclave-id\":\"ts-testsuite.stream-logs-test.1666785464\"}"},
-			},
-		},
-		{
-			Stream: struct {
-				KurtosisContainerType string `json:"comKurtosistechContainerType"`
-				KurtosisGUID          string `json:"comKurtosistechGuid"`
-			}(struct {
-				KurtosisContainerType string
-				KurtosisGUID          string
-			}{KurtosisContainerType: "user-service", KurtosisGUID: userServiceGuidStr}),
-			Values: [][]string{
-				{"1666785473000000000", "{\"comKurtosistechContainerType\":\"user-service\",\"com.kurtosistech.enclave-id\":\"ts-testsuite.stream-logs-test.1666785464\",\"comKurtosistechGuid\":\"stream-logs-test-service-1666785469\",\"container_id\":\"b0735bc50a76a0476928607aca13a4c73c814036bdbf8b989c2f3b458cc21eab\",\"container_name\":\"/ts-testsuite.stream-logs-test.1666785464--user-service--stream-logs-test-service-1666785469\",\"source\":\"stdout\",\"log\":\"running\"}"},
-			},
-		},
-		{
-			Stream: struct {
-				KurtosisContainerType string `json:"comKurtosistechContainerType"`
-				KurtosisGUID          string `json:"comKurtosistechGuid"`
-			}(struct {
-				KurtosisContainerType string
-				KurtosisGUID          string
-			}{KurtosisContainerType: "user-service", KurtosisGUID: userServiceGuidStr}),
-			Values: [][]string{
-				{"1666785473000000000", "{\"container_name\":\"/ts-testsuite.stream-logs-test.1666785464--user-service--stream-logs-test-service-1666785469\",\"source\":\"stdout\",\"log\":\"successfully\",\"comKurtosistechGuid\":\"stream-logs-test-service-1666785469\",\"comKurtosistechContainerType\":\"user-service\",\"com.kurtosistech.enclave-id\":\"ts-testsuite.stream-logs-test.1666785464\",\"container_id\":\"b0735bc50a76a0476928607aca13a4c73c814036bdbf8b989c2f3b458cc21eab\"}"},
-			},
-		},
-=======
 		lokiStreams1,
 		lokiStreams2,
 		lokiStreams3,
 		lokiStreams4,
->>>>>>> f082b480
 	}
 
 	resultLogsByKurtosisUserServiceGuid, err := newUserServiceLogLinesByUserServiceGuidFromLokiStreams(lokiStreams)
@@ -292,7 +217,6 @@
 
 }
 
-<<<<<<< HEAD
 func TestFilterExistingServiceGuids_FilteringWorksAsExpected(t *testing.T) {
 	mockHttpClient := mocks.NewMockHttpClient(t)
 
@@ -382,7 +306,9 @@
 	result, err := lokiDbClient.FilterExistingServiceGuids(ctx, testEnclaveId, requestedServiceGuids)
 	require.Nil(t, result)
 	require.Contains(t, err.Error(), "The logs database returns an error status when fetching the existing service GUIDs. Response was: ")
-=======
+}
+
+
 // ====================================================================================================
 //
 //	Private Helper Functions
@@ -400,5 +326,4 @@
 		Values: expectedValues,
 	}
 	return newLokiStreamValue
->>>>>>> f082b480
 }