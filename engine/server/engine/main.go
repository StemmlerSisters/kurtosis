--- conflicted
+++ resolved
@@ -33,10 +33,7 @@
 	"github.com/kurtosis-tech/kurtosis/engine/launcher/args"
 	"github.com/kurtosis-tech/kurtosis/engine/launcher/args/kurtosis_backend_config"
 	"github.com/kurtosis-tech/kurtosis/engine/server/engine/centralized_logs"
-<<<<<<< HEAD
-=======
 	"github.com/kurtosis-tech/kurtosis/engine/server/engine/centralized_logs/client_implementations/kurtosis_backend"
->>>>>>> 3d7d4651
 	"github.com/kurtosis-tech/kurtosis/engine/server/engine/centralized_logs/client_implementations/persistent_volume"
 	"github.com/kurtosis-tech/kurtosis/engine/server/engine/centralized_logs/client_implementations/persistent_volume/log_file_manager"
 	"github.com/kurtosis-tech/kurtosis/engine/server/engine/centralized_logs/client_implementations/persistent_volume/logs_clock"
@@ -249,8 +246,7 @@
 			ctx,
 			serverArgs,
 			enclaveManager,
-			perWeekLogsDatabaseClient,
-			perFileLogsDatabaseClient,
+			logsDatabaseClient,
 			logFileManager,
 			metricsClient,
 		)
@@ -391,8 +387,7 @@
 	ctx context.Context,
 	serverArgs *args.EngineServerArgs,
 	enclave_manager *enclave_manager.EnclaveManager,
-	perWeekLogsDatabaseClient centralized_logs.LogsDatabaseClient,
-	perFileLogsDatabaseClient centralized_logs.LogsDatabaseClient,
+	logsDatabaseClient centralized_logs.LogsDatabaseClient,
 	logFileManager *log_file_manager.LogFileManager,
 	metricsClient metrics_client.MetricsClient,
 ) error {
@@ -421,8 +416,7 @@
 		EnclaveManager:              enclave_manager,
 		MetricsUserID:               serverArgs.MetricsUserID,
 		DidUserAcceptSendingMetrics: serverArgs.DidUserAcceptSendingMetrics,
-		PerWeekLogsDatabaseClient:   perWeekLogsDatabaseClient,
-		PerFileLogsDatabaseClient:   perFileLogsDatabaseClient,
+		LogsDatabaseClient:          logsDatabaseClient,
 		LogFileManager:              logFileManager,
 		MetricsClient:               metricsClient,
 		AsyncStarlarkLogs:           asyncStarlarkLogs,
