package args

import (
	"reflect"
	"strings"

	"github.com/kurtosis-tech/stacktrace"
)

const (
	jsonFieldTag = "json"
)

// Fields are public for JSON de/serialization
type EngineServerArgs struct {
	GrpcListenPortNum      uint16 `json:"grpcListenPortNum"`
	GrpcProxyListenPortNum uint16 `json:"grpcProxyListenPortNum"`

	LogLevelStr string `json:"logLevelStr"`

	// So that the engine server knows its own version
	ImageVersionTag string `json:"imageVersionTag"`

	// The engine needs to know about this so it knows what filepath on the host machine to use when bind-mounting
	//  enclave data directories to the API container & services that the APIC starts
<<<<<<< HEAD
	EngineDataDirpathOnHostMachine string `json:"engineDataDirpathOnHostMachine"`
=======
	EngineDataDirpathOnHostMachine string	`json:"engineDataDirpathOnHostMachine"`

	//The anonymized user ID for metrics analytics purpose `json:"metricsUserId"`
	MetricsUserID string `json:"metricsUserId"`

	//User consent to send metrics
	DidUserAcceptSendingMetrics bool `json:"didUserAcceptSendingMetrics"`
>>>>>>> 130adced
}

// Even though the fields are public due to JSON de/serialization requirements, we still have this constructor so that
//  we get compile errors if there are missing fields
func NewEngineServerArgs(
	grpcListenPortNum uint16,
	grpcProxyListenPortNum uint16,
	logLevelStr string,
	imageVersionTag string,
	engineDataDirpathOnHostMachine string,
	metricsUserID string,
	didUserAcceptSendingMetrics bool,
) (*EngineServerArgs, error) {
	result := &EngineServerArgs{
		GrpcListenPortNum:              grpcListenPortNum,
		GrpcProxyListenPortNum:         grpcProxyListenPortNum,
		LogLevelStr:                    logLevelStr,
		ImageVersionTag:                imageVersionTag,
		EngineDataDirpathOnHostMachine: engineDataDirpathOnHostMachine,
		MetricsUserID:                  metricsUserID,
		DidUserAcceptSendingMetrics:    didUserAcceptSendingMetrics,
	}

	if err := result.validate(); err != nil {
		return nil, stacktrace.Propagate(err, "An error occurred validating engine server args")
	}
	return result, nil
}

func (args EngineServerArgs) validate() error {
	// Generic validation based on field type
	reflectVal := reflect.ValueOf(args)
	reflectValType := reflectVal.Type()
	for i := 0; i < reflectValType.NumField(); i++ {
		field := reflectValType.Field(i)
		jsonFieldName := field.Tag.Get(jsonFieldTag)

		// Ensure no empty strings
		strVal := reflectVal.Field(i).String()
		if strings.TrimSpace(strVal) == "" {
			return stacktrace.NewError("JSON field '%s' is whitespace or empty string", jsonFieldName)
		}
	}
	return nil
}<|MERGE_RESOLUTION|>--- conflicted
+++ resolved
@@ -23,17 +23,13 @@
 
 	// The engine needs to know about this so it knows what filepath on the host machine to use when bind-mounting
 	//  enclave data directories to the API container & services that the APIC starts
-<<<<<<< HEAD
 	EngineDataDirpathOnHostMachine string `json:"engineDataDirpathOnHostMachine"`
-=======
-	EngineDataDirpathOnHostMachine string	`json:"engineDataDirpathOnHostMachine"`
 
 	//The anonymized user ID for metrics analytics purpose `json:"metricsUserId"`
 	MetricsUserID string `json:"metricsUserId"`
 
 	//User consent to send metrics
 	DidUserAcceptSendingMetrics bool `json:"didUserAcceptSendingMetrics"`
->>>>>>> 130adced
 }
 
 // Even though the fields are public due to JSON de/serialization requirements, we still have this constructor so that
