--- conflicted
+++ resolved
@@ -2,6 +2,10 @@
 ### Features
 * Try to pull `api-container` latest image before running the API container Docker container
 * Upgraded to Kurt Core 1.25.1, which add `com.kurtosistech.app-id` container label to all enclave containers
+* Added a `StopEnclave` endpoint
+
+### Fixes
+* Added a mutex to `EnclaveManager` to fix race conditions when modifying enclaves
 
 # 0.1.0
 ### Features
@@ -12,14 +16,7 @@
 * Added `Docker` file for Kurtosis Engine Server Docker image
 * Added `get-docker-image-tag` script to automatize Docker image tag creation process
 * Added `.dockerignore` to enable Docker caching
-<<<<<<< HEAD
-* Added a `StopEnclave` endpoint
-
-### Fixes
-* Added a mutex to `EnclaveManager` to fix race conditions when modifying enclaves
-=======
 * Added `Enclave` struct in `enclave_manager` packaged
->>>>>>> fe7d3eee
 
 ### Changes
 * Removed check Typescript job and publish Typescript artifact job in Circle CI configuration
