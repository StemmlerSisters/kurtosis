##############
# Yaml Anchors
##############
# Don't run cli jobs on  main branches
filters_ignore_main: &filters_ignore_main
  filters:
    branches:
      ignore:
        - main


# cli cluster param used to run test suites against docker/kubernetes tests
param_cli_cluster_backend: &param_cli_cluster_backend
  cli-cluster-backend:
    description: "Kurtosis cluster backend for the cli to use. Must be one of 'docker', 'minikube'"
    type: enum
    enum: ["docker"] # ["docker", "minikube"]


# Steps to prepare a job for Kubernetes testing
steps_prepare_testing_k8s: &steps_prepare_testing_k8s
  steps:
    - run: |
        curl -LO https://storage.googleapis.com/minikube/releases/latest/minikube_latest_amd64.deb
        sudo dpkg -i minikube_latest_amd64.deb
        minikube start --vm-driver=docker --kubernetes-version=v1.19.0
    - run:
        name: Check status
        command: |
          minikube status
    - run: "${KURTOSIS_BINPATH} cluster set minikube"
    - run: |
        eval $(minikube docker-env)
        docker load -i  "<< pipeline.parameters.workspace-with-cli-binary-and-images-mountpoint >>/<< pipeline.parameters.core-server-image-filename >>"
        docker load -i  "<< pipeline.parameters.workspace-with-cli-binary-and-images-mountpoint >>/<< pipeline.parameters.engine-server-image-filename >>"
        docker load -i  "<< pipeline.parameters.workspace-with-cli-binary-and-images-mountpoint >>/<< pipeline.parameters.file-artifacts-expander-image-filename >>"
    - run: "${KURTOSIS_BINPATH} engine start --cli-log-level trace"
    - run:
        command: "${KURTOSIS_BINPATH} gateway"
        background: true

# Steps to prepare a job for Kubernetes testing
steps_prepare_testing_docker: &steps_prepare_testing_docker
  steps:
    - run: |
        docker load -i  "<< pipeline.parameters.workspace-with-cli-binary-and-images-mountpoint >>/<< pipeline.parameters.core-server-image-filename >>"
        docker load -i  "<< pipeline.parameters.workspace-with-cli-binary-and-images-mountpoint >>/<< pipeline.parameters.engine-server-image-filename >>"
        docker load -i  "<< pipeline.parameters.workspace-with-cli-binary-and-images-mountpoint >>/<< pipeline.parameters.file-artifacts-expander-image-filename >>"
    - run: "${KURTOSIS_BINPATH} engine start --cli-log-level trace"

# Run steps to dump kurtosis enclaves from docker
run_dump_kurtosis_enclaves: &run_dump_kurtosis_enclaves
  run: |
    cd /tmp
    output_dirname="enclave-dumps"
    mkdir "${output_dirname}"

    # We exclude "WARN" and "INFO" messages because otherwise they'll pollute the STDOUT grab
    # We can remove this tedious exclusion when https://github.com/kurtosis-tech/kurtosis/issues/399 is implemented
    for enclave_uuid in $("${KURTOSIS_BINPATH}" enclave ls | grep -v "WARN" | grep -v "INFO" | grep -v "UUID" | awk '{print $1}'); do
      "${KURTOSIS_BINPATH}" enclave dump "${enclave_uuid}" "${output_dirname}/${enclave_uuid}"
    done

    # Verify that we actually dumped enclaves by ensuring the number of dumped enclaves is greater than 0 (if not, it's a bug in this dumping logic)
    num_dumped_enclaves="$(find "${output_dirname}" -mindepth 1 -maxdepth 1 -type d | wc -l)"
    [ "${num_dumped_enclaves}" -gt 0 ]

    zip -r "${output_dirname}.zip" "${output_dirname}"

# If the only changes are to the docs, we can optimize and skip any code-building/code-testing
# `git diff --exit-code` returns 0 exit code if no changes, and 1 if changes
abort_job_if_only_docs_changes: &abort_job_if_only_docs_changes
  run: |
    if git --no-pager diff --exit-code origin/main...HEAD -- . ':!docs'; then
      circleci-agent step halt
    fi 

##############
# CircleCI
##############
version: 2.1

orbs:
  npm-publisher: uraway/npm-publisher@0.2.0
  kurtosis-docs-checker: kurtosis-tech/docs-checker@0.2.4

executors:
  ubuntu_vm:
    machine:
      image: ubuntu-2004:202201-02

parameters:
  go-version:
    type: string
    default: "1.18"
  container-engine-lib-build-cache-key-prefix:
    type: string
    default: "go-mod-v1"   # Can bump this version to bust the cache
  # To upgrade the Docker Engine version, see which versions are supported at: https://circleci.com/docs/2.0/building-docker-images/#docker-version
  docker-engine-version:
    type: string
    default: 20.10.7
  api-go-version:
    type: string
    default: "1.15.13"
  # Separate (and newer) than the API version because we want lots of people to be able to use the Kurtosis API and the API doesn't need to be
  # the same version as the server
  server-go-version:
    type: string
    default: "1.18"
  api-node-version:
    type: string
    default: 16.13.0
  core-server-build-cache-key-prefix:
    type: string
    default: "core-server-go-mod-v1"   # Can bump this version to bust the cache
  engine-server-build-cache-key-prefix:
    type: string
    default: "engine-server-go-mod-v1"   # Can bump this version to bust the cache
  cli-go-version:
    type: string
    default: "1.18"
  workspace-with-cli-binary-and-images-mountpoint:
    type: string
    default: "/tmp/workspace"
  # The dirpath where CLI dist subdirectories are found, relative to the workspace root
  cli-dist-home-relative-dirpath:
    type: string
    default: "cli/cli/dist"
  # The filepath where the Linux AMD 64 CLI binary can be found, relative to the cli-dist-home-relative-dirpath
  cli-linux-amd-64-binary-relative-filepath:
    type: string
    default: "cli_linux_amd64_v1/kurtosis"
  # The key that the CLI build cache will get
  # We can bump the version here if we ever need to bust the cache
  cli-build-cache-key-prefix:
    type: string
    default: "cli-go-mod-v1"
  generate-kurtosis-version-script-path:
    type: string
    default: "scripts/generate-kurtosis-version.sh"
  core-server-image-filename:
    type: string
    default: "core-server-image.tgz"
  file-artifacts-expander-image-filename:
    type: string
    default: "file-artifacts-expander-image.tgz"
  engine-server-image-filename:
    type: string
    default: "engine-server-image.tgz"
  startosis-test-script-file-relative-path:
    type: string
    default: "internal_testsuites/starlark/ci_tests/startosis_simple_script.star"
  rendertemplate-cli-test-template-relative-path:
    type: string
    default: "internal_testsuites/resources/render_template_cli_test/template.txt"
  rendertemplate-cli-test-data-json-relative-path:
    type: string
    default: "internal_testsuites/resources/render_template_cli_test/data.json"




# NOTE: Because CircleCI jobs run on separate machines from each other, we duplicate steps (like checkout) between jobs. This is because doing the "correct" DRY
#  refactoring of, "one job for checkout, one job for build Docker image, etc." would require a) persisting files between jobs and b) persisting Docker images between
#  jobs. Both are annoying (saving/loading workspaces require re-downloading the workspace over the network, and there doesn't seem to be a good way to do Docker
#  images), so we run everything inside a single job.
# See also: https://discuss.circleci.com/t/can-docker-images-be-preserved-between-jobs-in-a-workflow-without-a-manual-load-save/23388/12
jobs:
  # -- build jobs ------------------------------------------
  build_container_engine_lib:
    docker:
      - image: "cimg/go:<< pipeline.parameters.go-version >>"

    # Done on 2022-05-15, when the job was 1m30s and CircleCI insights showed that we were maxing out the 'medium' class CPUs
    resource_class: large

    steps:
      - checkout

      - <<: *abort_job_if_only_docs_changes

      # Cache our dependencies
      - restore_cache:
          keys:
            - << pipeline.parameters.container-engine-lib-build-cache-key-prefix >>-{{ checksum "container-engine-lib/go.sum" }}

      - run: |
          container-engine-lib/scripts/build.sh
      - save_cache:
          key: << pipeline.parameters.container-engine-lib-build-cache-key-prefix >>-{{ checksum "container-engine-lib/go.sum" }}
          paths:
            - "/home/circleci/go/pkg/mod"  # Go module cache on the cimg/go image, as reported by "go env GOMODCACHE"
            - "/home/circleci/.cache/go-build"  # Go build cache on the cimg/go image, as reported by "go env GOCACHE"

  build_contexts_config_store:
    docker:
      - image: "cimg/go:<< pipeline.parameters.go-version >>"
    steps:
      - checkout
      - <<: *abort_job_if_only_docs_changes
      - run: contexts-config-store/scripts/build.sh

  build_name_generator:
    docker:
      - image: "cimg/go:<< pipeline.parameters.api-go-version>>"
    steps:
      - checkout
      - <<: *abort_job_if_only_docs_changes
      - run: name_generator/scripts/build.sh

  build_kurtosis_api_golang:
    docker:
      - image: "cimg/go:<< pipeline.parameters.api-go-version>>"
    steps:
      - checkout

      - <<: *abort_job_if_only_docs_changes

      # !!!!!!!!!! NOTE: We should NOT use our private Go repos here, because this API code will get published publicly !!!!!!!!
      - run: api/golang/scripts/build.sh

  build_kurtosis_api_typescript:
    docker:
      - image: "cimg/node:<< pipeline.parameters.api-node-version>>"
    steps:
      - checkout

      - <<: *abort_job_if_only_docs_changes

      - run: api/typescript/scripts/build.sh

  build_files_artifacts_expander:
    docker:
      - image: "cimg/go:<< pipeline.parameters.server-go-version >>"
    steps:
      - checkout

      - <<: *abort_job_if_only_docs_changes

      # Generate Kurtosis Version
      - run: "<<pipeline.parameters.generate-kurtosis-version-script-path>>"


      - setup_remote_docker:
          version: "<< pipeline.parameters.docker-engine-version>>"
      - run: echo "${DOCKER_PASSWORD}" | docker login -u ${DOCKER_USERNAME} --password-stdin

      - run: |
          core/files_artifacts_expander/scripts/build.sh
          source core/files_artifacts_expander/scripts/_constants.env
          version_to_publish="$(./scripts/get-docker-tag.sh)"
          image_name_with_version="${IMAGE_ORG_AND_REPO}:${version_to_publish}"
          echo "Version that will be persisted to workspace: ${version_to_publish}"
          docker save -o << pipeline.parameters.file-artifacts-expander-image-filename >> "${image_name_with_version}"          

      - persist_to_workspace:
          root: .
          paths:
            - "<< pipeline.parameters.file-artifacts-expander-image-filename >>"

  build_core_launcher:
    docker:
      - image: "cimg/go:<< pipeline.parameters.server-go-version >>"
    steps:
      - checkout

      - <<: *abort_job_if_only_docs_changes

      # Generate Kurtosis Version
      - run: "<<pipeline.parameters.generate-kurtosis-version-script-path>>"

      - run: |
          core/launcher/scripts/build.sh

  build_api_container_server:
    docker:
      - image: "cimg/go:<< pipeline.parameters.server-go-version >>"
    steps:
      - checkout

      - <<: *abort_job_if_only_docs_changes

      - run: sudo apt-get update -y &&  sudo apt-get install -y musl-dev

      # Install proto compiler. To compile startosis proto files on the fly, the APIC needs `protoc`
      - run: |
          sudo apt update
          sudo apt install protobuf-compiler

      # Generate Kurtosis Version
      - run: "<<pipeline.parameters.generate-kurtosis-version-script-path>>"

      - setup_remote_docker:
          version: "<< pipeline.parameters.docker-engine-version>>"
      - run: echo "${DOCKER_PASSWORD}" | docker login -u ${DOCKER_USERNAME} --password-stdin

      # Cache our dependencies
      - restore_cache:
          keys:
            - << pipeline.parameters.core-server-build-cache-key-prefix>>-{{ checksum "core/server/go.sum" }}

      - run: |
          core/server/scripts/build.sh
          source core/server/scripts/_constants.env
          version_to_publish="$(./scripts/get-docker-tag.sh)"
          image_name_with_version="${IMAGE_ORG_AND_REPO}:${version_to_publish}"
          echo "Version that will be persisted to workspace: ${version_to_publish}"
          docker save -o << pipeline.parameters.core-server-image-filename >> "${image_name_with_version}"          

      - save_cache:
          key: << pipeline.parameters.core-server-build-cache-key-prefix>>-{{ checksum "core/server/go.sum" }}
          paths:
            - "/home/circleci/go/pkg/mod"  # Go module cache on the cimg/go image, as reported by "go env GOMODCACHE"
            - "/home/circleci/.cache/go-build"  # Go build cache on the cimg/go image, as reported by "go env GOCACHE"

      - persist_to_workspace:
          root: .
          paths:
            - "<< pipeline.parameters.core-server-image-filename >>"

  build_engine_launcher:
    docker:
      - image: "cimg/go:<< pipeline.parameters.server-go-version >>"
    steps:
      - checkout

      - <<: *abort_job_if_only_docs_changes

      # Generate Kurtosis Version
      - run: "<<pipeline.parameters.generate-kurtosis-version-script-path>>"

      - run: |
          engine/launcher/scripts/build.sh

  build_engine_server:
    docker:
      - image: "cimg/go:<< pipeline.parameters.server-go-version >>"
    steps:
      - checkout

      - <<: *abort_job_if_only_docs_changes

      - run: sudo apt-get update -y &&  sudo apt-get install -y musl-dev

      # Generate Kurtosis Version
      - run: "<<pipeline.parameters.generate-kurtosis-version-script-path>>"

      - setup_remote_docker:
          version: "<< pipeline.parameters.docker-engine-version>>"
      - run: echo "${DOCKER_PASSWORD}" | docker login -u ${DOCKER_USERNAME} --password-stdin

      # Cache our dependencies
      - restore_cache:
          keys:
            - << pipeline.parameters.engine-server-build-cache-key-prefix>>-{{ checksum "engine/server/go.sum" }}

      - run: |
          engine/server/scripts/build.sh
          source engine/server/scripts/_constants.env
          version_to_publish="$(./scripts/get-docker-tag.sh)"
          image_name_with_version="${IMAGE_ORG_AND_REPO}:${version_to_publish}"
          echo "Version that will be persisted to workspace: ${version_to_publish}"
          docker save -o << pipeline.parameters.engine-server-image-filename >> "${image_name_with_version}"          
          

      - save_cache:
          key: << pipeline.parameters.engine-server-build-cache-key-prefix>>-{{ checksum "engine/server/go.sum" }}
          paths:
            - "/home/circleci/go/pkg/mod"  # Go module cache on the cimg/go image, as reported by "go env GOMODCACHE"
            - "/home/circleci/.cache/go-build"  # Go build cache on the cimg/go image, as reported by "go env GOCACHE"

      - persist_to_workspace:
          root: .
          paths:
            - "<< pipeline.parameters.engine-server-image-filename >>"

  build_cli:
    docker:
      - image: "cimg/go:<< pipeline.parameters.cli-go-version >>"
    resource_class: large
    steps:
      - checkout

      - <<: *abort_job_if_only_docs_changes

      - run: sudo apt-get update -y &&  sudo apt-get install -y musl-dev

      # Generate Kurtosis Version
      - run: "<<pipeline.parameters.generate-kurtosis-version-script-path>>"

      # Install goreleaser
      - run: |
          echo 'deb [trusted=yes] https://repo.goreleaser.com/apt/ /' | sudo tee /etc/apt/sources.list.d/goreleaser.list
          sudo apt update
          sudo apt install goreleaser

      # Cache our dependencies
      - restore_cache:
          keys:
            - << pipeline.parameters.cli-build-cache-key-prefix >>-{{ checksum "cli/cli/go.sum" }}

      - run: |
          cli/cli/scripts/build.sh true

      - save_cache:
          key: << pipeline.parameters.cli-build-cache-key-prefix >>-{{ checksum "cli/cli/go.sum" }}
          paths:
            - "/go/pkg/mod"   # Go module cache for the Goreleaser image, as reported by "go env GOMODCACHE"
            - "/root/.cache/go-build"    # Go build cache for the Goreleaser image, as reported by "go env GOCACHE"

      - persist_to_workspace:
          root: .
          paths:
            - "./<< pipeline.parameters.cli-dist-home-relative-dirpath >>"
            - "./<< pipeline.parameters.startosis-test-script-file-relative-path >>"

  build_golang_testsuite:
    executor: ubuntu_vm
    parameters:
      <<: *param_cli_cluster_backend
    steps:
      - checkout

      - <<: *abort_job_if_only_docs_changes

      - attach_workspace:
          at: "<< pipeline.parameters.workspace-with-cli-binary-and-images-mountpoint >>"
      # We call Kurtosis a bunch later, so add it to the PATH so we can call it easily
      - run: |
          echo 'export KURTOSIS_BINPATH="<< pipeline.parameters.workspace-with-cli-binary-and-images-mountpoint >>/<< pipeline.parameters.cli-dist-home-relative-dirpath >>/<< pipeline.parameters.cli-linux-amd-64-binary-relative-filepath >>"' >> "${BASH_ENV}"
      - run: echo "${DOCKER_PASSWORD}" | docker login -u ${DOCKER_USERNAME} --password-stdin
      #Run config init to avoid metrics consent prompt when execute engine start command,
      #We do not send metrics from CI to not dirty the metrics data
      - run: "${KURTOSIS_BINPATH} analytics disable"
      - when:
          condition:
            equal: [ "minikube", << parameters.cli-cluster-backend >> ]
          <<: *steps_prepare_testing_k8s

      - when:
          condition:
            equal: [ "docker", << parameters.cli-cluster-backend >> ]
          <<: *steps_prepare_testing_docker

      # Run the testsuite for kubernetes and docker, but don't fail the job immediately so that we can upload the enclave dump
      - when:
          condition:
            equal: [ "minikube", << parameters.cli-cluster-backend >> ]
          steps:
            - run: |
                if ! ./internal_testsuites/golang/scripts/test.sh minikube; then
                  touch /tmp/testsuite-failed
                fi



      - when:
          condition:
            equal: [ "docker", << parameters.cli-cluster-backend >> ]
          steps:
            - run: |
                if ! ./internal_testsuites/golang/scripts/test.sh; then
                  touch /tmp/testsuite-failed
                fi

      # TODO TODO TODO DELETE THIS HACK!!!!! 
      # As of 2022-11-18, 'enclave dump' in Kubernetes in CircleCI (but not locally) takes 30s to run per enclave, and "suceeds"
      # but without dumping anything! To avoid our CI runs getting an extra 15 minutes added on, we're only dumping enclaves in Docker
      - when:
          condition:
            equal: [ "docker", << parameters.cli-cluster-backend >> ]
          steps:
            <<: *run_dump_kurtosis_enclaves

      # TODO UNCOMMENT THIS WHEN WE FIX THE BUG ABOVE!!!
      # Dump enclave data so we can debug any issues that arise
      # - <<: *run_dump_kurtosis_enclaves
      
      - store_artifacts:
          path: /tmp/enclave-dumps.zip
          destination: enclave-dumps.zip

      # Finally, fail the job if the testsuite failed
      - run: "! [ -f /tmp/testsuite-failed ]"

  build_typescript_testsuite:
    executor: ubuntu_vm
    parameters:
      <<: *param_cli_cluster_backend
    steps:
      - checkout

      - <<: *abort_job_if_only_docs_changes

      - attach_workspace:
          at: "<< pipeline.parameters.workspace-with-cli-binary-and-images-mountpoint >>"
      # We call Kurtosis a bunch later, so add it to the PATH so we can call it easily
      - run: |
          echo 'export KURTOSIS_BINPATH="<< pipeline.parameters.workspace-with-cli-binary-and-images-mountpoint >>/<< pipeline.parameters.cli-dist-home-relative-dirpath >>/<< pipeline.parameters.cli-linux-amd-64-binary-relative-filepath >>"' >> "${BASH_ENV}"
      - run: echo "${DOCKER_PASSWORD}" | docker login -u ${DOCKER_USERNAME} --password-stdin

      #Run install Yarn because TypeScript tests are managed with Yarn package manager
      - run: npm install -g yarn

      #Run config init to avoid metrics consent prompt when execute engine start command,
      #We do not send metrics from CI to not dirty the metrics data
      - run: "${KURTOSIS_BINPATH} analytics disable"
      - when:
          condition:
            equal: [ "minikube", << parameters.cli-cluster-backend >> ]
          <<: *steps_prepare_testing_k8s

      - when:
          condition:
            equal: [ "docker", << parameters.cli-cluster-backend >> ]
          <<: *steps_prepare_testing_docker

      # Run the testsuite for either docker or kubernetes, but don't fail the job immediately so that we can upload the enclave dump
      - when:
          condition:
            equal: [ "minikube", << parameters.cli-cluster-backend >> ]
          steps:
            - run: |
                if ! ./internal_testsuites/typescript/scripts/test.sh minikube; then
                   touch /tmp/testsuite-failed
                fi
      - when:
          condition:
            equal: [ "docker", << parameters.cli-cluster-backend >> ]
          steps:
            - run: |
                if ! ./internal_testsuites/typescript/scripts/test.sh; then
                   touch /tmp/testsuite-failed
                 fi

      # TODO TODO TODO DELETE THIS HACK!!!!! 
      # As of 2022-11-18, 'enclave dump' in Kubernetes in CircleCI (but not locally) takes 30s to run per enclave, and "suceeds"
      # but without dumping anything! To avoid our CI runs getting an extra 15 minutes added on, we're only dumping enclaves in Docker
      - when:
          condition:
            equal: [ "docker", << parameters.cli-cluster-backend >> ]
          steps:
            <<: *run_dump_kurtosis_enclaves

      # TODO UNCOMMENT THIS WHEN WE FIX THE BUG ABOVE!!!
      # Dump enclave data so we can debug any issues that arise
      # - <<: *run_dump_kurtosis_enclaves
      
      - store_artifacts:
          path: /tmp/enclave-dumps.zip
          destination: enclave-dumps.zip
      - store_artifacts:
          path: /tmp/enclave-dumps.zip
          destination: enclave-dumps.zip

      # Finally, fail the job if the testsuite failed
      - run: "! [ -f /tmp/testsuite-failed ]"

  test_old_enclave_continuity:
    executor: ubuntu_vm
    steps:
      # TODO remove this after version > 0.68.12 is out
      # This exits the test_old_enclave_continuity immediately
      # after a new version is out we remove these comments and this line
      - run: circleci-agent step halt
      - checkout

      - <<: *abort_job_if_only_docs_changes

      - run: echo "${DOCKER_PASSWORD}" | docker login -u ${DOCKER_USERNAME} --password-stdin

      # Set up Kurtosis
      - attach_workspace:
          at: "<< pipeline.parameters.workspace-with-cli-binary-and-images-mountpoint >>"
      - run: |
          echo "deb [trusted=yes] https://apt.fury.io/kurtosis-tech/ /" | sudo tee /etc/apt/sources.list.d/kurtosis.list
          sudo apt update
          sudo apt install kurtosis-cli
      # We don't send metrics to avoid polluting our logs
      - run: kurtosis config init dont-send-metrics

      # Start up an enclave with some services inside
      - run: kurtosis enclave add --id=running-old-enclave
      - run: kurtosis enclave add --id=stopped-old-enclave
      - run: kurtosis service add running-old-enclave test-datastore-one kurtosistech/example-datastore-server
      - run: kurtosis service add stopped-old-enclave test-datastore-two kurtosistech/example-datastore-server
      - run: kurtosis enclave stop stopped-old-enclave
      - run: kurtosis engine stop

      - run: |
          echo 'export KURTOSIS_BINPATH="<< pipeline.parameters.workspace-with-cli-binary-and-images-mountpoint >>/<< pipeline.parameters.cli-dist-home-relative-dirpath >>/<< pipeline.parameters.cli-linux-amd-64-binary-relative-filepath >>"' >> "${BASH_ENV}"
          docker load -i  "<< pipeline.parameters.workspace-with-cli-binary-and-images-mountpoint >>/<< pipeline.parameters.core-server-image-filename >>"
          docker load -i  "<< pipeline.parameters.workspace-with-cli-binary-and-images-mountpoint >>/<< pipeline.parameters.engine-server-image-filename >>"
          docker load -i  "<< pipeline.parameters.workspace-with-cli-binary-and-images-mountpoint >>/<< pipeline.parameters.file-artifacts-expander-image-filename >>"          

      # Make sure we can still interact with the old enclaves
      - run: "${KURTOSIS_BINPATH} enclave ls"
      - run: "${KURTOSIS_BINPATH} enclave inspect running-old-enclave"
      - run: "${KURTOSIS_BINPATH} service add running-old-enclave test-service httpd --ports http=80"
      - run: "${KURTOSIS_BINPATH} enclave stop running-old-enclave"
      - run: "${KURTOSIS_BINPATH} enclave inspect stopped-old-enclave"

      # Ensure enclaves still work
      - run: "${KURTOSIS_BINPATH} clean -a"
      - run: "${KURTOSIS_BINPATH} engine stop"

      # Ensure everything got cleaned up successfully
      - run:
          name: "Verify only the engine container remains after the clean"
          command: |
            if ! [ "$(docker container ls -a | tail -n+2 | wc -l)" -eq 1 ]; then
              docker container ls -a
              false
            fi
      - run:
          name: "Verify Kurtosis cleaned up all its volumes"
          command: |
            if ! [ $(docker volume ls | grep -v kurtosis-logs-collector-vol | grep -v kurtosis-logs-db-vol | tail -n+2 | wc -l ) -eq 0 ]; then
              docker volume ls
              false
            fi
      - run:
          name: "Verify Kurtosis cleaned up all its networks"
          command: |
            builtin_network_ids=(
              "$(docker network ls --quiet --filter "name=host")"
              "$(docker network ls --quiet --filter "name=bridge")"
              "$(docker network ls --quiet --filter "name=none")"
            )
            if ! [ $(docker network ls | grep -v -f <(printf "%s\n" "${builtin_network_ids[@]}") | tail -n+2 | wc -l) -eq 0 ]; then
              docker network ls
              false
            fi

  test_basic_cli_functionality:
    executor: ubuntu_vm
    parameters:
      <<: *param_cli_cluster_backend
    steps:
      - checkout

      - <<: *abort_job_if_only_docs_changes

      - run: echo "${DOCKER_PASSWORD}" | docker login -u ${DOCKER_USERNAME} --password-stdin

      # Set up Kurtosis
      - attach_workspace:
          at: "<< pipeline.parameters.workspace-with-cli-binary-and-images-mountpoint >>"

      - run: |
          echo "deb [trusted=yes] https://apt.fury.io/kurtosis-tech/ /" | sudo tee /etc/apt/sources.list.d/kurtosis.list
          sudo apt update
          sudo apt install kurtosis-cli
      # We don't send metrics to avoid polluting our logs
      - run: |
          echo 'export KURTOSIS_BINPATH="<< pipeline.parameters.workspace-with-cli-binary-and-images-mountpoint >>/<< pipeline.parameters.cli-dist-home-relative-dirpath >>/<< pipeline.parameters.cli-linux-amd-64-binary-relative-filepath >>"' >> "${BASH_ENV}"
      - run: "${KURTOSIS_BINPATH} analytics disable"

      # When backend is 'minikube' install minikube and start a Kurtosis gateway
      - when:
          condition:
            equal: [ "minikube", << parameters.cli-cluster-backend >> ]
          <<: *steps_prepare_testing_k8s

      - when:
          condition:
            equal: [ "docker", << parameters.cli-cluster-backend >> ]
          <<: *steps_prepare_testing_docker

      # Basic service add & rm
      - run: |
          ${KURTOSIS_BINPATH} enclave add --name test-enclave
      - run: "${KURTOSIS_BINPATH} service add test-enclave test1 httpd --ports http=80"
      - run: "${KURTOSIS_BINPATH} service rm test-enclave test1"
      - run: "${KURTOSIS_BINPATH} service add test-enclave test1 httpd --ports http=80"
      - run: "${KURTOSIS_BINPATH} service add test-enclave test2 httpd --ports http=80"

      # File commands
      - run: "${KURTOSIS_BINPATH} files rendertemplate test-enclave << pipeline.parameters.rendertemplate-cli-test-template-relative-path >> << pipeline.parameters.rendertemplate-cli-test-data-json-relative-path >> ./rendered --name rendered-file"
      - run: "${KURTOSIS_BINPATH} files download test-enclave rendered-file ."
      - run: "${KURTOSIS_BINPATH} files storeservice test-enclave test1 /usr/local/apache2/conf/httpd.conf --name stored-file"
      - run: "${KURTOSIS_BINPATH} files download test-enclave stored-file ."

      # Module inside an enclave
      - run: "${KURTOSIS_BINPATH} enclave ls"
      - run: "${KURTOSIS_BINPATH} enclave inspect test-enclave"

      # Execute simple startosis script in new enclave
      - run: "${KURTOSIS_BINPATH} run --enclave test-enclave << pipeline.parameters.workspace-with-cli-binary-and-images-mountpoint >>/<< pipeline.parameters.startosis-test-script-file-relative-path >>"

      # Execute github starlark module
      - run: "${KURTOSIS_BINPATH} run --enclave test-datastore github.com/kurtosis-tech/datastore-army-package '{\"num_datastores\": 2}'"
        

      - run: "${KURTOSIS_BINPATH} enclave stop test-enclave"
      - run: "${KURTOSIS_BINPATH} enclave stop test-datastore"
      - run: "${KURTOSIS_BINPATH} enclave inspect test-enclave"   # Ensure we can still inspect stopped enclaves
      - run: "${KURTOSIS_BINPATH} clean -a"
      - run: "${KURTOSIS_BINPATH} engine stop"

      # Ensure Kubernetes resources clean up successfully
      - when:
          condition:
            equal: [ "minikube", << parameters.cli-cluster-backend >> ]
          steps:
            - run:
                name: "Verify no kurtosis pods are running after clean and stopping the engine"
                command: |
                  kurtosis_pods=$(minikube kubectl -- get pods --all-namespaces --selector=kurtosistech.com/app-id=kurtosis)
                  if ! [ $(echo "${kurtosis_pods}" |  grep -f <(printf "%s\n" "Running") | wc -l) -eq 0 ]; then
                    echo "${kurtosis_pods}"
                    false
                  fi

      # Ensure Docker resources cleaned up successfully
      - when:
          condition:
            equal: [ "docker", << parameters.cli-cluster-backend >> ]
          steps:
            - run:
                name: "Verify only the engine container remains after the clean"
                command: |
                  if ! [ "$(docker container ls -a | tail -n+2 | wc -l)" -eq 1 ]; then
                    docker container ls -a
                    false
                  fi
            - run:
                name: "Verify Kurtosis cleaned up all its volumes"
                command: |
                  if ! [ $(docker volume ls | grep -v kurtosis-logs-collector-vol | grep -v kurtosis-logs-db-vol | tail -n+2 | wc -l) -eq 0 ]; then
                    docker volume ls
                    false
                  fi
            - run:
                name: "Verify Kurtosis cleaned up all its networks"
                command: |
                  builtin_network_ids=(
                     "$(docker network ls --quiet --filter "name=host")"
                    "$(docker network ls --quiet --filter "name=bridge")"
                    "$(docker network ls --quiet --filter "name=none")"
                  )
                  if ! [ $(docker network ls | grep -v -f <(printf "%s\n" "${builtin_network_ids[@]}") | tail -n+2 | wc -l) -eq 0 ]; then
                    docker network ls
                    false
                  fi

  test_config_init_edge_cases:
    executor: ubuntu_vm
    steps:
      - checkout

      - <<: *abort_job_if_only_docs_changes

      - attach_workspace:
          at: "<< pipeline.parameters.workspace-with-cli-binary-and-images-mountpoint >>"
      - run: |
          echo 'export KURTOSIS_BINPATH="<< pipeline.parameters.workspace-with-cli-binary-and-images-mountpoint >>/<< pipeline.parameters.cli-dist-home-relative-dirpath >>/<< pipeline.parameters.cli-linux-amd-64-binary-relative-filepath >>"' >> "${BASH_ENV}"
      - run: |
          function test_config_init_is_required() {
            if ${KURTOSIS_BINPATH} engine start --cli-log-level trace; then
              echo "Error: Expected an attempt to use the Kurtosis CLI in a non-interactive terminal without init'ing the config first to fail but it succeeded" >&2
              return 1
            fi
          }
          function test_double_config_init_without_force_fails() {
            "${KURTOSIS_BINPATH}" config init dont-send-metrics
            if "${KURTOSIS_BINPATH}" config init dont-send-metrics; then
              echo "Error: Expected init'ing the config twice in a non-interactive terminal to throw an error but none was thrown" >&2
              return 1
            fi
          }
          function test_double_config_init_with_force_succeeds() {
            "${KURTOSIS_BINPATH}" config init dont-send-metrics
            if ! "${KURTOSIS_BINPATH}" config init -f dont-send-metrics; then
              echo "Error: Expected a forced config init in a non-interactive terminal to succeed but it failed" >&2
              return 1
            fi
          }
          all_tests_succeeded="true"
          for test_func in test_config_init_is_required test_double_config_init_without_force_fails test_double_config_init_with_force_succeeds; do
            # Reset test state
            rm -f "$("${KURTOSIS_BINPATH}" config path)"
            if ! "${test_func}"; then
              echo "Error: Expected test function '${test_func}' to succeed but it failed" >&2
              all_tests_succeeded="false"
            fi
          done
          "${all_tests_succeeded}"                  

  # -- End build jobs ---------------------------------------

  # -- Publish jobs --------------------------------------------

  publish_kurtosis_api_typescript:
    docker:
      - image: "cimg/node:<< pipeline.parameters.api-node-version>>"
    steps:
      - checkout
      - run: api/typescript/scripts/build.sh
      - npm-publisher/publish-from-package-version:
          package-path: api/typescript
          publish-token-variable: NPMJS_AUTH_TOKEN

  publish_files_artifacts_expander_image:
    docker:
      - image: "cimg/go:<< pipeline.parameters.server-go-version >>"
    steps:
      - checkout

      - setup_remote_docker:
          version: "<< pipeline.parameters.docker-engine-version>>"
      - run: echo "${DOCKER_PASSWORD}" | docker login -u ${DOCKER_USERNAME} --password-stdin

      - run: core/files_artifacts_expander/scripts/build.sh
      - run: |
          set -euo pipefail
          source core/files_artifacts_expander/scripts/_constants.env
          version_build="$(./scripts/get-docker-tag.sh)"
          version_to_publish="$(cat version.txt)"
          echo "Version that was built: ${version_build}"
          echo "Version that will be published: ${version_to_publish}"
          image_name_with_version="${IMAGE_ORG_AND_REPO}:${version_build}"
          image_name_to_publish_semver="${IMAGE_ORG_AND_REPO}:${version_to_publish}"
          image_name_to_publish_latest="${IMAGE_ORG_AND_REPO}:latest"
          docker tag "${image_name_with_version}" "${image_name_to_publish_semver}"
          docker tag "${image_name_with_version}" "${image_name_to_publish_latest}"
          docker push "${image_name_to_publish_semver}"
          docker push "${image_name_to_publish_latest}"

  publish_api_container_server_image:
    docker:
      - image: "cimg/go:<< pipeline.parameters.server-go-version >>"
    steps:
      - run: sudo apt-get update -y &&  sudo apt-get install -y musl-dev

      # Install proto compiler. To compile startosis proto files on the fly, the APIC needs `protoc`
      - run: |
          sudo apt update
          sudo apt install protobuf-compiler

      - checkout

      - setup_remote_docker:
          version: "<< pipeline.parameters.docker-engine-version>>"
      - run: echo "${DOCKER_PASSWORD}" | docker login -u ${DOCKER_USERNAME} --password-stdin

      - run: |
          core/server/scripts/build.sh
      - run: |
          set -euo pipefail
          source core/server/scripts/_constants.env
          version_build="$(./scripts/get-docker-tag.sh)"
          version_to_publish="$(cat version.txt)"
          echo "Version that was built: ${version_build}"
          echo "Version that will be published: ${version_to_publish}"
          image_name_with_version="${IMAGE_ORG_AND_REPO}:${version_build}"
          image_name_to_publish_semver="${IMAGE_ORG_AND_REPO}:${version_to_publish}"
          image_name_to_publish_latest="${IMAGE_ORG_AND_REPO}:latest"
          docker tag "${image_name_with_version}" "${image_name_to_publish_semver}"
          docker tag "${image_name_with_version}" "${image_name_to_publish_latest}"
          docker push "${image_name_to_publish_semver}"
          docker push "${image_name_to_publish_latest}"

  publish_engine_server_image:
    docker:
      - image: "cimg/go:<< pipeline.parameters.server-go-version >>"
    steps:
      - run: sudo apt-get update -y &&  sudo apt-get install -y musl-dev

      - checkout

      # Generate Kurtosis Version
      - run: |
          version="$(cat version.txt)"
          "<<pipeline.parameters.generate-kurtosis-version-script-path>>" $version


      - setup_remote_docker:
          version: "<< pipeline.parameters.docker-engine-version>>"
      - run: echo "${DOCKER_PASSWORD}" | docker login -u ${DOCKER_USERNAME} --password-stdin

      - run: |
          engine/server/scripts/build.sh

      - run: |
          set -euo pipefail
          source engine/server/scripts/_constants.env
          version_build="$(./scripts/get-docker-tag.sh)"
          version_to_publish="$(cat version.txt)"
          echo "Version that was built: ${version_build}"
          echo "Version that will be published: ${version_to_publish}"
          image_name_with_version="${IMAGE_ORG_AND_REPO}:${version_build}"
          image_name_to_publish_semver="${IMAGE_ORG_AND_REPO}:${version_to_publish}"
          image_name_to_publish_latest="${IMAGE_ORG_AND_REPO}:latest"
          docker tag "${image_name_with_version}" "${image_name_to_publish_semver}"
          docker tag "${image_name_with_version}" "${image_name_to_publish_latest}"
          docker push "${image_name_to_publish_semver}"
          docker push "${image_name_to_publish_latest}"

  push_cli_artifacts:
    docker:
      - image: "cimg/go:<< pipeline.parameters.cli-go-version >>"
    steps:
      # Install goreleaser
      - run: |
          echo 'deb [trusted=yes] https://repo.goreleaser.com/apt/ /' | sudo tee /etc/apt/sources.list.d/goreleaser.list
          sudo apt update
          sudo apt install goreleaser
      - checkout

      # Generate Kurtosis Version
      - run: |
          version="$(cat version.txt)"
          "<<pipeline.parameters.generate-kurtosis-version-script-path>>" $version

      # Cache our dependencies
      - restore_cache:
          keys:
            - << pipeline.parameters.cli-build-cache-key-prefix >>-{{ checksum "cli/cli/go.sum" }}

      - run: |
          cli/cli/scripts/build.sh true true

      - save_cache:
          key: << pipeline.parameters.cli-build-cache-key-prefix >>-{{ checksum "cli/cli/go.sum" }}
          paths:
            - "/go/pkg/mod"   # Go module cache for the Goreleaser image, as reported by "go env GOMODCACHE"
            - "/root/.cache/go-build"    # Go build cache for the Goreleaser image, as reported by "go env GOCACHE"

  # -- End publishing jobs -------------------------------------

workflows:
  build:
    jobs:
      # -- build jobs ------------------------------------------
      - kurtosis-docs-checker/check-docs:
          dir-to-exclude: '"./docs/*"'
          should-check-changelog: false
          markdown-link-check-config-json: |
            {
                "replacementPatterns": [
                    {
                        "pattern": "^../kurtosis/",
                        "replacement": "https://kurtosis-tech.github.io/kurtosis/"
                    }
                ],
                "ignorePatterns": [
                    {
                        "pattern": "https://github.com/kurtosis-tech/kurtosis-internal-docs/.*"
                    },
                    {
                        "pattern": "https://www.notion.so/kurtosistech.*"
<<<<<<< HEAD
=======
                    },
                    {
                        "pattern": "https://github.com/kurtosis-tech/kurtosis/compare/.*"
>>>>>>> a1b07949
                    }
                ]
            }
          filters:
            branches:
              ignore:
                - main
                - release-please--branches--main--components--kurtosis
                - gh-readonly-queue/main/.*

      - build_container_engine_lib:
<<<<<<< HEAD
=======
          filters:
            branches:
              ignore:
                - main

      - build_contexts_config_store:
          filters:
            branches:
              ignore:
                - main

      - build_name_generator:
>>>>>>> a1b07949
          filters:
            branches:
              ignore:
                - main

      - build_kurtosis_api_golang:
          # NOTE: Do NOT add our private Github user here; the API must be publicly-accessible so must build without them
          context: []
          filters:
            branches:
              ignore:
                - main
      - build_kurtosis_api_typescript:
          filters:
            branches:
              ignore:
                - main
      - build_files_artifacts_expander:
          context:
            - docker-user
          filters:
            branches:
              ignore:
                - main
      - build_core_launcher:
          filters:
            branches:
              ignore:
                - main
      - build_api_container_server:
          context:
            - docker-user
          filters:
            branches:
              ignore:
                - main

      - build_engine_launcher:
          filters:
            branches:
              ignore:
                - main
      - build_engine_server:
          context:
            - docker-user
          filters:
            branches:
              ignore:
                - main

      - build_cli:
          <<: *filters_ignore_main
      - test_basic_cli_functionality:
          name: "Test Basic CLI Functionality in Docker"
          cli-cluster-backend: "docker"
          context:
            - docker-user
          requires:
            - build_cli
            - build_api_container_server
            - build_engine_server
            - build_files_artifacts_expander
          <<: *filters_ignore_main

      - build_golang_testsuite:
          name: "Build golang testsuite against Docker"
          cli-cluster-backend: "docker"
          context:
            - docker-user
          requires:
            - build_cli
            - build_api_container_server
            - build_engine_server
            - build_files_artifacts_expander
          <<: *filters_ignore_main

      - build_typescript_testsuite:
          name: "Build typescript testsuite against Docker"
          cli-cluster-backend: "docker"
          context:
            - docker-user
          requires:
            - build_cli
            - build_api_container_server
            - build_engine_server
            - build_files_artifacts_expander
          <<: *filters_ignore_main

      - test_old_enclave_continuity:
          context:
            - docker-user
          requires:
            - build_cli
            - build_api_container_server
            - build_engine_server
            - build_files_artifacts_expander
          <<: *filters_ignore_main

      - test_config_init_edge_cases:
          requires:
            - build_cli
          <<: *filters_ignore_main

      # -- Artifact-publishing jobs --------------------------------
      - publish_kurtosis_api_typescript:
          context:
            - npmjs-user
          filters:
            branches:
              ignore: /.*/
            tags:
              only: /^[0-9]+\.[0-9]+\.[0-9]+$/
      - publish_files_artifacts_expander_image:
          context:
            - docker-user
          filters:
            branches:
              ignore: /.*/
            tags:
              only: /^[0-9]+\.[0-9]+\.[0-9]+$/
      - publish_api_container_server_image:
          context:
            - docker-user
          filters:
            branches:
              ignore: /.*/
            tags:
              only: /^[0-9]+\.[0-9]+\.[0-9]+$/

      - publish_engine_server_image:
          context:
            - docker-user
          filters:
            branches:
              ignore: /.*/
            tags:
              only: /^[0-9]+\.[0-9]+\.[0-9]+$/

      - push_cli_artifacts:
          context:
            - gemfury-publisher
            - github-user
<<<<<<< HEAD
=======
          requires:
            - publish_kurtosis_api_typescript
            - publish_api_container_server_image
            - publish_engine_server_image
>>>>>>> a1b07949
          filters:
            branches:
              ignore: /.*/
            tags:
              only: /^[0-9]+\.[0-9]+\.[0-9]+$/

      # -- End artifact-publishing jobs ----------------------------<|MERGE_RESOLUTION|>--- conflicted
+++ resolved
@@ -951,12 +951,9 @@
                     },
                     {
                         "pattern": "https://www.notion.so/kurtosistech.*"
-<<<<<<< HEAD
-=======
                     },
                     {
                         "pattern": "https://github.com/kurtosis-tech/kurtosis/compare/.*"
->>>>>>> a1b07949
                     }
                 ]
             }
@@ -968,8 +965,6 @@
                 - gh-readonly-queue/main/.*
 
       - build_container_engine_lib:
-<<<<<<< HEAD
-=======
           filters:
             branches:
               ignore:
@@ -982,7 +977,6 @@
                 - main
 
       - build_name_generator:
->>>>>>> a1b07949
           filters:
             branches:
               ignore:
@@ -1125,13 +1119,10 @@
           context:
             - gemfury-publisher
             - github-user
-<<<<<<< HEAD
-=======
           requires:
             - publish_kurtosis_api_typescript
             - publish_api_container_server_image
             - publish_engine_server_image
->>>>>>> a1b07949
           filters:
             branches:
               ignore: /.*/
