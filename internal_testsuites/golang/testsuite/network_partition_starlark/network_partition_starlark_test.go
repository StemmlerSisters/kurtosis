//go:build !minikube
// +build !minikube

// We don't run this test in Kubernetes because, as of 2022-07-07, Kubernetes doesn't support network partitioning

package network_partition_starlark

import (
	"context"
	"github.com/kurtosis-tech/kurtosis-cli/golang_internal_testsuite/test_helpers"
	"github.com/stretchr/testify/require"
	"testing"
)

const (
	starlarkSubnetworkTestName = "starlark-subnetwork"
	isPartitioningEnabled      = true
	executeNoDryRun            = false
	emptyArgs                  = "{}"

	serviceName1 = "service_1"
	serviceName2 = "service_2"
	subnetwork1  = "subnetwork_1"
	subnetwork2  = "subnetwork_2"
	subnetwork3  = "subnetwork_3"

	subnetworkInStarlarkScript = `DOCKER_GETTING_STARTED_IMAGE = "docker/getting-started:latest"

SERVICE_NAME_1 = "` + serviceName1 + `"
SERVICE_NAME_2 = "` + serviceName2 + `"

SUBNETWORK_1 = "` + subnetwork1 + `"
SUBNETWORK_2 = "` + subnetwork2 + `"
SUBNETWORK_3 = "` + subnetwork3 + `"

CONNECTION_SUCCESS = 0
CONNECTION_FAILURE = 1

def run(plan, args):
	# block all connections by default
	plan.set_connection(config=kurtosis.connection.BLOCKED)

	# adding 2 services to play with, each in their own subnetwork
	service_1 = plan.add_service(
		service_name=SERVICE_NAME_1, 
		config=ServiceConfig(
			image=DOCKER_GETTING_STARTED_IMAGE,
			subnetwork=SUBNETWORK_1,
		)
	)
	service_2 = plan.add_service(
		service_name=SERVICE_NAME_2, 
		config=ServiceConfig(
			image=DOCKER_GETTING_STARTED_IMAGE,
			subnetwork=SUBNETWORK_2
		)
	)

	# Validate connection is indeed blocked
<<<<<<< HEAD
	connection_result = plan.exec(
		recipe = ExecRecipe(
			command=["ping", "-W", "1", "-c", "1", service_1.hostname],
		), 
		service_name = SERVICE_NAME_2,
	)
	plan.assert(connection_result["code"], "==", CONNECTION_FAILURE)
=======
	connection_result = plan.exec(recipe=ExecRecipe(
		service_name=SERVICE_NAME_2,
		command=["ping", "-W", "1", "-c", "1", service_1.hostname],
	), acceptable_codes = [CONNECTION_FAILURE])
>>>>>>> a1b07949

	# Allow connection between 1 and 2
	plan.set_connection(subnetworks=(SUBNETWORK_1, SUBNETWORK_2), config=kurtosis.connection.ALLOWED)

	# Connection now works
<<<<<<< HEAD
	connection_result = plan.exec(
		recipe = ExecRecipe(
			command=["ping", "-W", "1", "-c", "1", service_1.ip_address],
		), 
		service_name = SERVICE_NAME_2,
	)
	plan.assert(connection_result["code"], "==", CONNECTION_SUCCESS)
=======
	connection_result = plan.exec(recipe=ExecRecipe(
		service_name=SERVICE_NAME_2,
		command=["ping", "-W", "1", "-c", "1", service_1.ip_address],
	), acceptable_codes = [CONNECTION_SUCCESS])
>>>>>>> a1b07949

	# Reset connection to default (which is BLOCKED)
	plan.remove_connection((SUBNETWORK_1, SUBNETWORK_2))

	# Connection is back to BLOCKED
<<<<<<< HEAD
	connection_result = plan.exec(
		recipe = ExecRecipe(
			command=["ping", "-W", "1", "-c", "1", service_1.hostname],
		), 
		service_name = SERVICE_NAME_2,
	)
	plan.assert(connection_result["code"], "==", CONNECTION_FAILURE)
=======
	connection_result = plan.exec(recipe=ExecRecipe(
		service_name=SERVICE_NAME_2,
		command=["ping", "-W", "1", "-c", "1", service_1.hostname],
	), acceptable_codes = [CONNECTION_FAILURE])
>>>>>>> a1b07949

	# Create a third subnetwork connected to SUBNETWORK_1 and add service2 to it
	plan.set_connection((SUBNETWORK_3, SUBNETWORK_1), config=ConnectionConfig(packet_loss_percentage=0.0))
	plan.update_service(SERVICE_NAME_2, config=UpdateServiceConfig(subnetwork=SUBNETWORK_3))
	
	# Service 2 can now talk to Service 1 again!
	connection_result = plan.exec(
		recipe = ExecRecipe(
			command=["ping", "-W", "1", "-c", "1", service_1.ip_address],
		),
		service_name = SERVICE_NAME_2,
	)
	plan.assert(connection_result["code"], "==", CONNECTION_SUCCESS)

	plan.print("Test successfully executed")
`
)

func TestAddServiceWithEmptyPortsAndWithoutPorts(t *testing.T) {
	ctx := context.Background()

	// ------------------------------------- ENGINE SETUP ----------------------------------------------
	enclaveCtx, destroyEnclaveFunc, _, err := test_helpers.CreateEnclave(t, ctx, starlarkSubnetworkTestName, isPartitioningEnabled)
	require.NoError(t, err, "An error occurred creating an enclave")
	defer destroyEnclaveFunc()

	// ------------------------------------- TEST RUN ----------------------------------------------
	result, err := test_helpers.RunScriptWithDefaultConfig(ctx, enclaveCtx, subnetworkInStarlarkScript)
	require.Nil(t, err, "Unexpected error happened executing Starlark script")

	require.Nil(t, result.InterpretationError)
	require.Empty(t, result.ValidationErrors)
	require.Nil(t, result.ExecutionError)
	require.Len(t, result.Instructions, 13)

	require.Contains(t, result.RunOutput, "Test successfully executed")
}<|MERGE_RESOLUTION|>--- conflicted
+++ resolved
@@ -57,58 +57,37 @@
 	)
 
 	# Validate connection is indeed blocked
-<<<<<<< HEAD
 	connection_result = plan.exec(
 		recipe = ExecRecipe(
 			command=["ping", "-W", "1", "-c", "1", service_1.hostname],
 		), 
 		service_name = SERVICE_NAME_2,
-	)
-	plan.assert(connection_result["code"], "==", CONNECTION_FAILURE)
-=======
-	connection_result = plan.exec(recipe=ExecRecipe(
-		service_name=SERVICE_NAME_2,
-		command=["ping", "-W", "1", "-c", "1", service_1.hostname],
 	), acceptable_codes = [CONNECTION_FAILURE])
->>>>>>> a1b07949
+	
 
 	# Allow connection between 1 and 2
 	plan.set_connection(subnetworks=(SUBNETWORK_1, SUBNETWORK_2), config=kurtosis.connection.ALLOWED)
 
 	# Connection now works
-<<<<<<< HEAD
 	connection_result = plan.exec(
 		recipe = ExecRecipe(
 			command=["ping", "-W", "1", "-c", "1", service_1.ip_address],
 		), 
 		service_name = SERVICE_NAME_2,
-	)
-	plan.assert(connection_result["code"], "==", CONNECTION_SUCCESS)
-=======
-	connection_result = plan.exec(recipe=ExecRecipe(
-		service_name=SERVICE_NAME_2,
-		command=["ping", "-W", "1", "-c", "1", service_1.ip_address],
 	), acceptable_codes = [CONNECTION_SUCCESS])
->>>>>>> a1b07949
+	
 
 	# Reset connection to default (which is BLOCKED)
 	plan.remove_connection((SUBNETWORK_1, SUBNETWORK_2))
 
 	# Connection is back to BLOCKED
-<<<<<<< HEAD
 	connection_result = plan.exec(
 		recipe = ExecRecipe(
 			command=["ping", "-W", "1", "-c", "1", service_1.hostname],
 		), 
 		service_name = SERVICE_NAME_2,
-	)
-	plan.assert(connection_result["code"], "==", CONNECTION_FAILURE)
-=======
-	connection_result = plan.exec(recipe=ExecRecipe(
-		service_name=SERVICE_NAME_2,
-		command=["ping", "-W", "1", "-c", "1", service_1.hostname],
 	), acceptable_codes = [CONNECTION_FAILURE])
->>>>>>> a1b07949
+	
 
 	# Create a third subnetwork connected to SUBNETWORK_1 and add service2 to it
 	plan.set_connection((SUBNETWORK_3, SUBNETWORK_1), config=ConnectionConfig(packet_loss_percentage=0.0))
@@ -120,8 +99,7 @@
 			command=["ping", "-W", "1", "-c", "1", service_1.ip_address],
 		),
 		service_name = SERVICE_NAME_2,
-	)
-	plan.assert(connection_result["code"], "==", CONNECTION_SUCCESS)
+	), acceptable_codes = [CONNECTION_SUCCESS])
 
 	plan.print("Test successfully executed")
 `
