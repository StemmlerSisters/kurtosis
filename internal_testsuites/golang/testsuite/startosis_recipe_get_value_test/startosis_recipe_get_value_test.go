--- conflicted
+++ resolved
@@ -33,11 +33,7 @@
 			"input": ".query.input"
 		}
 	)
-<<<<<<< HEAD
-	response = wait(get_recipe, "code", "==", 200, backoff="10s", timeout="200s")
-=======
 	response = wait(get_recipe, "code", "==", 200, interval="10s", timeout="200s")
->>>>>>> 8d6ee1f4
 	assert(response["code"], "==", 200)
 	assert("My test returned " + response["code"], "==", "My test returned 200")
 	assert(response["code"], "!=", 500)
