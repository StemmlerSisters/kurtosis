--- conflicted
+++ resolved
@@ -16,11 +16,7 @@
 	validKurtosisModuleRelPath          = "../../../startosis/valid-kurtosis-module"
 	invalidCaseModFileTestName          = "startosis-module-invalid-mod-file"
 	moduleWithInvalidKurtosisModRelPath = "../../../startosis/invalid-mod-file"
-<<<<<<< HEAD
-	invalidCaseMainStarMissingTestName  = "startosis-module-missing-main-star"
-=======
 	invalidCaseMainStarMissingTestName  = "startosis-module-no-main-file"
->>>>>>> 2ad236e2
 	moduleWithNoMainStarRelPath         = "../../../startosis/no-main-star"
 	invalidCaseNoMainInMainStarTestName = "startosis-module-missing-main"
 	moduleWithNoMainInMainStarRelPath   = "../../../startosis/no-main-in-main-star"
