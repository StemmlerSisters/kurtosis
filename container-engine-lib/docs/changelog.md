--- conflicted
+++ resolved
@@ -3,22 +3,10 @@
 * Added the `ForLogsDatabaseServer` and the `ForLogsCollectorServer` Docker objects attribute
 * Added `LogsCollectorTypeDockerLabelValue`, `ModuleContainerTypeDockerLabelValue` and `LogsDbDataVolumeTypeDockerLabelValue` Docker labels
 * Added `EngineGUIDDockerLabelKey` Docker label key
-<<<<<<< HEAD
-* Added `LogsDatabaseContainerConfigProvider` interface for defining centralized logs database container config behaviour
-* Added `LokiContainerConfigProvider` implementation and the Kurtosis configuration values
-* Added `LogsCollectorContainerConfigProvider` interface for defining centralized logs collector container config behaviour
-* Added `FluentbitContainerConfigProvider`  implementation and the Kurtosis configuration values
-* Added `LogsCollectorAvailabilityChecker` implementation for defining centralized logs collector availability checker behaviour
-* Added `FluentbitAvailabilityChecker` which implements `LogsCollectorAvailabilityChecker` for the `Fluentbit` http server
-* Added `LoggingDriver` interface in the `docker_manager` package to define the behaviour for different logging driver implementations
-* Added `FluentdLoggingDriver` implementation that can be used to send the container's logs to the Fluentbit server
-* Added the `WithLoggingDriver` method in `CreateAndStartContainerArgsBuilder` to set the container's logging driver
-=======
 * Added `LogsDatabaseContainer` interface for defining centralized logs database container behaviour
 * Added `LokiLogsDatabaseContainer` implementation and the Kurtosis configuration values
 * Added `LogsCollectorContainer` interface for defining centralized logs collector container behaviour
 * Added `FluentbitLogsCollectorContainer`  implementation and the Kurtosis configuration values
->>>>>>> 43384f6d
 
 ### Breaking Changes
 * Updated `CreateEngine` method, added the `logsCollectorHttpPortNumber` param
