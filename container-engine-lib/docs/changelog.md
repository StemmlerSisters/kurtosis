--- conflicted
+++ resolved
@@ -1,13 +1,11 @@
 # TBD
+### Features
+* Added `KurtosisBackend.CopyFromUserService` in Docker implementation
 
 # 0.15.1
 ### Features
-<<<<<<< HEAD
-* Added `KurtosisBackend.CopyFromUserService` in Docker implementation
-* Updated `DockerKurtosisBackend.CreateEnclave` also creates an enclave data volume
-=======
 * The enclave data volume gets mounted on all services
-* `DockerKurtosisBackend.CreateEnclave` also creates an enclave data volume
+* Updated `DockerKurtosisBackend.CreateEnclave`, now also creates an enclave data volume
 * Parallelized several operations to improve perf:
     * `DockerKurtosisBackend.StopEnclaves`
     * `DockerKurtosisBackend.DestroyEnclaves`
@@ -22,8 +20,6 @@
     * `DockerKurtosisBackend.StopUserServices`
     * `DockerKurtosisBackend.DestroyUserServices`
 
->>>>>>> 171d74c2
-
 # 0.15.0
 ### Fixes
 * Fixed `UserService` object not having a `GetPrivatePorts` method
