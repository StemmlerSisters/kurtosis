--- conflicted
+++ resolved
@@ -1,21 +1,21 @@
 # TBD
+### Features
+* Added `KubernetesKurtosisBackend.GetEnclaves` functionality to kubernetes backend
+* Added `KubernetesKurtosisBackend.CreateAPIContainer`, `KubernetesKurtosisBackend.GetAPIContainers`, `KubernetesKurtosisBackend.StopAPIContainers` and `KubernetesKurtosisBackend.DestroyAPIContainers` 
+* Added `KubernetesKurtosisBackend.isPodRunningDeterminer` utility variable that we use for determine if a pod is running
+* Added `GetInClusterKubernetesKurtosisBackend` Kurtosis backend factory method to be used for pods inside Kubernetes cluster
 
 # 0.20.0
 ### Features
 * Added persistent volume claim creation to kubernetes-backed enclaves
-* Added `CreateEnclave` and `GetEnclaves` functionality to kubernetes backend
+* Added `CreateEnclave` functionality to kubernetes backend
 * Added `ServiceAccounts`, `Roles`, `RoleBindings`, `ClusterRole`, and `ClusterRoleBindings` create, getByLabels and remove methods to `KubernetesManager`
 * Added `ForEngineNamespace`, `ForEngineServiceAccount`, `ForEngineClusterRole` and `ForEngineClusterRoleBindings` to  `KubernetesEngineObjectAttributesProvider`
 * Updated `KubernetesBackend.CreateEngine` added the kubernetes role based resources creation and namespace creation process
 * Fixed `KubernetesBackend.GetEngines`returning an empty list for filters with no IDs specified
-<<<<<<< HEAD
-* Added `GetInClusterKubernetesKurtosisBackend` Kurtosis backend factory method to be used for pods inside Kubernetes cluster
-* Added `isPodRunningDeterminer` utility variable that we use for determine if a pod is running
-=======
 * Added a (currently unused) framework for collecting all Kubernetes resource that match a specific filter
 * Add `getEngineKubernetesResources` in preparation for refactoring the engine methods
 * Implement `KubernetesKurtosisBackend.DestroyEngines`
->>>>>>> e0e6dc7b
 
 ### Changes
 * Updated `KubernetesManager.CreatePod` added `serviceAccount` argument to set the pod's service account
