# TBD

# 0.19.0
### Breaking Changes
* Removed `enclaveDataDirpathOnHostMachine` and `enclaveDataDirpathOnServiceContainer` from `KurtosisBackend.CreateUserService`
    * Users no longer need to provide this argument
* Removed `enclaveDataDirpathOnHostMachine` argument from `KurtosisBackend.CreateModule`
    * Users no longer need to provide this argument
* Removed `engineDataDirpathOnHostMachine` from `KurtosisBackend.CreateEngine`
    * Users no longer need to provide this argument

# 0.18.0
### Features
<<<<<<< HEAD
* Added `ServiceAccounts`, `Roles`, `RoleBindings`, `ClusterRole`, and `ClusterRoleBindings` create and remove methods to `KurtosisManager`
* Added `CreateEnclave` functionality to kubernetes backend
* Added persistent volume claim creation to kubernetes-backed enclaves
=======
* Added `ServiceAccounts`, `Roles`, `RoleBindings`, `ClusterRole`, and `ClusterRoleBindings` create and remove methods to `KubernetesManager`
* Added `CreateEnclave` functionality to Kubernetes backend

### Changes
* Stopped mounting an enclave data directory on the API container

### Fixes
* `RunFilesArtifactExpander` now correctly only requires the user to pass in the filepath of the artifact to expand, relative to the enclave data volume root

### Breaking Changes
* Removed the `enclaveDataDirpathOnHostMachine` parameter from `KurtosisBackend.CreateAPIContainer`
    * Users no longer need to provide this parameter
>>>>>>> 07b08d47

# 0.17.0
### Features
* Added `PauseService` and `UnpauseService` to `KurtosisBackend`
* Added docker implementation of `PauseService` and `UnpauseService`
* Added Kubernetes implementation of engine functions in kubernetes backend

### Breaking Changes
* Added an extra `enclaveDataVolumeDirpath` to `KurtosisBackend.CreateAPIContainer`
    * Users should pass in the location where the enclave data volume should be mounted

# 0.16.0
### Removals
* Removed `files_artifact.FilesArtifactID` because it was a duplicate of `serivce.FilesArtifactID`

### Breaking Change
* Removed `files_artifact.FilesArtifactID`
    * Users should switch to `service.FilesArtifactID`

# 0.15.3
### Features
* Added `KurtosisBackend.CopyFromUserService` in Docker implementation

### Fixes
* Fixed a bug where module containers were getting duplicate mountpoints for enclave data volume & bindmounted dirpath

# 0.15.2
### Fixes
* Fix `DockerKurtosisBackend.getEnclaveDataVolumeByEnclaveId` helper method that was accidentally broken

# 0.15.1
### Features
* The enclave data volume gets mounted on all services
* Updated `DockerKurtosisBackend.CreateEnclave`, now also creates an enclave data volume
* Parallelized several operations to improve perf:
    * `DockerKurtosisBackend.StopEnclaves`
    * `DockerKurtosisBackend.DestroyEnclaves`
    * `DockerKurtosisBackend.StopAPIContainers`
    * `DockerKurtosisBackend.DestroyAPIContainers`
    * `DockerKurtosisBackend.StopEngines`
    * `DockerKurtosisBackend.DestroyEngines`
    * `DockerKurtosisBackend.StopModules`
    * `DockerKurtosisBackend.DestroyModules`
    * `DockerKurtosisBackend.StopNetworkingSidecars`
    * `DockerKurtosisBackend.DestroyNetworkingSidecars`
    * `DockerKurtosisBackend.StopUserServices`
    * `DockerKurtosisBackend.DestroyUserServices`

# 0.15.0
### Fixes
* Fixed `UserService` object not having a `GetPrivatePorts` method
* Fixed `UserService` to correctly have `nil` public ports if it's not running to match the spec

### Breaking Changes
* Renamed `UserService.GetPublicPorts` -> `UserService.GetMaybePublicPorts`
    * Users should rename the method call appropriately

# 0.14.5
### Features
* Removed enclave's volumes when executing `KurtosisBackend.DestroyEnclaves` in Docker implementation

# 0.14.4
### Fixes
* Fix the exec commands on user services & networking sidecars being wrapped in `sh`, leading to unintended consequences

# 0.14.3
### Fixes
* Temporarily support the old port spec (`portId.number-protocol_portId.number-protocol`) so that we're still backwards-compatible

# 0.14.2
### Fixes
* Added a check to prevent generate user service's public IP address and public ports if it does not contain host port bindings

# 0.14.1
### Fixes
* Fixed nil pointer dereference error when calling enclave's methods with nil filters argument
* Fixed instances of propagating nil errors
* Fixed ApiContainer GetPublicGRPCProxyPort returning PublicGRPCPort

# 0.14.0
### Features
* Added `FilesArtifactExpander` general object
* Added `KurtosisBackend.RunFilesArtifactExpander` and `KurtosisBackend.DestroyFilesArtifactExpanders`
* Added `DockerEnclaveObjectAttributesProvider.ForFilesArtifactExpanderContainer`
* Added `FilesArtifactExpansionVolume` general object
* Added `KurtosisBackend.CreateFilesArtifactExpansionVolume` and `KurtosisBackend.DestroyFilesArtifactExpansionVolumes`
* Added `DockerEnclaveObjectAttributesProvider.ForFilesArtifactExpansionVolume`

### Breaking Changes
* Change `DockerManager.GetVolumesByLabels` returned type, now it returns a `volume` Docker object list instead of a volume name list
  * Users can use the new returned object and get the name from it.

### Fixes
* Fixed nil pointer dereference error when sending nil `filter.IDs` value in `enclave` CRUD methods

# 0.13.0
### Breaking Changes
* Reverted the port specification delimeters back to new style
  * From: rpc.8545-TCP_ws.8546-TCP_tcpDiscovery.30303-TCP_udpDiscovery.30303-UDP
  * To:   rpc:8545/TCP,ws:8546/TCP,tcpDiscovery:30303/TCP,udpDiscovery:30303/UDP
  * Users should upgrade the Kurtosis Client.
  * Users should restart enclaves.

# 0.12.0
### Breaking Changes
* Reverted the port specification delimeters back to original style.
  * From: rpc:8545/TCP,ws:8546/TCP,tcpDiscovery:30303/TCP,udpDiscovery:30303/UDP
  * To:   rpc.8545-TCP_ws.8546-TCP_tcpDiscovery.30303-TCP_udpDiscovery.30303-UDP
  * Users should upgrade the Kurtosis Client.
  * Users should restart enclaves.
  
# 0.11.3
### Features
* Added `KurtosisBackend.GetModuleLogs`

### Fixes
* Fixed assigning entry to nil map in `killContainers` in `docker_kurtosis_backend`
* Set CGO_ENABLED=0 for tests. Complete tests without prompting for GCC-5 now.

# 0.11.1
### Features
* Added `KurtosisBackend.StopModules`

### Fixes
* Fixed a bug where we weren't being efficient when killing containers in the `StopXXXXXX` calls

# 0.11.0
### Features
* Added `ExecResult` object to represent the result of commands execution inside an instance

### Breaking Changes
* Replaced the first returned var type `map[service.ServiceGUID]bool` in `RunUserServiceExecCommands` and `RunNetworkingSidecarExecCommands` with `map[service.ServiceGUID]*exec_result.ExecResult`
  * Users can get the new returned map and use the `ExecResult` object to obtain the execution exit code and output 

# 0.10.4
### Features
* Implemented the methods: `CreateNetworkingSidecar`, `GetNetworkingSidecars`, `RunNetworkingSidecarExecCommands`, `StopNetworkingSidecars` and `DestroyNetworkingSidecars` in `DockerKurtosisBackend`
* Implemented the methods: `CreateUserService`, `GetUserServices`, `StopUserServices`, `GetUserServiceLogs` and `DestroyUserServices` in `DockerKurtosisBackend`
* Implemented the methods: `WaitForUserServiceHttpEndpointAvailability`, `GetConnectionWithUserService` and `RunUserServiceExecCommands` methods in `DockerKurtosisBackend`
* Added `NetworkingSidecarContainerTypeLabelValue` label value constant
* Added `UserServiceContainerTypeLabelValue` and `NetworkingSidecarContainerTypeLabelValue` label key constants

# 0.10.3
### Features
* Added module CRUD methods

### Fixes
* Fixed a bug in `CreateAPIContainer` where the wrong label was being used to check for enclave ID

# 0.10.2
### Features
* Added `UserService` methods, `Modules` methods and `CreateRepartition` method in `KurtosisBackend` interface
* Stubbing out methods for `UserService`, `Modules` and `CreateRepartition` into Docker implementation
* Expose information of an `APIContainer` object
* Implemented the methods: `CreateEnclave`, `GetEnclaves`, `StopEnclaves` and `DestroyEnclaves` in `DockerKurtosisBackend`
* Added `IsNetworkPartitioningEnabledLabelKey` label key constant
* Added `NetworkPartitioningEnabledLabelValue` and `NetworkPartitioningDisabledLabelValue` label value constants
* Added API container CRUD methods
* Added `KurtosisBackend.DumpEnclave`

# 0.10.1
### Features
* Added API container CRUD stubs to `KurtosisBackend`

# 0.10.0
### Features
* Created a generic `ContainerStatus` object in the `KurtosisBackend` API for representing the state of containers
* Added enclave CRUD commands to `KurtosisBackend`

### Breaking Changes
* The `Engine` object's status will now be a `ContainerStatus`, rather than `EngineStatus`
  * Users should migrate to the new version

# 0.9.1
### Fixes
* Fixed container `removing` state erroneously counting as running

# 0.9.0
### Changes
* Switched from fairly-specific engine methods on `KurtosisBackend` to generic CRUD methods (`CreateEngine`, `GetEngines`, etc.)
* Pull the `ForEngineServer` method into this repo, rather than relying on obj-attrs-schema-lib, since the name/label determination really makes sense next to the DockerKurtosisBackend
* Commented out the `KubernetesKurtosisBackend` until we can revisit it in the future
* The `DockerManager` now logs to the system `logrus` instance like everything else

### Removals
* Removed the `KurtosisXXXDrivers` classes, as we're going to use `KurtosisBackend` as the external-facing API instead

### Breaking Changes
* Removed the `KurtosisXXXDrivers` classes
  * Users should use the `KurtosisBackend` struct instead
* Changed the API of `KurtosisBackend` to have generic CRUD methods for engines
  * Users should adapt their previous uses of specific methods (like `Clean`) to instead use these generic CRUD APIs
* Switched the `ContainerStatus` enum to be an `int` with dmarkham/enumer autogenerated code
  * Users should switch to using the new methods autogenerated by the enumer code
* Removed the `logger` parameter to the `NewDockerManager` function, as it's no longer needed
  * Users should remove the parameter
* The `HostMachineDomainInsideContainer` and `HostGatewayName` parameters are no longer public
  * There is no replacement; users who were depending on this should use the `needsAccessToHostMachine` parameter when starting a container
* The `DockerManager` package has been moved
  * Users should replace `github.com/kurtosis-tech/container-engine-lib/lib/docker_manager` -> `github.com/kurtosis-tech/container-engine-lib/lib/backends/docker/docker_manager`


# 0.8.8
### Features
* Added the `KurtosisDockerDriver` struct with methods that don't do anything

# 0.8.7
### Features
* Added KubernetesManager, KurtosisBackendCore Interface with implementations for both kubernetes and docker and the KurtosisBackend layer
* Upgraded `object-attributes-schema-lib` to 0.7.2

# 0.8.6
### Fixes
* Run `go mod tidy`, to get rid of unnecessary `palantir/stacktrace` dependency

# 0.8.5
### Fixes
* `stacktrace.Propagate` now panics when it receives a `nil` input

# 0.8.4
### Features
* Container logs are propagated throughout the returning error when container start fails

# 0.8.3
### Fixes
* Fixed issue where `GetContainersByLabel` would return `0.0.0.0` addresses rather than `127.0.0.1`
* Replaced redundant `getContainerIdsByName` with `getContainersByFilterArgs`

# 0.8.2
### Fixes
* Host port bindings will be returned as `127.0.0.1` rather than `0.0.0.0`, because Windows machines don't automatically correct `0.0.0.0` to `127.0.0.1`

# 0.8.1
### Features
* Added `GetVolumesByLabels` and `GetNetworksByLabels` functions

### Fixes
* For comments on the public functions, added the function name as the first line of the comment to make GoLand stop complaining

# 0.8.0
### Features
* Added the ability to add labels to networks & volumes

### Breaking Changes
* `CreateNetwork` now also takes in a list of labels to give the network
* `CreateVolume` now also takes in a list of labels to give the volume

# 0.7.0
### Features
* Added the ability to specify fixed host machine port bindings when starting a container is now available via the key of the map in `CreateAndStartContainerArgsBuilder.WithUsedPorts` function

### Breaking Changes
* The `CreateAndStartContainerArgsBuilder.WithUsedPorts`'s parameter now has a value of `PortPublishSpec`, which defines how the port should be published
* `CreateAndStartContainerArgsBuilder.ShouldPublishAllPorts` parameter has been removed
  * Users should migrate to `CreateAndStartContainerArgsBuilder.WithUsedPorts` instead

# 0.6.1
### Features
* Added `RemoveVolume` and `RemoveContainer` functions
* Added a `GetVolumesByName` function

### Changes
* Clarified that the `all` argument to `GetContainersByLabels` is for whether stopped containers should be shown

# 0.6.0
### Features
* Add `Network` type to store Docker Network information as ID, name, ip and mask

### Breaking Changes
* Replaced `GetNetworkIdsByName` method with `GetNetworksByName` because it returns a `Network` list which offers more information
  * Users should replace `GetNetworkIdsByName` calls with `GetNetworksByName` and get the network ID and other network information from the `Network` list returned by this new method

# 0.5.0
### Breaking Changes
* Renamed `Status` type to `ContainerStatus` which is used in the `Container` struct
  * Users should replace `Status` type with `ContainerStatus` in all places where it being used

### Features
* Add `HostPortBindings` field into `Container` type to store the container public ports

# 0.4.4
### Changes
* Removes Docker container name prefix `/` before using it to set a Container's name

# 0.4.3
### Features
* Add `Container` type to store container's information as ID, names, labels and status
* Add `GetContainersByLabels` method to get a container list by labels

### Changes
* Removes `GetContainerIdsByLabels` it'll be replaced by `GetContainersByLabels`which returns container ids as well along with other container info

### Fixes
* Fixed a bug where `CreateAndStartContainerArgsBuilder.Build` method wasn't setting container labels

# 0.4.2
### Fixes
* Fixed a bug where the defer function in `CreateAndStartContainer` would try to kill an empty container ID

# 0.4.1
### Features
* Add container's labels configuration when a container is started
* Add a new method `DockerManager.GetContainerIdsByLabels` to get a container ids list by container's labels

# 0.4.0
### Features
* `CreateAndStartContainerArgsBuilder`'s boolean-setting functions now accept a boolean

### Breaking Changes
* `CreateAndStartContainerArgsBuilder`'s boolean-setting functions now accept a boolean (used to be no-arg)

# 0.3.0
### Features
* `CreateAndStartContainer` now accepts args as built by a builder (hallelujah!)

### Breaking Changes
* `CreateAndStartContainer` now accepts a `CreateAndStartContainerArgs` object, rather than the gigantic list of parameters

# 0.2.10
### Fixes
* Fixed some logging that was being incorrectly being done through `logrus`, rather than `DockerManager.log`

# 0.2.9
### Fixes
* Added retry logic when trying to get host port bindings for a container, to account for https://github.com/moby/moby/issues/42860

# 0.2.8
### Features
* Made `PullImage` a public function on `DockerManager`

# 0.2.7
### Features
* Added extra trace logging to Docker manager

# 0.2.6
### Changes
* Added extra debug logging to hunt down an issue where the `defer` to remove a container that doesn't start properly would try to remove a container with an empty container ID (which would return a "not found" from the Docker engine)

# 0.2.5
### Fixes
* Fixed a bug where not specifying an image tag (which should default to `latest`) wouldn't actually pull the image if it didn't exist locally

# 0.2.4
### Fixes
* Add extra error-checking to handle a very weird case we just saw where container creation succeeds but no container ID is allocated

# 0.2.3
### Features
* Verify that, when starting a container with `shouldPublishAllPorts` == `true`, each used port gets exactly one host machine port binding

### Fixes
* Fixed ports not getting bound when running a container with an `EXPOSE` directive in the image Dockerfile
* Fixed broken CI

# 0.2.2
### Fixes
* Fixed bug in markdown-link-check property

# 0.2.1
### Features
* Set up CircleCI checks

# 0.2.0
### Breaking Changes
* Added an `alias` field to `CreateAndStartContainer`

# 0.1.0
* Init commit<|MERGE_RESOLUTION|>--- conflicted
+++ resolved
@@ -1,4 +1,9 @@
 # TBD
+### Features
+* Added persistent volume claim creation to kubernetes-backed enclaves
+
+### Breaking Changes
+* NewKurtosisKubernetesBackend now takes in extra arguments - `volumeStorageClassName` and `volumeSizePerEnclaveInGigabytes`
 
 # 0.19.0
 ### Breaking Changes
@@ -11,11 +16,6 @@
 
 # 0.18.0
 ### Features
-<<<<<<< HEAD
-* Added `ServiceAccounts`, `Roles`, `RoleBindings`, `ClusterRole`, and `ClusterRoleBindings` create and remove methods to `KurtosisManager`
-* Added `CreateEnclave` functionality to kubernetes backend
-* Added persistent volume claim creation to kubernetes-backed enclaves
-=======
 * Added `ServiceAccounts`, `Roles`, `RoleBindings`, `ClusterRole`, and `ClusterRoleBindings` create and remove methods to `KubernetesManager`
 * Added `CreateEnclave` functionality to Kubernetes backend
 
@@ -28,7 +28,6 @@
 ### Breaking Changes
 * Removed the `enclaveDataDirpathOnHostMachine` parameter from `KurtosisBackend.CreateAPIContainer`
     * Users no longer need to provide this parameter
->>>>>>> 07b08d47
 
 # 0.17.0
 ### Features
