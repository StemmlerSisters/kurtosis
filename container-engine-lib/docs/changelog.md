--- conflicted
+++ resolved
@@ -2,15 +2,13 @@
 ### Changes
 * Migrated the `engine functions` from `docker_kurtosis_backend` and `kubernetes_kurtosis_backned` package to the `engine_functions` package in both implementations
 * Removed duplicated shared functions that where present in the both the `docker_kurtosis_backend` package and the `shared_helpers` package
-<<<<<<< HEAD
-* Added the `consts` package to group the general constants used in the Docker Kurtosis backend
+* Added the `consts` package to group the general constants used in the Docker Kurtosis backend and Kubernetes Kurtosis backend
 * Added the `ForLogsDatabaseServer` and the `ForLogsCollectorServer` Docker objects attribute
 * Added `LogsCollectorTypeDockerLabelValue`, `ModuleContainerTypeDockerLabelValue` and `LogsDbDataVolumeTypeDockerLabelValue` Docker labels
 * Added `EngineGUIDDockerLabelKey` Docker label key
-=======
-* Added the `consts` package to group the general constants used in the Docker Kurtosis backend and Kubernetes Kurtosis backend
+
+### Fixes
 * Fix `StartUserServices` in `DockerKurtosisBackend` and `KubernetesKurtosisBackend` to use funnel/rollback approach for bulk operations correctly
->>>>>>> db3e1776
 
 # 0.34.0
 #### Breaking Changes
