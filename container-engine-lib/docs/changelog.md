# TBD

<<<<<<< HEAD
### Features
* Added `ObjectAttributesProvider` for `UserServiceRegistration`.
=======
# 0.21.1

# 0.21.0
### Changes
* The `DockerKurtosisBackend` will now track the free IPs of networks
* `KurtosisBackend` now has `UserServiceRegistration` CRUD methods
* Service containers in Docker no longer get tagged with a service ID (this is now on the service registration object)

### Fixes
* Add ID & GUID labels to enclave networks & namespaces

### Breaking Changes
* Renamed `service.ServiceID` to `user_service_registration.UserServiceID`
    * Users should update their imports/packages accordingly
* Removed the `ServiceID` field of the `Service` object
    * Users should query for the `UserServiceRegistration` associated with the service to find service ID
* `KurtosisBackend.CreateUserService` now takes in a service registration GUID, rather than a static IP
    * Users should make sure to call `CreateUserServiceRegistration` and pass in the returned GUID to the user service
* `GetLocalDockerKurtosisBackend` now takes in an optional argument for providing the enclave ID, if running inside an enclave
    * API containers should pass in the information; all other consumers of the `DockerKurtosisBackend` should pass in `nil`
* Removed the GUID parameter from `KurtosisBackend.CreateService`
    * Users no longer need to provide this parameter; it's autogenerated
* Switched the `CreateFilesArtifactExpansionVolume` from using `ServiceGUID` -> `UserServiceRegistrationGUID`
    * Users should now provide the registration GUID
* Removed the IP address argument from the following methods in `KurtosisBackend`:
    * `CreateAPIContainer`
    * `CreateModule`
    * `CreateService`
    * `CreateNetworkingSidecar`
    * `RunFilesArtifactExpander`
* `CreateAPIContainer` now takes in an extra `ownIpAddressEnvVar` environment variable, which is the environment variable the `KurtosisBackend` should populate with the API container's IP address
* Removed the following from the `Enclave` object:
    * `GetNetworkCIDR`
    * `GetNetworkID`
    * `GetNetworkGatewayIp`
    * `GetNetworkIpAddrTracker`

# 0.20.2
>>>>>>> 64b75d3a

### Changes
* Updated Kurtosis Kubernetes `label_key_consts` and tests.
* Added `GetPodPortforwardEndpointUrl` method to kubernetes_manager

# 0.20.1
### Features
* Added `KubernetesKurtosisBackend.GetEnclaves` functionality to kubernetes backend
* Added `KubernetesKurtosisBackend.CreateAPIContainer`, `KubernetesKurtosisBackend.GetAPIContainers`, `KubernetesKurtosisBackend.StopAPIContainers` and `KubernetesKurtosisBackend.DestroyAPIContainers` 
* Added `KubernetesKurtosisBackend.isPodRunningDeterminer` utility variable that we use for determine if a pod is running
* Added `GetInClusterKubernetesKurtosisBackend` Kurtosis backend factory method to be used for pods inside Kubernetes cluster
* `Network` objects returned by `DockerManager` will have the gateway IP and the IPs of the containers on the network

# 0.20.0
### Features
* Added persistent volume claim creation to kubernetes-backed enclaves
* Added `CreateEnclave` functionality to kubernetes backend
* Added `ServiceAccounts`, `Roles`, `RoleBindings`, `ClusterRole`, and `ClusterRoleBindings` create, getByLabels and remove methods to `KubernetesManager`
* Added `ForEngineNamespace`, `ForEngineServiceAccount`, `ForEngineClusterRole` and `ForEngineClusterRoleBindings` to  `KubernetesEngineObjectAttributesProvider`
* Updated `KubernetesBackend.CreateEngine` added the kubernetes role based resources creation and namespace creation process
* Fixed `KubernetesBackend.GetEngines`returning an empty list for filters with no IDs specified
* Added a (currently unused) framework for collecting all Kubernetes resource that match a specific filter
* Add `getEngineKubernetesResources` in preparation for refactoring the engine methods
* Implement `KubernetesKurtosisBackend.DestroyEngines`

### Changes
* Updated `KubernetesManager.CreatePod` added `serviceAccount` argument to set the pod's service account
* Switched all the engine methods to use a more Kubernetes-friendly way of getting & managing resources
* Cleaned up the `KubernetesManager.CreateEngine` method

### Breaking Changes
* NewKurtosisKubernetesBackend now takes in extra arguments - `volumeStorageClassName` and `volumeSizePerEnclaveInGigabytes`

# 0.19.0
### Breaking Changes
* Removed `enclaveDataDirpathOnHostMachine` and `enclaveDataDirpathOnServiceContainer` from `KurtosisBackend.CreateUserService`
    * Users no longer need to provide this argument
* Removed `enclaveDataDirpathOnHostMachine` argument from `KurtosisBackend.CreateModule`
    * Users no longer need to provide this argument
* Removed `engineDataDirpathOnHostMachine` from `KurtosisBackend.CreateEngine`
    * Users no longer need to provide this argument

# 0.18.0
### Features
* Added `ServiceAccounts`, `Roles`, `RoleBindings`, `ClusterRole`, and `ClusterRoleBindings` create and remove methods to `KubernetesManager`
* Added `CreateEnclave` functionality to Kubernetes backend

### Changes
* Stopped mounting an enclave data directory on the API container

### Fixes
* `RunFilesArtifactExpander` now correctly only requires the user to pass in the filepath of the artifact to expand, relative to the enclave data volume root

### Breaking Changes
* Removed the `enclaveDataDirpathOnHostMachine` parameter from `KurtosisBackend.CreateAPIContainer`
    * Users no longer need to provide this parameter

# 0.17.0
### Features
* Added `PauseService` and `UnpauseService` to `KurtosisBackend`
* Added docker implementation of `PauseService` and `UnpauseService`
* Added Kubernetes implementation of engine functions in kubernetes backend

### Breaking Changes
* Added an extra `enclaveDataVolumeDirpath` to `KurtosisBackend.CreateAPIContainer`
    * Users should pass in the location where the enclave data volume should be mounted

# 0.16.0
### Removals
* Removed `files_artifact.FilesArtifactID` because it was a duplicate of `serivce.FilesArtifactID`

### Breaking Change
* Removed `files_artifact.FilesArtifactID`
    * Users should switch to `service.FilesArtifactID`

# 0.15.3
### Features
* Added `KurtosisBackend.CopyFromUserService` in Docker implementation

### Fixes
* Fixed a bug where module containers were getting duplicate mountpoints for enclave data volume & bindmounted dirpath

# 0.15.2
### Fixes
* Fix `DockerKurtosisBackend.getEnclaveDataVolumeByEnclaveId` helper method that was accidentally broken

# 0.15.1
### Features
* The enclave data volume gets mounted on all services
* Updated `DockerKurtosisBackend.CreateEnclave`, now also creates an enclave data volume
* Parallelized several operations to improve perf:
    * `DockerKurtosisBackend.StopEnclaves`
    * `DockerKurtosisBackend.DestroyEnclaves`
    * `DockerKurtosisBackend.StopAPIContainers`
    * `DockerKurtosisBackend.DestroyAPIContainers`
    * `DockerKurtosisBackend.StopEngines`
    * `DockerKurtosisBackend.DestroyEngines`
    * `DockerKurtosisBackend.StopModules`
    * `DockerKurtosisBackend.DestroyModules`
    * `DockerKurtosisBackend.StopNetworkingSidecars`
    * `DockerKurtosisBackend.DestroyNetworkingSidecars`
    * `DockerKurtosisBackend.StopUserServices`
    * `DockerKurtosisBackend.DestroyUserServices`

# 0.15.0
### Fixes
* Fixed `UserService` object not having a `GetPrivatePorts` method
* Fixed `UserService` to correctly have `nil` public ports if it's not running to match the spec

### Breaking Changes
* Renamed `UserService.GetPublicPorts` -> `UserService.GetMaybePublicPorts`
    * Users should rename the method call appropriately

# 0.14.5
### Features
* Removed enclave's volumes when executing `KurtosisBackend.DestroyEnclaves` in Docker implementation

# 0.14.4
### Fixes
* Fix the exec commands on user services & networking sidecars being wrapped in `sh`, leading to unintended consequences

# 0.14.3
### Fixes
* Temporarily support the old port spec (`portId.number-protocol_portId.number-protocol`) so that we're still backwards-compatible

# 0.14.2
### Fixes
* Added a check to prevent generate user service's public IP address and public ports if it does not contain host port bindings

# 0.14.1
### Fixes
* Fixed nil pointer dereference error when calling enclave's methods with nil filters argument
* Fixed instances of propagating nil errors
* Fixed ApiContainer GetPublicGRPCProxyPort returning PublicGRPCPort

# 0.14.0
### Features
* Added `FilesArtifactExpander` general object
* Added `KurtosisBackend.RunFilesArtifactExpander` and `KurtosisBackend.DestroyFilesArtifactExpanders`
* Added `DockerEnclaveObjectAttributesProvider.ForFilesArtifactExpanderContainer`
* Added `FilesArtifactExpansionVolume` general object
* Added `KurtosisBackend.CreateFilesArtifactExpansionVolume` and `KurtosisBackend.DestroyFilesArtifactExpansionVolumes`
* Added `DockerEnclaveObjectAttributesProvider.ForFilesArtifactExpansionVolume`

### Breaking Changes
* Change `DockerManager.GetVolumesByLabels` returned type, now it returns a `volume` Docker object list instead of a volume name list
  * Users can use the new returned object and get the name from it.

### Fixes
* Fixed nil pointer dereference error when sending nil `filter.IDs` value in `enclave` CRUD methods

# 0.13.0
### Breaking Changes
* Reverted the port specification delimeters back to new style
  * From: rpc.8545-TCP_ws.8546-TCP_tcpDiscovery.30303-TCP_udpDiscovery.30303-UDP
  * To:   rpc:8545/TCP,ws:8546/TCP,tcpDiscovery:30303/TCP,udpDiscovery:30303/UDP
  * Users should upgrade the Kurtosis Client.
  * Users should restart enclaves.

# 0.12.0
### Breaking Changes
* Reverted the port specification delimeters back to original style.
  * From: rpc:8545/TCP,ws:8546/TCP,tcpDiscovery:30303/TCP,udpDiscovery:30303/UDP
  * To:   rpc.8545-TCP_ws.8546-TCP_tcpDiscovery.30303-TCP_udpDiscovery.30303-UDP
  * Users should upgrade the Kurtosis Client.
  * Users should restart enclaves.
  
# 0.11.3
### Features
* Added `KurtosisBackend.GetModuleLogs`

### Fixes
* Fixed assigning entry to nil map in `killContainers` in `docker_kurtosis_backend`
* Set CGO_ENABLED=0 for tests. Complete tests without prompting for GCC-5 now.

# 0.11.1
### Features
* Added `KurtosisBackend.StopModules`

### Fixes
* Fixed a bug where we weren't being efficient when killing containers in the `StopXXXXXX` calls

# 0.11.0
### Features
* Added `ExecResult` object to represent the result of commands execution inside an instance

### Breaking Changes
* Replaced the first returned var type `map[service.ServiceGUID]bool` in `RunUserServiceExecCommands` and `RunNetworkingSidecarExecCommands` with `map[service.ServiceGUID]*exec_result.ExecResult`
  * Users can get the new returned map and use the `ExecResult` object to obtain the execution exit code and output 

# 0.10.4
### Features
* Implemented the methods: `CreateNetworkingSidecar`, `GetNetworkingSidecars`, `RunNetworkingSidecarExecCommands`, `StopNetworkingSidecars` and `DestroyNetworkingSidecars` in `DockerKurtosisBackend`
* Implemented the methods: `CreateUserService`, `GetUserServices`, `StopUserServices`, `GetUserServiceLogs` and `DestroyUserServices` in `DockerKurtosisBackend`
* Implemented the methods: `WaitForUserServiceHttpEndpointAvailability`, `GetConnectionWithUserService` and `RunUserServiceExecCommands` methods in `DockerKurtosisBackend`
* Added `NetworkingSidecarContainerTypeLabelValue` label value constant
* Added `UserServiceContainerTypeLabelValue` and `NetworkingSidecarContainerTypeLabelValue` label key constants

# 0.10.3
### Features
* Added module CRUD methods

### Fixes
* Fixed a bug in `CreateAPIContainer` where the wrong label was being used to check for enclave ID

# 0.10.2
### Features
* Added `UserService` methods, `Modules` methods and `CreateRepartition` method in `KurtosisBackend` interface
* Stubbing out methods for `UserService`, `Modules` and `CreateRepartition` into Docker implementation
* Expose information of an `APIContainer` object
* Implemented the methods: `CreateEnclave`, `GetEnclaves`, `StopEnclaves` and `DestroyEnclaves` in `DockerKurtosisBackend`
* Added `IsNetworkPartitioningEnabledLabelKey` label key constant
* Added `NetworkPartitioningEnabledLabelValue` and `NetworkPartitioningDisabledLabelValue` label value constants
* Added API container CRUD methods
* Added `KurtosisBackend.DumpEnclave`

# 0.10.1
### Features
* Added API container CRUD stubs to `KurtosisBackend`

# 0.10.0
### Features
* Created a generic `ContainerStatus` object in the `KurtosisBackend` API for representing the state of containers
* Added enclave CRUD commands to `KurtosisBackend`

### Breaking Changes
* The `Engine` object's status will now be a `ContainerStatus`, rather than `EngineStatus`
  * Users should migrate to the new version

# 0.9.1
### Fixes
* Fixed container `removing` state erroneously counting as running

# 0.9.0
### Changes
* Switched from fairly-specific engine methods on `KurtosisBackend` to generic CRUD methods (`CreateEngine`, `GetEngines`, etc.)
* Pull the `ForEngineServer` method into this repo, rather than relying on obj-attrs-schema-lib, since the name/label determination really makes sense next to the DockerKurtosisBackend
* Commented out the `KubernetesKurtosisBackend` until we can revisit it in the future
* The `DockerManager` now logs to the system `logrus` instance like everything else

### Removals
* Removed the `KurtosisXXXDrivers` classes, as we're going to use `KurtosisBackend` as the external-facing API instead

### Breaking Changes
* Removed the `KurtosisXXXDrivers` classes
  * Users should use the `KurtosisBackend` struct instead
* Changed the API of `KurtosisBackend` to have generic CRUD methods for engines
  * Users should adapt their previous uses of specific methods (like `Clean`) to instead use these generic CRUD APIs
* Switched the `ContainerStatus` enum to be an `int` with dmarkham/enumer autogenerated code
  * Users should switch to using the new methods autogenerated by the enumer code
* Removed the `logger` parameter to the `NewDockerManager` function, as it's no longer needed
  * Users should remove the parameter
* The `HostMachineDomainInsideContainer` and `HostGatewayName` parameters are no longer public
  * There is no replacement; users who were depending on this should use the `needsAccessToHostMachine` parameter when starting a container
* The `DockerManager` package has been moved
  * Users should replace `github.com/kurtosis-tech/container-engine-lib/lib/docker_manager` -> `github.com/kurtosis-tech/container-engine-lib/lib/backends/docker/docker_manager`


# 0.8.8
### Features
* Added the `KurtosisDockerDriver` struct with methods that don't do anything

# 0.8.7
### Features
* Added KubernetesManager, KurtosisBackendCore Interface with implementations for both kubernetes and docker and the KurtosisBackend layer
* Upgraded `object-attributes-schema-lib` to 0.7.2

# 0.8.6
### Fixes
* Run `go mod tidy`, to get rid of unnecessary `palantir/stacktrace` dependency

# 0.8.5
### Fixes
* `stacktrace.Propagate` now panics when it receives a `nil` input

# 0.8.4
### Features
* Container logs are propagated throughout the returning error when container start fails

# 0.8.3
### Fixes
* Fixed issue where `GetContainersByLabel` would return `0.0.0.0` addresses rather than `127.0.0.1`
* Replaced redundant `getContainerIdsByName` with `getContainersByFilterArgs`

# 0.8.2
### Fixes
* Host port bindings will be returned as `127.0.0.1` rather than `0.0.0.0`, because Windows machines don't automatically correct `0.0.0.0` to `127.0.0.1`

# 0.8.1
### Features
* Added `GetVolumesByLabels` and `GetNetworksByLabels` functions

### Fixes
* For comments on the public functions, added the function name as the first line of the comment to make GoLand stop complaining

# 0.8.0
### Features
* Added the ability to add labels to networks & volumes

### Breaking Changes
* `CreateNetwork` now also takes in a list of labels to give the network
* `CreateVolume` now also takes in a list of labels to give the volume

# 0.7.0
### Features
* Added the ability to specify fixed host machine port bindings when starting a container is now available via the key of the map in `CreateAndStartContainerArgsBuilder.WithUsedPorts` function

### Breaking Changes
* The `CreateAndStartContainerArgsBuilder.WithUsedPorts`'s parameter now has a value of `PortPublishSpec`, which defines how the port should be published
* `CreateAndStartContainerArgsBuilder.ShouldPublishAllPorts` parameter has been removed
  * Users should migrate to `CreateAndStartContainerArgsBuilder.WithUsedPorts` instead

# 0.6.1
### Features
* Added `RemoveVolume` and `RemoveContainer` functions
* Added a `GetVolumesByName` function

### Changes
* Clarified that the `all` argument to `GetContainersByLabels` is for whether stopped containers should be shown

# 0.6.0
### Features
* Add `Network` type to store Docker Network information as ID, name, ip and mask

### Breaking Changes
* Replaced `GetNetworkIdsByName` method with `GetNetworksByName` because it returns a `Network` list which offers more information
  * Users should replace `GetNetworkIdsByName` calls with `GetNetworksByName` and get the network ID and other network information from the `Network` list returned by this new method

# 0.5.0
### Breaking Changes
* Renamed `Status` type to `ContainerStatus` which is used in the `Container` struct
  * Users should replace `Status` type with `ContainerStatus` in all places where it being used

### Features
* Add `HostPortBindings` field into `Container` type to store the container public ports

# 0.4.4
### Changes
* Removes Docker container name prefix `/` before using it to set a Container's name

# 0.4.3
### Features
* Add `Container` type to store container's information as ID, names, labels and status
* Add `GetContainersByLabels` method to get a container list by labels

### Changes
* Removes `GetContainerIdsByLabels` it'll be replaced by `GetContainersByLabels`which returns container ids as well along with other container info

### Fixes
* Fixed a bug where `CreateAndStartContainerArgsBuilder.Build` method wasn't setting container labels

# 0.4.2
### Fixes
* Fixed a bug where the defer function in `CreateAndStartContainer` would try to kill an empty container ID

# 0.4.1
### Features
* Add container's labels configuration when a container is started
* Add a new method `DockerManager.GetContainerIdsByLabels` to get a container ids list by container's labels

# 0.4.0
### Features
* `CreateAndStartContainerArgsBuilder`'s boolean-setting functions now accept a boolean

### Breaking Changes
* `CreateAndStartContainerArgsBuilder`'s boolean-setting functions now accept a boolean (used to be no-arg)

# 0.3.0
### Features
* `CreateAndStartContainer` now accepts args as built by a builder (hallelujah!)

### Breaking Changes
* `CreateAndStartContainer` now accepts a `CreateAndStartContainerArgs` object, rather than the gigantic list of parameters

# 0.2.10
### Fixes
* Fixed some logging that was being incorrectly being done through `logrus`, rather than `DockerManager.log`

# 0.2.9
### Fixes
* Added retry logic when trying to get host port bindings for a container, to account for https://github.com/moby/moby/issues/42860

# 0.2.8
### Features
* Made `PullImage` a public function on `DockerManager`

# 0.2.7
### Features
* Added extra trace logging to Docker manager

# 0.2.6
### Changes
* Added extra debug logging to hunt down an issue where the `defer` to remove a container that doesn't start properly would try to remove a container with an empty container ID (which would return a "not found" from the Docker engine)

# 0.2.5
### Fixes
* Fixed a bug where not specifying an image tag (which should default to `latest`) wouldn't actually pull the image if it didn't exist locally

# 0.2.4
### Fixes
* Add extra error-checking to handle a very weird case we just saw where container creation succeeds but no container ID is allocated

# 0.2.3
### Features
* Verify that, when starting a container with `shouldPublishAllPorts` == `true`, each used port gets exactly one host machine port binding

### Fixes
* Fixed ports not getting bound when running a container with an `EXPOSE` directive in the image Dockerfile
* Fixed broken CI

# 0.2.2
### Fixes
* Fixed bug in markdown-link-check property

# 0.2.1
### Features
* Set up CircleCI checks

# 0.2.0
### Breaking Changes
* Added an `alias` field to `CreateAndStartContainer`

# 0.1.0
* Init commit<|MERGE_RESOLUTION|>--- conflicted
+++ resolved
@@ -1,9 +1,8 @@
 # TBD
 
-<<<<<<< HEAD
 ### Features
 * Added `ObjectAttributesProvider` for `UserServiceRegistration`.
-=======
+
 # 0.21.1
 
 # 0.21.0
@@ -42,7 +41,6 @@
     * `GetNetworkIpAddrTracker`
 
 # 0.20.2
->>>>>>> 64b75d3a
 
 ### Changes
 * Updated Kurtosis Kubernetes `label_key_consts` and tests.
