# TBD
### Features
<<<<<<< HEAD
* Implement Kubernetes-backed file artifact expansion
=======
* Build `CopyFilesFromUserService` in Kubernetes
* Added a `main.go` that's Gitignored with some local testing structure already set up
>>>>>>> ac10262e

### Changes
* Calls to remove Kubernetes resources are now synchronous

### Fixes
* Fix DockerLogStreamingReadCloser logging at ERROR level when it should log at DEBUG
* Ensured we're not going to get race conditions when writing the output of Docker & Kubernetes exec commands
* Fixed a bug in `getSingleUserServiceObjectAndKubernetesResources`

### Breaking Changes
* Renamed `KurtosisBackend.CopyFromUserService` -> `CopyFilesFromUserService`
    * Users should update their usages accordingly
* `KurtosisBackend.CopyFilesFromUserService` now copies all bytes synchronously, rather than returning a `ReadCloser` for the user to deal with
    * Remediation: pass in a `io.Writer` where the bytes should go

# 0.28.0
### Fixes
* Fixed bug related to having two annotations-key-consts for Kubernetes objects

### Breaking Changes
* `Module.GetPublicIP` is renamed to `GetMaybePublicIP`
    * Remediation: switch to new version
* `Module.GetPublicPorts` renamed to `GetMaybePublicPorts`
    * Remediation: switch to new version
* `Module.GetPublicIp` renamed to `Module.GetPublicIP`
    * Remediation: switch to new version
    
# 0.27.0
### Breaking Changes
* Unified file expansion volume and expanders into one interface with two associated methods (instead of two interfaces and four methods)

### Changes
* Switched the API container to get its port info from the serialized port specs on the Kubernetes service

### Fixes
* Fixed the engine container being listed as running if the engine service had selectors defined
* Switched our UUID generation to be fully random (v4) UUIDs rather than v1
* Fixed our exec command
* Fixed API containers and engines not being able to run pod exec commands
* Fixed a bug that caused service registration to fail
* Fixed the user services and modules Docker log streams not actually coming back demultiplexed

# 0.26.1
### Features
* Added `KubernetesKurtosisBackend.GetModuleLogs`

# 0.26.0
### Features
* Added the functionality to wait until the GRPC port is available before returning when creating `Engines`, `API containers` and `Modules`  
* Added `KubernetesKurtosisBackend.CreateModule`, `KubernetesKurtosisBackend.GetModules`, `KubernetesKurtosisBackend.StopModules` and `KubernetesKurtosisBackend.DestroyModules`
* Added `ForModulePod` and `ForModuleService` to `KubernetesEnclaveObjectAttributesProvider`
* Started proto-documentation on README about how the CRUD methods work, and why
* Switched user service objects to use UUIDs for service GUIDs
* Implement remaining user service methods:
    * `GetUserServices`
    * `StopUserServices`
    * `DestroyUserServices`
    
### Breaking Changes
* Removed `ModuleGUID` argument in `KurtosisBackend.CreateModule`
  * Users will need to remove the argument on each call, the module's GUID will be automatically created in the backend for them

### Changes
* Upgraded Kubernetes client SDK from v0.20 to v0.24
* Upgraded this library to depend on Go 1.17 (required for latest Kubernetes SDK)
* Switched the `UpdateService` implementation to use server-side apply

### Fixes
* Fix a bug in gathering user service Services and Pods
* Fix a nil pointer exception bug when starting a user service
* Fixes a bug with setting a user service's Service ports to empty if the user doesn't declare any ports

# 0.25.0
### Features
* Built out Kubernetes `GetUserServiceLogs`
* Built out Kubernetes `RunUserServiceExecCommands`

### Fixes
* Fixed `grpcProxy` port ID not being acceptable to Kubernetes
* Fixed a bug where RegisterService was creating Kubernetes Services without ports, which Kubernetes doesn't allow

### Changes
* The API container objects no longer get prefixed with the enclave name, and all get called `kurtosis-api` (which is fine because they're namespaced)

### Breaking Changes
* NewKubernetesManager now additionally takes in a Kubernetes configuration object
    * Users will need to pass in this new configuration (the same as is created when instantiating the Kubernetes clientset)
* Engine IDs are now of the formal type `EngineGUID` rather than `string`
    * All instances of engine ID strings need to be replaced with `EngineID` (e.g. all of the engine CRUD methods coming back from KurtosisBackend)
* The engine object's `GetID` method has now been renamed `GetGUID`
    * Users should switch to using the new method


### Breaking Changes
* Added the `enclaveId` argument in `GetModules`, `GetModuleLogs`, `StopModules` and `DestroyModules`
  * Users should add this new argument on each call

# 0.24.0
### Fixes
* Fixed a bug where the API container resources map would have entries even if the enclave was empty of API containers
* Fixed a bug where the API container didn't have a way to get enclave namespace names, because it isn't allowed to list namespaces given that its service account is a namespaced object

### Breaking Changes
* Renamed `GetLocalKubernetesKurtosisBackend` -> `GetCLIKubernetesKurtosisBackend`
    * Users should switch to the new version
* Split `GetInClusterKubernetesKurtosisBackend` -> `GetAPIContainerKubernetesKurtosisBackend` and `GetEngineServerKubernetesKurtosisBackend`
    * Users should select the right version appropriate to the user case

# 0.23.4
### Features
* Build out the following user service functions in Kubernetes:
    * `RegisterService`
    * `StartService`
    * All the pipeline for transforming Kubernetes objects into user services

### Fixes
* Fix bug in `waitForPersistentVolumeClaimBound` in which PVC name and namespace were flipped in args

### Changes
* Renamed all Kubernetes constants that were `XXXXXLabelKey` to be `XXXXXKubernetesLabelKey` to make it more visually obvious that we're using the Kubernetes constants rather than Docker
* Renamed all constants that were `XXXXXLabelValue` to be `XXXXXKubernetesLabelValue` to make it more visually obvious that we're using the Kubernetes constants rather than Docker
* Renamed all Docker constants that were `XXXXXLabelKey` to be `XXXXXDockerLabelKey` to make it more visually obvious that we're using the Docker constants rather than Kubernetes
* Renamed all constants that were `XXXXXLabelValue` to be `XXXXXDockerLabelValue` to make it more visually obvious that we're using the Docker constants rather than Kubernetes
* Renamed the Docker & Kubernetes port spec serializers to include their respective names, to be easier to visually identify in code

### Breaking Changes
* `StartUserService` now takes in a `map[FilesArtifactVolumeName]string` rather than `map[string]string` to be more explicit about the data it's consuming

### Fixes
* `KubernetesManager.CreatePod` now waits for pods to become available before returning

# 0.23.3
### Features
* Added `KubernetesKurtosisBackend.StopEnclaves` and `KubernetesKurtosisBackend.DestroyEnclaves`
* Added `KubernetesManager.IsPersistentVolumeClaimBound` to check when a Persistent Volume has been bound to a Persistent Volume Claim
* Updated `KubernetesManager.CreatePersistentVolumeClaim` to wait for the PersistentVolumeClaim to get bound
* Added `CollectMatchingRoles` and `CollectMatchingRoleBindings` in `kubernetes_resource_collectors` package
* Upped the CircleCI resource class to 'large' since builds are 1m30s and CircleCI showed that we're maxing out the CPU
* Added a build cache to each build
* Build out `KubernetesKurtosisBackend.DumpEnclave`

### Fixes
* Added apiv1 prefix to `KubernetesManager.GetPodPortforwardEndpointUrl`

### Fixes
* Added apiv1 prefix to `KubernetesManager.GetPodPortforwardEndpointUrl`

# 0.23.2
### Fixes
* Don't error when parsing public ports on stopped containers

# 0.23.1
### Fixes
* Fix accidentally calling pause when we should be unpausing
* Fix error-checking not getting checked after creating a service
* Fix bug with improper `nil` check in creating networking sidecar

# 0.23.0
### Breaking Changes
* For KubernetesBackends, `EnclaveVolumeSizeInGigabytes` has been changed from an int to a uint `EnclaveVolumeSizeInMegabytes`
  * Remediation: change all calls to KubernetesBackend factory methods to use megabytes (not gigabytes)

# 0.22.0
### Changes
* Upgrade to Docker SDK v20.10 to try and fix a bug where Docker network containers wouldn't be populated

### Fixes
* Fix an issue with network container IPs not being correctly made available when starting a DockerKurtosisBackend in API container mode
* Allowed removal of user service registrations independent of the underlying service registration (which is necessary for deregistering services in the API container)

### Removals
* Removed unneeded & unused `KurtosisBackend.WaitForEndpointAvailability` function

### Breaking Changes
* `user_service_registration.ServiceID` is now once again `service.ServiceID`
    * Users should update their code
* `user_service_registration.UserServiceRegistration` objects have been removed and replaced with `service.ServiceRegistration`
    * Users should use the new objects
* `user_service_registration.UserServiceRegistrationGUID` no longer exists
    * Users should switch to using `ServiceGUID`
* `CreateUserServiceRegistration` has been replaced with `RegisterUserService`
    * Users should use `RegisterUserService`
* `DestroyUserServiceRegistration` has been removed
    * Users should use `DestroyUserServices`
* `CreateUserService` has been renamed to `StartUserService`
    * Users should call `RegisterUserService` first, then `StartUserService`
* All user service functions now take in an `enclaveId` parameter
    * Users should provide the new parameter
* `CreateFilesArtifactExpansionVolume` now takes in a `ServiceGUID` once more
    * Users should switch back to providing a `ServiceGUID`

### Features
* Added `ForUserServiceService` for `KubernetesEngineObjectAttributesProvider`

# 0.21.1
### Fixes
* Add ID & GUID labels to enclave networks & namespaces

# 0.21.0
### Changes
* The `DockerKurtosisBackend` will now track the free IPs of networks
* `KurtosisBackend` now has `UserServiceRegistration` CRUD methods
* Service containers in Docker no longer get tagged with a service ID (this is now on the service registration object)

### Breaking Changes
* Renamed `service.ServiceID` to `user_service_registration.UserServiceID`
    * Users should update their imports/packages accordingly
* Removed the `ServiceID` field of the `Service` object
    * Users should query for the `UserServiceRegistration` associated with the service to find service ID
* `KurtosisBackend.CreateUserService` now takes in a service registration GUID, rather than a static IP
    * Users should make sure to call `CreateUserServiceRegistration` and pass in the returned GUID to the user service
* `GetLocalDockerKurtosisBackend` now takes in an optional argument for providing the enclave ID, if running inside an enclave
    * API containers should pass in the information; all other consumers of the `DockerKurtosisBackend` should pass in `nil`
* Removed the GUID parameter from `KurtosisBackend.CreateService`
    * Users no longer need to provide this parameter; it's autogenerated
* Switched the `CreateFilesArtifactExpansionVolume` from using `ServiceGUID` -> `UserServiceRegistrationGUID`
    * Users should now provide the registration GUID
* Removed the IP address argument from the following methods in `KurtosisBackend`:
    * `CreateAPIContainer`
    * `CreateModule`
    * `CreateService`
    * `CreateNetworkingSidecar`
    * `RunFilesArtifactExpander`
* `CreateAPIContainer` now takes in an extra `ownIpAddressEnvVar` environment variable, which is the environment variable the `KurtosisBackend` should populate with the API container's IP address
* Removed the following from the `Enclave` object:
    * `GetNetworkCIDR`
    * `GetNetworkID`
    * `GetNetworkGatewayIp`
    * `GetNetworkIpAddrTracker`

# 0.20.2

### Changes
* Updated Kurtosis Kubernetes `label_key_consts` and tests.
* Added `GetPodPortforwardEndpointUrl` method to kubernetes_manager

# 0.20.1
### Features
* Added `KubernetesKurtosisBackend.GetEnclaves` functionality to kubernetes backend
* Added `KubernetesKurtosisBackend.CreateAPIContainer`, `KubernetesKurtosisBackend.GetAPIContainers`, `KubernetesKurtosisBackend.StopAPIContainers` and `KubernetesKurtosisBackend.DestroyAPIContainers` 
* Added `KubernetesKurtosisBackend.isPodRunningDeterminer` utility variable that we use for determine if a pod is running
* Added `GetInClusterKubernetesKurtosisBackend` Kurtosis backend factory method to be used for pods inside Kubernetes cluster
* `Network` objects returned by `DockerManager` will have the gateway IP and the IPs of the containers on the network

# 0.20.0
### Features
* Added persistent volume claim creation to kubernetes-backed enclaves
* Added `CreateEnclave` functionality to kubernetes backend
* Added `ServiceAccounts`, `Roles`, `RoleBindings`, `ClusterRole`, and `ClusterRoleBindings` create, getByLabels and remove methods to `KubernetesManager`
* Added `ForEngineNamespace`, `ForEngineServiceAccount`, `ForEngineClusterRole` and `ForEngineClusterRoleBindings` to  `KubernetesEngineObjectAttributesProvider`
* Updated `KubernetesBackend.CreateEngine` added the kubernetes role based resources creation and namespace creation process
* Fixed `KubernetesBackend.GetEngines`returning an empty list for filters with no IDs specified
* Added a (currently unused) framework for collecting all Kubernetes resource that match a specific filter
* Add `getEngineKubernetesResources` in preparation for refactoring the engine methods
* Implement `KubernetesKurtosisBackend.DestroyEngines`

### Changes
* Updated `KubernetesManager.CreatePod` added `serviceAccount` argument to set the pod's service account
* Switched all the engine methods to use a more Kubernetes-friendly way of getting & managing resources
* Cleaned up the `KubernetesManager.CreateEngine` method

### Breaking Changes
* NewKurtosisKubernetesBackend now takes in extra arguments - `volumeStorageClassName` and `volumeSizePerEnclaveInGigabytes`

# 0.19.0
### Breaking Changes
* Removed `enclaveDataDirpathOnHostMachine` and `enclaveDataDirpathOnServiceContainer` from `KurtosisBackend.CreateUserService`
    * Users no longer need to provide this argument
* Removed `enclaveDataDirpathOnHostMachine` argument from `KurtosisBackend.CreateModule`
    * Users no longer need to provide this argument
* Removed `engineDataDirpathOnHostMachine` from `KurtosisBackend.CreateEngine`
    * Users no longer need to provide this argument

# 0.18.0
### Features
* Added `ServiceAccounts`, `Roles`, `RoleBindings`, `ClusterRole`, and `ClusterRoleBindings` create and remove methods to `KubernetesManager`
* Added `CreateEnclave` functionality to Kubernetes backend

### Changes
* Stopped mounting an enclave data directory on the API container

### Fixes
* `RunFilesArtifactExpander` now correctly only requires the user to pass in the filepath of the artifact to expand, relative to the enclave data volume root

### Breaking Changes
* Removed the `enclaveDataDirpathOnHostMachine` parameter from `KurtosisBackend.CreateAPIContainer`
    * Users no longer need to provide this parameter

# 0.17.0
### Features
* Added `PauseService` and `UnpauseService` to `KurtosisBackend`
* Added docker implementation of `PauseService` and `UnpauseService`
* Added Kubernetes implementation of engine functions in kubernetes backend

### Breaking Changes
* Added an extra `enclaveDataVolumeDirpath` to `KurtosisBackend.CreateAPIContainer`
    * Users should pass in the location where the enclave data volume should be mounted

# 0.16.0
### Removals
* Removed `files_artifact.FilesArtifactID` because it was a duplicate of `serivce.FilesArtifactID`

### Breaking Change
* Removed `files_artifact.FilesArtifactID`
    * Users should switch to `service.FilesArtifactID`

# 0.15.3
### Features
* Added `KurtosisBackend.CopyFromUserService` in Docker implementation

### Fixes
* Fixed a bug where module containers were getting duplicate mountpoints for enclave data volume & bindmounted dirpath

# 0.15.2
### Fixes
* Fix `DockerKurtosisBackend.getEnclaveDataVolumeByEnclaveId` helper method that was accidentally broken

# 0.15.1
### Features
* The enclave data volume gets mounted on all services
* Updated `DockerKurtosisBackend.CreateEnclave`, now also creates an enclave data volume
* Parallelized several operations to improve perf:
    * `DockerKurtosisBackend.StopEnclaves`
    * `DockerKurtosisBackend.DestroyEnclaves`
    * `DockerKurtosisBackend.StopAPIContainers`
    * `DockerKurtosisBackend.DestroyAPIContainers`
    * `DockerKurtosisBackend.StopEngines`
    * `DockerKurtosisBackend.DestroyEngines`
    * `DockerKurtosisBackend.StopModules`
    * `DockerKurtosisBackend.DestroyModules`
    * `DockerKurtosisBackend.StopNetworkingSidecars`
    * `DockerKurtosisBackend.DestroyNetworkingSidecars`
    * `DockerKurtosisBackend.StopUserServices`
    * `DockerKurtosisBackend.DestroyUserServices`

# 0.15.0
### Fixes
* Fixed `UserService` object not having a `GetPrivatePorts` method
* Fixed `UserService` to correctly have `nil` public ports if it's not running to match the spec

### Breaking Changes
* Renamed `UserService.GetPublicPorts` -> `UserService.GetMaybePublicPorts`
    * Users should rename the method call appropriately

# 0.14.5
### Features
* Removed enclave's volumes when executing `KurtosisBackend.DestroyEnclaves` in Docker implementation

# 0.14.4
### Fixes
* Fix the exec commands on user services & networking sidecars being wrapped in `sh`, leading to unintended consequences

# 0.14.3
### Fixes
* Temporarily support the old port spec (`portId.number-protocol_portId.number-protocol`) so that we're still backwards-compatible

# 0.14.2
### Fixes
* Added a check to prevent generate user service's public IP address and public ports if it does not contain host port bindings

# 0.14.1
### Fixes
* Fixed nil pointer dereference error when calling enclave's methods with nil filters argument
* Fixed instances of propagating nil errors
* Fixed ApiContainer GetPublicGRPCProxyPort returning PublicGRPCPort

# 0.14.0
### Features
* Added `FilesArtifactExpander` general object
* Added `KurtosisBackend.RunFilesArtifactExpander` and `KurtosisBackend.DestroyFilesArtifactExpanders`
* Added `DockerEnclaveObjectAttributesProvider.ForFilesArtifactExpanderContainer`
* Added `FilesArtifactExpansionVolume` general object
* Added `KurtosisBackend.CreateFilesArtifactExpansionVolume` and `KurtosisBackend.DestroyFilesArtifactExpansionVolumes`
* Added `DockerEnclaveObjectAttributesProvider.ForFilesArtifactExpansionVolume`

### Breaking Changes
* Change `DockerManager.GetVolumesByLabels` returned type, now it returns a `volume` Docker object list instead of a volume name list
  * Users can use the new returned object and get the name from it.

### Fixes
* Fixed nil pointer dereference error when sending nil `filter.IDs` value in `enclave` CRUD methods

# 0.13.0
### Breaking Changes
* Reverted the port specification delimeters back to new style
  * From: rpc.8545-TCP_ws.8546-TCP_tcpDiscovery.30303-TCP_udpDiscovery.30303-UDP
  * To:   rpc:8545/TCP,ws:8546/TCP,tcpDiscovery:30303/TCP,udpDiscovery:30303/UDP
  * Users should upgrade the Kurtosis Client.
  * Users should restart enclaves.

# 0.12.0
### Breaking Changes
* Reverted the port specification delimeters back to original style.
  * From: rpc:8545/TCP,ws:8546/TCP,tcpDiscovery:30303/TCP,udpDiscovery:30303/UDP
  * To:   rpc.8545-TCP_ws.8546-TCP_tcpDiscovery.30303-TCP_udpDiscovery.30303-UDP
  * Users should upgrade the Kurtosis Client.
  * Users should restart enclaves.
  
# 0.11.3
### Features
* Added `KurtosisBackend.GetModuleLogs`

### Fixes
* Fixed assigning entry to nil map in `killContainers` in `docker_kurtosis_backend`
* Set CGO_ENABLED=0 for tests. Complete tests without prompting for GCC-5 now.

# 0.11.1
### Features
* Added `KurtosisBackend.StopModules`

### Fixes
* Fixed a bug where we weren't being efficient when killing containers in the `StopXXXXXX` calls

# 0.11.0
### Features
* Added `ExecResult` object to represent the result of commands execution inside an instance

### Breaking Changes
* Replaced the first returned var type `map[service.ServiceGUID]bool` in `RunUserServiceExecCommands` and `RunNetworkingSidecarExecCommands` with `map[service.ServiceGUID]*exec_result.ExecResult`
  * Users can get the new returned map and use the `ExecResult` object to obtain the execution exit code and output 

# 0.10.4
### Features
* Implemented the methods: `CreateNetworkingSidecar`, `GetNetworkingSidecars`, `RunNetworkingSidecarExecCommands`, `StopNetworkingSidecars` and `DestroyNetworkingSidecars` in `DockerKurtosisBackend`
* Implemented the methods: `CreateUserService`, `GetUserServices`, `StopUserServices`, `GetUserServiceLogs` and `DestroyUserServices` in `DockerKurtosisBackend`
* Implemented the methods: `WaitForUserServiceHttpEndpointAvailability`, `GetConnectionWithUserService` and `RunUserServiceExecCommands` methods in `DockerKurtosisBackend`
* Added `NetworkingSidecarContainerTypeLabelValue` label value constant
* Added `UserServiceContainerTypeLabelValue` and `NetworkingSidecarContainerTypeLabelValue` label key constants

# 0.10.3
### Features
* Added module CRUD methods

### Fixes
* Fixed a bug in `CreateAPIContainer` where the wrong label was being used to check for enclave ID

# 0.10.2
### Features
* Added `UserService` methods, `Modules` methods and `CreateRepartition` method in `KurtosisBackend` interface
* Stubbing out methods for `UserService`, `Modules` and `CreateRepartition` into Docker implementation
* Expose information of an `APIContainer` object
* Implemented the methods: `CreateEnclave`, `GetEnclaves`, `StopEnclaves` and `DestroyEnclaves` in `DockerKurtosisBackend`
* Added `IsNetworkPartitioningEnabledLabelKey` label key constant
* Added `NetworkPartitioningEnabledLabelValue` and `NetworkPartitioningDisabledLabelValue` label value constants
* Added API container CRUD methods
* Added `KurtosisBackend.DumpEnclave`

# 0.10.1
### Features
* Added API container CRUD stubs to `KurtosisBackend`

# 0.10.0
### Features
* Created a generic `ContainerStatus` object in the `KurtosisBackend` API for representing the state of containers
* Added enclave CRUD commands to `KurtosisBackend`

### Breaking Changes
* The `Engine` object's status will now be a `ContainerStatus`, rather than `EngineStatus`
  * Users should migrate to the new version

# 0.9.1
### Fixes
* Fixed container `removing` state erroneously counting as running

# 0.9.0
### Changes
* Switched from fairly-specific engine methods on `KurtosisBackend` to generic CRUD methods (`CreateEngine`, `GetEngines`, etc.)
* Pull the `ForEngineServer` method into this repo, rather than relying on obj-attrs-schema-lib, since the name/label determination really makes sense next to the DockerKurtosisBackend
* Commented out the `KubernetesKurtosisBackend` until we can revisit it in the future
* The `DockerManager` now logs to the system `logrus` instance like everything else

### Removals
* Removed the `KurtosisXXXDrivers` classes, as we're going to use `KurtosisBackend` as the external-facing API instead

### Breaking Changes
* Removed the `KurtosisXXXDrivers` classes
  * Users should use the `KurtosisBackend` struct instead
* Changed the API of `KurtosisBackend` to have generic CRUD methods for engines
  * Users should adapt their previous uses of specific methods (like `Clean`) to instead use these generic CRUD APIs
* Switched the `ContainerStatus` enum to be an `int` with dmarkham/enumer autogenerated code
  * Users should switch to using the new methods autogenerated by the enumer code
* Removed the `logger` parameter to the `NewDockerManager` function, as it's no longer needed
  * Users should remove the parameter
* The `HostMachineDomainInsideContainer` and `HostGatewayName` parameters are no longer public
  * There is no replacement; users who were depending on this should use the `needsAccessToHostMachine` parameter when starting a container
* The `DockerManager` package has been moved
  * Users should replace `github.com/kurtosis-tech/container-engine-lib/lib/docker_manager` -> `github.com/kurtosis-tech/container-engine-lib/lib/backends/docker/docker_manager`


# 0.8.8
### Features
* Added the `KurtosisDockerDriver` struct with methods that don't do anything

# 0.8.7
### Features
* Added KubernetesManager, KurtosisBackendCore Interface with implementations for both kubernetes and docker and the KurtosisBackend layer
* Upgraded `object-attributes-schema-lib` to 0.7.2

# 0.8.6
### Fixes
* Run `go mod tidy`, to get rid of unnecessary `palantir/stacktrace` dependency

# 0.8.5
### Fixes
* `stacktrace.Propagate` now panics when it receives a `nil` input

# 0.8.4
### Features
* Container logs are propagated throughout the returning error when container start fails

# 0.8.3
### Fixes
* Fixed issue where `GetContainersByLabel` would return `0.0.0.0` addresses rather than `127.0.0.1`
* Replaced redundant `getContainerIdsByName` with `getContainersByFilterArgs`

# 0.8.2
### Fixes
* Host port bindings will be returned as `127.0.0.1` rather than `0.0.0.0`, because Windows machines don't automatically correct `0.0.0.0` to `127.0.0.1`

# 0.8.1
### Features
* Added `GetVolumesByLabels` and `GetNetworksByLabels` functions

### Fixes
* For comments on the public functions, added the function name as the first line of the comment to make GoLand stop complaining

# 0.8.0
### Features
* Added the ability to add labels to networks & volumes

### Breaking Changes
* `CreateNetwork` now also takes in a list of labels to give the network
* `CreateVolume` now also takes in a list of labels to give the volume

# 0.7.0
### Features
* Added the ability to specify fixed host machine port bindings when starting a container is now available via the key of the map in `CreateAndStartContainerArgsBuilder.WithUsedPorts` function

### Breaking Changes
* The `CreateAndStartContainerArgsBuilder.WithUsedPorts`'s parameter now has a value of `PortPublishSpec`, which defines how the port should be published
* `CreateAndStartContainerArgsBuilder.ShouldPublishAllPorts` parameter has been removed
  * Users should migrate to `CreateAndStartContainerArgsBuilder.WithUsedPorts` instead

# 0.6.1
### Features
* Added `RemoveVolume` and `RemoveContainer` functions
* Added a `GetVolumesByName` function

### Changes
* Clarified that the `all` argument to `GetContainersByLabels` is for whether stopped containers should be shown

# 0.6.0
### Features
* Add `Network` type to store Docker Network information as ID, name, ip and mask

### Breaking Changes
* Replaced `GetNetworkIdsByName` method with `GetNetworksByName` because it returns a `Network` list which offers more information
  * Users should replace `GetNetworkIdsByName` calls with `GetNetworksByName` and get the network ID and other network information from the `Network` list returned by this new method

# 0.5.0
### Breaking Changes
* Renamed `Status` type to `ContainerStatus` which is used in the `Container` struct
  * Users should replace `Status` type with `ContainerStatus` in all places where it being used

### Features
* Add `HostPortBindings` field into `Container` type to store the container public ports

# 0.4.4
### Changes
* Removes Docker container name prefix `/` before using it to set a Container's name

# 0.4.3
### Features
* Add `Container` type to store container's information as ID, names, labels and status
* Add `GetContainersByLabels` method to get a container list by labels

### Changes
* Removes `GetContainerIdsByLabels` it'll be replaced by `GetContainersByLabels`which returns container ids as well along with other container info

### Fixes
* Fixed a bug where `CreateAndStartContainerArgsBuilder.Build` method wasn't setting container labels

# 0.4.2
### Fixes
* Fixed a bug where the defer function in `CreateAndStartContainer` would try to kill an empty container ID

# 0.4.1
### Features
* Add container's labels configuration when a container is started
* Add a new method `DockerManager.GetContainerIdsByLabels` to get a container ids list by container's labels

# 0.4.0
### Features
* `CreateAndStartContainerArgsBuilder`'s boolean-setting functions now accept a boolean

### Breaking Changes
* `CreateAndStartContainerArgsBuilder`'s boolean-setting functions now accept a boolean (used to be no-arg)

# 0.3.0
### Features
* `CreateAndStartContainer` now accepts args as built by a builder (hallelujah!)

### Breaking Changes
* `CreateAndStartContainer` now accepts a `CreateAndStartContainerArgs` object, rather than the gigantic list of parameters

# 0.2.10
### Fixes
* Fixed some logging that was being incorrectly being done through `logrus`, rather than `DockerManager.log`

# 0.2.9
### Fixes
* Added retry logic when trying to get host port bindings for a container, to account for https://github.com/moby/moby/issues/42860

# 0.2.8
### Features
* Made `PullImage` a public function on `DockerManager`

# 0.2.7
### Features
* Added extra trace logging to Docker manager

# 0.2.6
### Changes
* Added extra debug logging to hunt down an issue where the `defer` to remove a container that doesn't start properly would try to remove a container with an empty container ID (which would return a "not found" from the Docker engine)

# 0.2.5
### Fixes
* Fixed a bug where not specifying an image tag (which should default to `latest`) wouldn't actually pull the image if it didn't exist locally

# 0.2.4
### Fixes
* Add extra error-checking to handle a very weird case we just saw where container creation succeeds but no container ID is allocated

# 0.2.3
### Features
* Verify that, when starting a container with `shouldPublishAllPorts` == `true`, each used port gets exactly one host machine port binding

### Fixes
* Fixed ports not getting bound when running a container with an `EXPOSE` directive in the image Dockerfile
* Fixed broken CI

# 0.2.2
### Fixes
* Fixed bug in markdown-link-check property

# 0.2.1
### Features
* Set up CircleCI checks

# 0.2.0
### Breaking Changes
* Added an `alias` field to `CreateAndStartContainer`

# 0.1.0
* Init commit<|MERGE_RESOLUTION|>--- conflicted
+++ resolved
@@ -1,11 +1,8 @@
 # TBD
 ### Features
-<<<<<<< HEAD
 * Implement Kubernetes-backed file artifact expansion
-=======
 * Build `CopyFilesFromUserService` in Kubernetes
 * Added a `main.go` that's Gitignored with some local testing structure already set up
->>>>>>> ac10262e
 
 ### Changes
 * Calls to remove Kubernetes resources are now synchronous
