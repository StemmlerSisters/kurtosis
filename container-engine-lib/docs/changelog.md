# TBD

<<<<<<< HEAD
### Breaking Changes 
* Remove `RegisterUserService` and `StartUserService` from `KurtosisBackend` interface
  * Users will need to remove all references to `RegisterUserService` and `StartUserService` in favor of `RegisterUserServices` and `StartUserServices`
* Remove `RegisterUserService` and `StartUserService` in `backend_impls`
  * Users will need to remove all references to `RegisterUserService` and `StartUserService` in favor of `RegisterUserServices` and `StartUserServices`
=======
# 0.35.0

### Breaking Changes 
* Return map of `*service.Service` instead of `service.Service` in `DockerKurtosisBackend.StartUserServices` and Kubernetes equivalent
  * Users will need to ensure they are consuming `*service.Service` objects from `DockerKurtosisBackend.StartUserServices` and Kubernetes equivalent instead of `service.Service` objects
>>>>>>> 389e14e4

### Changes
* Refactor `DockerOperationParallelizer` to use `operation_parallelizer` module

# 0.34.1
### Changes
* Migrated the `engine functions` from `docker_kurtosis_backend` package to the `engine_functions` package
* Removed duplicated shared functions that where present in the both the `docker_kurtosis_backend` package and the `shared_helpers` package
* Added the `consts` package to group the general constants used in the Docker Kurtosis backend
* Fix `StartUserServices` in `DockerKurtosisBackend` and `KubernetesKurtosisBackend` to use funnel/rollback approach for bulk operations correctly

# 0.34.0

#### Breaking Changes
* Move all `docker.DockerKurtosisBackend` functionality to `docker_kurtosis_backend` module
  * Users will need to replace their `github.com/kurtosis-tech/container-engine-lib/lib/backend_impls/docker` import for
`github.com/kurtosis-tech/container-engine-lib/lib/backend_impls/docker/docker_kurtosis_backend` (same with corresponding `kubernetes` packages)
* Move all functions in `DockerKurtosisBackend` related to user services to `user_service_functions` module
  * Users will need to replace their `github.com/kurtosis-tech/container-engine-lib/lib/backend_impls/docker` import for
`github.com/kurtosis-tech/container-engine-lib/lib/backend_impls/docker/docker_kurtosis_backend` (same with corresponding `kubernetes` packages)
* Move all `kubernetes.KubernetesKurtosisBackend` functionality to `kubernetes_kurtosis_backend` module
  * Users will need to replace their `github.com/kurtosis-tech/container-engine-lib/lib/backend_impls/kubernetes` import for
`github.com/kurtosis-tech/container-engine-lib/lib/backend_impls/kubernetes/kubernetes_kurtosis_backend` (same with corresponding `kubernetes` packages)
* Move all functions in `KubernetesKurtosisBackend` related to user services to `user_service_functions` module
  * Users will need to replace their `github.com/kurtosis-tech/container-engine-lib/lib/backend_impls/kubernetes` import for
`github.com/kurtosis-tech/container-engine-lib/lib/backend_impls/kubernetes/kubernetes_kurtosis_backend` (same with corresponding `kubernetes` packages)
* Move `ServiceConfig` and `FilesArtifactsExpansion` out of `backend_interface` module into respective files in `objects` module
  * Users will need to replace their `github.com/kurtosis-tech/container-engine-lib/lib/backend_interface` import for `ServiceConfig` 
and `FilesArtifactsExpansion` to be `github.com/kurtosis-tech/container-engine-lib/lib/backend_interface/objects/service` (same with corresponding `kubernetes` packages)
and `github.com/kurtosis-tech/container-engine-lib/lib/backend_interface/objects/files_artifacts_expansion` respectively

### Features
* Implement `operation_parallelizer` module to abstract common use case of executing multiple operations and receiving successful and failed operations
* Implement `RegisterUserServices` and `StartUserServices` to `KurtosisBackend` interface
* Implement `RegisterUserServices` in `DockerKurtosisBackend`
* Implement `RegisterUserServices` in `KubernetesKurtosisBackend`
* Implement `StartUserServices` in `DockerKurtosisBackend`
* Implement BulkAPI in `MetricsReportingKurtosisBackend`

# 0.33.1
### Features
* Implemented setting `cpuAllocationMillicpus` and `memoryAllocationMegabytes` in both Docker and Kubernetes

### Changes
* Migrate repo to use internal cli tool `kudet` for release process
* Merge `develop` into `master`

# 0.33.0
### Features
* Added a temporary parameter `publicPorts` in `KurtosisBackend.StartUserService` to support defining static public ports

### Breaking Changes
* Removed `FilesArtifactID` type because it is not used anywhere in this package
  * Users have to remove the dependency with this type and create their own type instead

# 0.32.0
### Changes
* Switched to using EmptyDir ephemeral volumes for the enclave data directory and the files artifact expansion volumes in response to learning that Kubernetes/DigitalOcean doesn't really want you creating lots of these

### Breaking Changes
* `GetEngineServerKubernetesKurtosisBackend` and `GetApiContainerKubernetesKurtosisBackend` no longer take in `storageClassName` or `enclaveSizeInMegabytes`
    * These parameters are no longer needed

# 0.31.1
### Fixes
* Fixed a bug in how we were checking for services which don't have pods yet

# 0.31.0
### Features
* Reworked how files artifact expansion works, so that our volumes only need to be mounted as `ReadWriteOnce`

### Breaking Changes
* Removed `FilesArtifactGUID` and the `FilesArtifactExpansion` types
* Removed the `KurtosisBackend.CreateFilesArtifactExpansion` and `DestroyFilesArtifactExpansions` methods
* `StartUserService` now takes in a map specifying a connection between files that get expanded on the files artifact expander container and mountpoints on the user service container


# 0.30.2
### Changes
* Use `kurtosis-enclave--UUID` for enclave namespace names
* `GetXXXXX` methods in Kubernetes manager only return non-tombstoned objects

### Fixes
* Fixed an issue when getting a single enclave object by its ID fails because a condition was wrong
* Fixed a bug related to using array of reference variables for `enclaveKubernetesResources.pods` and `enclaveKubernetesResources.services` fields

# 0.30.1
### Fixes
* Fixed an issue where a Service and a Pod could exist at the same time even though the Service won't have private port annotations

# 0.30.0
### Features
* Failed file artifact expansion jobs will now return their logs

### Changes
* Set pod restart policies to `Never` so that we have less magic going on

### Fixes
* Fixed issue with the files artifact expansion not waiting for the volume to get bound
* Gave the API container permission to create jobs
* Fixed issue with engine and API containers not having permissions to get Pod logs
* Fixed bug with the files artifact expansion job not mounting the enclave data volume
* Changed pod wait-for-availability timeout (how long the pod can stay in "Pending") from 1 minute to 15 minutes, because Pending also includes the time spent pulling images and some images can be very large (e.g. NEAR)
* Return an error if a pod's container hits ImagePullBackOff
* Fixed a bug where user services were mounting the same volume multiple times due to a reference to a for-loop variable (which will always have the value of the last iteration of the loop)
* Fixed a bug in declaring user service ports, due to the same reference-to-a-for-loop-variable thing

### Breaking Changes
* `CreateFilesArtifactExpansion` no longer takes in a `FilesArtifactID` (as it's unneeded)
    * Remediation: remove the argument in the call

# 0.29.1
### Changes
* Trying to run networking partitioning methods in Kubernetes will result in an error, rather than a panic
* Tidying up several things inside the codebase:
    * Kubernetes network partitioning methods now return an `error` rather than panicking
    * `PullImage` returns an error, rather than panicking, for both Docker & Kubernetes Kurtosis backends
    * Removed some dead code
* Remove synchronous deletes because they're too slow

# 0.29.0
### Features
* Implement Kubernetes-backed file artifact expansion
* Build `CopyFilesFromUserService` in Kubernetes
* Added a `main.go` that's Gitignored with some local testing structure already set up

### Changes
* Calls to remove Kubernetes resources are now synchronous

### Fixes
* Fix DockerLogStreamingReadCloser logging at ERROR level when it should log at DEBUG
* Ensured we're not going to get race conditions when writing the output of Docker & Kubernetes exec commands
* Fixed a bug in `getSingleUserServiceObjectAndKubernetesResources`

### Breaking Changes
* Renamed `KurtosisBackend.CopyFromUserService` -> `CopyFilesFromUserService`
    * Users should update their usages accordingly
* `KurtosisBackend.CopyFilesFromUserService` now copies all bytes synchronously, rather than returning a `ReadCloser` for the user to deal with
    * Remediation: pass in a `io.Writer` where the bytes should go

# 0.28.0
### Fixes
* Fixed bug related to having two annotations-key-consts for Kubernetes objects

### Breaking Changes
* `Module.GetPublicIP` is renamed to `GetMaybePublicIP`
    * Remediation: switch to new version
* `Module.GetPublicPorts` renamed to `GetMaybePublicPorts`
    * Remediation: switch to new version
* `Module.GetPublicIp` renamed to `Module.GetPublicIP`
    * Remediation: switch to new version
    
# 0.27.0
### Breaking Changes
* Unified file expansion volume and expanders into one interface with two associated methods (instead of two interfaces and four methods)

### Changes
* Switched the API container to get its port info from the serialized port specs on the Kubernetes service

### Fixes
* Fixed the engine container being listed as running if the engine service had selectors defined
* Switched our UUID generation to be fully random (v4) UUIDs rather than v1
* Fixed our exec command
* Fixed API containers and engines not being able to run pod exec commands
* Fixed a bug that caused service registration to fail
* Fixed the user services and modules Docker log streams not actually coming back demultiplexed

# 0.26.1
### Features
* Added `KubernetesKurtosisBackend.GetModuleLogs`

# 0.26.0
### Features
* Added the functionality to wait until the GRPC port is available before returning when creating `Engines`, `API containers` and `Modules`  
* Added `KubernetesKurtosisBackend.CreateModule`, `KubernetesKurtosisBackend.GetModules`, `KubernetesKurtosisBackend.StopModules` and `KubernetesKurtosisBackend.DestroyModules`
* Added `ForModulePod` and `ForModuleService` to `KubernetesEnclaveObjectAttributesProvider`
* Started proto-documentation on README about how the CRUD methods work, and why
* Switched user service objects to use UUIDs for service GUIDs
* Implement remaining user service methods:
    * `GetUserServices`
    * `StopUserServices`
    * `DestroyUserServices`
    
### Breaking Changes
* Removed `ModuleGUID` argument in `KurtosisBackend.CreateModule`
  * Users will need to remove the argument on each call, the module's GUID will be automatically created in the backend for them

### Changes
* Upgraded Kubernetes client SDK from v0.20 to v0.24
* Upgraded this library to depend on Go 1.17 (required for latest Kubernetes SDK)
* Switched the `UpdateService` implementation to use server-side apply

### Fixes
* Fix a bug in gathering user service Services and Pods
* Fix a nil pointer exception bug when starting a user service
* Fixes a bug with setting a user service's Service ports to empty if the user doesn't declare any ports

# 0.25.0
### Features
* Built out Kubernetes `GetUserServiceLogs`
* Built out Kubernetes `RunUserServiceExecCommands`

### Fixes
* Fixed `grpcProxy` port ID not being acceptable to Kubernetes
* Fixed a bug where RegisterService was creating Kubernetes Services without ports, which Kubernetes doesn't allow

### Changes
* The API container objects no longer get prefixed with the enclave name, and all get called `kurtosis-api` (which is fine because they're namespaced)

### Breaking Changes
* NewKubernetesManager now additionally takes in a Kubernetes configuration object
    * Users will need to pass in this new configuration (the same as is created when instantiating the Kubernetes clientset)
* Engine IDs are now of the formal type `EngineGUID` rather than `string`
    * All instances of engine ID strings need to be replaced with `EngineID` (e.g. all of the engine CRUD methods coming back from KurtosisBackend)
* The engine object's `GetID` method has now been renamed `GetGUID`
    * Users should switch to using the new method


### Breaking Changes
* Added the `enclaveId` argument in `GetModules`, `GetModuleLogs`, `StopModules` and `DestroyModules`
  * Users should add this new argument on each call

# 0.24.0
### Fixes
* Fixed a bug where the API container resources map would have entries even if the enclave was empty of API containers
* Fixed a bug where the API container didn't have a way to get enclave namespace names, because it isn't allowed to list namespaces given that its service account is a namespaced object

### Breaking Changes
* Renamed `GetLocalKubernetesKurtosisBackend` -> `GetCLIKubernetesKurtosisBackend`
    * Users should switch to the new version
* Split `GetInClusterKubernetesKurtosisBackend` -> `GetAPIContainerKubernetesKurtosisBackend` and `GetEngineServerKubernetesKurtosisBackend`
    * Users should select the right version appropriate to the user case

# 0.23.4
### Features
* Build out the following user service functions in Kubernetes:
    * `RegisterService`
    * `StartService`
    * All the pipeline for transforming Kubernetes objects into user services

### Fixes
* Fix bug in `waitForPersistentVolumeClaimBound` in which PVC name and namespace were flipped in args

### Changes
* Renamed all Kubernetes constants that were `XXXXXLabelKey` to be `XXXXXKubernetesLabelKey` to make it more visually obvious that we're using the Kubernetes constants rather than Docker
* Renamed all constants that were `XXXXXLabelValue` to be `XXXXXKubernetesLabelValue` to make it more visually obvious that we're using the Kubernetes constants rather than Docker
* Renamed all Docker constants that were `XXXXXLabelKey` to be `XXXXXDockerLabelKey` to make it more visually obvious that we're using the Docker constants rather than Kubernetes
* Renamed all constants that were `XXXXXLabelValue` to be `XXXXXDockerLabelValue` to make it more visually obvious that we're using the Docker constants rather than Kubernetes
* Renamed the Docker & Kubernetes port spec serializers to include their respective names, to be easier to visually identify in code

### Breaking Changes
* `StartUserService` now takes in a `map[FilesArtifactVolumeName]string` rather than `map[string]string` to be more explicit about the data it's consuming

### Fixes
* `KubernetesManager.CreatePod` now waits for pods to become available before returning

# 0.23.3
### Features
* Added `KubernetesKurtosisBackend.StopEnclaves` and `KubernetesKurtosisBackend.DestroyEnclaves`
* Added `KubernetesManager.IsPersistentVolumeClaimBound` to check when a Persistent Volume has been bound to a Persistent Volume Claim
* Updated `KubernetesManager.CreatePersistentVolumeClaim` to wait for the PersistentVolumeClaim to get bound
* Added `CollectMatchingRoles` and `CollectMatchingRoleBindings` in `kubernetes_resource_collectors` package
* Upped the CircleCI resource class to 'large' since builds are 1m30s and CircleCI showed that we're maxing out the CPU
* Added a build cache to each build
* Build out `KubernetesKurtosisBackend.DumpEnclave`

### Fixes
* Added apiv1 prefix to `KubernetesManager.GetPodPortforwardEndpointUrl`

### Fixes
* Added apiv1 prefix to `KubernetesManager.GetPodPortforwardEndpointUrl`

# 0.23.2
### Fixes
* Don't error when parsing public ports on stopped containers

# 0.23.1
### Fixes
* Fix accidentally calling pause when we should be unpausing
* Fix error-checking not getting checked after creating a service
* Fix bug with improper `nil` check in creating networking sidecar

# 0.23.0
### Breaking Changes
* For KubernetesBackends, `EnclaveVolumeSizeInGigabytes` has been changed from an int to a uint `EnclaveVolumeSizeInMegabytes`
  * Remediation: change all calls to KubernetesBackend factory methods to use megabytes (not gigabytes)

# 0.22.0
### Changes
* Upgrade to Docker SDK v20.10 to try and fix a bug where Docker network containers wouldn't be populated

### Fixes
* Fix an issue with network container IPs not being correctly made available when starting a DockerKurtosisBackend in API container mode
* Allowed removal of user service registrations independent of the underlying service registration (which is necessary for deregistering services in the API container)

### Removals
* Removed unneeded & unused `KurtosisBackend.WaitForEndpointAvailability` function

### Breaking Changes
* `user_service_registration.ServiceID` is now once again `service.ServiceID`
    * Users should update their code
* `user_service_registration.UserServiceRegistration` objects have been removed and replaced with `service.ServiceRegistration`
    * Users should use the new objects
* `user_service_registration.UserServiceRegistrationGUID` no longer exists
    * Users should switch to using `ServiceGUID`
* `CreateUserServiceRegistration` has been replaced with `RegisterUserService`
    * Users should use `RegisterUserService`
* `DestroyUserServiceRegistration` has been removed
    * Users should use `DestroyUserServices`
* `CreateUserService` has been renamed to `StartUserService`
    * Users should call `RegisterUserService` first, then `StartUserService`
* All user service functions now take in an `enclaveId` parameter
    * Users should provide the new parameter
* `CreateFilesArtifactExpansionVolume` now takes in a `ServiceGUID` once more
    * Users should switch back to providing a `ServiceGUID`

### Features
* Added `ForUserServiceService` for `KubernetesEngineObjectAttributesProvider`

# 0.21.1
### Fixes
* Add ID & GUID labels to enclave networks & namespaces

# 0.21.0
### Changes
* The `DockerKurtosisBackend` will now track the free IPs of networks
* `KurtosisBackend` now has `UserServiceRegistration` CRUD methods
* Service containers in Docker no longer get tagged with a service ID (this is now on the service registration object)

### Breaking Changes
* Renamed `service.ServiceID` to `user_service_registration.UserServiceID`
    * Users should update their imports/packages accordingly
* Removed the `ServiceID` field of the `Service` object
    * Users should query for the `UserServiceRegistration` associated with the service to find service ID
* `KurtosisBackend.CreateUserService` now takes in a service registration GUID, rather than a static IP
    * Users should make sure to call `CreateUserServiceRegistration` and pass in the returned GUID to the user service
* `GetLocalDockerKurtosisBackend` now takes in an optional argument for providing the enclave ID, if running inside an enclave
    * API containers should pass in the information; all other consumers of the `DockerKurtosisBackend` should pass in `nil`
* Removed the GUID parameter from `KurtosisBackend.CreateService`
    * Users no longer need to provide this parameter; it's autogenerated
* Switched the `CreateFilesArtifactExpansionVolume` from using `ServiceGUID` -> `UserServiceRegistrationGUID`
    * Users should now provide the registration GUID
* Removed the IP address argument from the following methods in `KurtosisBackend`:
    * `CreateAPIContainer`
    * `CreateModule`
    * `CreateService`
    * `CreateNetworkingSidecar`
    * `RunFilesArtifactExpander`
* `CreateAPIContainer` now takes in an extra `ownIpAddressEnvVar` environment variable, which is the environment variable the `KurtosisBackend` should populate with the API container's IP address
* Removed the following from the `Enclave` object:
    * `GetNetworkCIDR`
    * `GetNetworkID`
    * `GetNetworkGatewayIp`
    * `GetNetworkIpAddrTracker`

# 0.20.2

### Changes
* Updated Kurtosis Kubernetes `label_key_consts` and tests.
* Added `GetPodPortforwardEndpointUrl` method to kubernetes_manager

# 0.20.1
### Features
* Added `KubernetesKurtosisBackend.GetEnclaves` functionality to kubernetes backend
* Added `KubernetesKurtosisBackend.CreateAPIContainer`, `KubernetesKurtosisBackend.GetAPIContainers`, `KubernetesKurtosisBackend.StopAPIContainers` and `KubernetesKurtosisBackend.DestroyAPIContainers` 
* Added `KubernetesKurtosisBackend.isPodRunningDeterminer` utility variable that we use for determine if a pod is running
* Added `GetInClusterKubernetesKurtosisBackend` Kurtosis backend factory method to be used for pods inside Kubernetes cluster
* `Network` objects returned by `DockerManager` will have the gateway IP and the IPs of the containers on the network

# 0.20.0
### Features
* Added persistent volume claim creation to kubernetes-backed enclaves
* Added `CreateEnclave` functionality to kubernetes backend
* Added `ServiceAccounts`, `Roles`, `RoleBindings`, `ClusterRole`, and `ClusterRoleBindings` create, getByLabels and remove methods to `KubernetesManager`
* Added `ForEngineNamespace`, `ForEngineServiceAccount`, `ForEngineClusterRole` and `ForEngineClusterRoleBindings` to  `KubernetesEngineObjectAttributesProvider`
* Updated `KubernetesBackend.CreateEngine` added the kubernetes role based resources creation and namespace creation process
* Fixed `KubernetesBackend.GetEngines`returning an empty list for filters with no IDs specified
* Added a (currently unused) framework for collecting all Kubernetes resource that match a specific filter
* Add `getEngineKubernetesResources` in preparation for refactoring the engine methods
* Implement `KubernetesKurtosisBackend.DestroyEngines`

### Changes
* Updated `KubernetesManager.CreatePod` added `serviceAccount` argument to set the pod's service account
* Switched all the engine methods to use a more Kubernetes-friendly way of getting & managing resources
* Cleaned up the `KubernetesManager.CreateEngine` method

### Breaking Changes
* NewKurtosisKubernetesBackend now takes in extra arguments - `volumeStorageClassName` and `volumeSizePerEnclaveInGigabytes`

# 0.19.0
### Breaking Changes
* Removed `enclaveDataDirpathOnHostMachine` and `enclaveDataDirpathOnServiceContainer` from `KurtosisBackend.CreateUserService`
    * Users no longer need to provide this argument
* Removed `enclaveDataDirpathOnHostMachine` argument from `KurtosisBackend.CreateModule`
    * Users no longer need to provide this argument
* Removed `engineDataDirpathOnHostMachine` from `KurtosisBackend.CreateEngine`
    * Users no longer need to provide this argument

# 0.18.0
### Features
* Added `ServiceAccounts`, `Roles`, `RoleBindings`, `ClusterRole`, and `ClusterRoleBindings` create and remove methods to `KubernetesManager`
* Added `CreateEnclave` functionality to Kubernetes backend

### Changes
* Stopped mounting an enclave data directory on the API container

### Fixes
* `RunFilesArtifactExpander` now correctly only requires the user to pass in the filepath of the artifact to expand, relative to the enclave data volume root

### Breaking Changes
* Removed the `enclaveDataDirpathOnHostMachine` parameter from `KurtosisBackend.CreateAPIContainer`
    * Users no longer need to provide this parameter

# 0.17.0
### Features
* Added `PauseService` and `UnpauseService` to `KurtosisBackend`
* Added docker implementation of `PauseService` and `UnpauseService`
* Added Kubernetes implementation of engine functions in kubernetes backend

### Breaking Changes
* Added an extra `enclaveDataVolumeDirpath` to `KurtosisBackend.CreateAPIContainer`
    * Users should pass in the location where the enclave data volume should be mounted

# 0.16.0
### Removals
* Removed `files_artifact.FilesArtifactID` because it was a duplicate of `serivce.FilesArtifactID`

### Breaking Change
* Removed `files_artifact.FilesArtifactID`
    * Users should switch to `service.FilesArtifactID`

# 0.15.3
### Features
* Added `KurtosisBackend.CopyFromUserService` in Docker implementation

### Fixes
* Fixed a bug where module containers were getting duplicate mountpoints for enclave data volume & bindmounted dirpath

# 0.15.2
### Fixes
* Fix `DockerKurtosisBackend.getEnclaveDataVolumeByEnclaveId` helper method that was accidentally broken

# 0.15.1
### Features
* The enclave data volume gets mounted on all services
* Updated `DockerKurtosisBackend.CreateEnclave`, now also creates an enclave data volume
* Parallelized several operations to improve perf:
    * `DockerKurtosisBackend.StopEnclaves`
    * `DockerKurtosisBackend.DestroyEnclaves`
    * `DockerKurtosisBackend.StopAPIContainers`
    * `DockerKurtosisBackend.DestroyAPIContainers`
    * `DockerKurtosisBackend.StopEngines`
    * `DockerKurtosisBackend.DestroyEngines`
    * `DockerKurtosisBackend.StopModules`
    * `DockerKurtosisBackend.DestroyModules`
    * `DockerKurtosisBackend.StopNetworkingSidecars`
    * `DockerKurtosisBackend.DestroyNetworkingSidecars`
    * `DockerKurtosisBackend.StopUserServices`
    * `DockerKurtosisBackend.DestroyUserServices`

# 0.15.0
### Fixes
* Fixed `UserService` object not having a `GetPrivatePorts` method
* Fixed `UserService` to correctly have `nil` public ports if it's not running to match the spec

### Breaking Changes
* Renamed `UserService.GetPublicPorts` -> `UserService.GetMaybePublicPorts`
    * Users should rename the method call appropriately

# 0.14.5
### Features
* Removed enclave's volumes when executing `KurtosisBackend.DestroyEnclaves` in Docker implementation

# 0.14.4
### Fixes
* Fix the exec commands on user services & networking sidecars being wrapped in `sh`, leading to unintended consequences

# 0.14.3
### Fixes
* Temporarily support the old port spec (`portId.number-protocol_portId.number-protocol`) so that we're still backwards-compatible

# 0.14.2
### Fixes
* Added a check to prevent generate user service's public IP address and public ports if it does not contain host port bindings

# 0.14.1
### Fixes
* Fixed nil pointer dereference error when calling enclave's methods with nil filters argument
* Fixed instances of propagating nil errors
* Fixed ApiContainer GetPublicGRPCProxyPort returning PublicGRPCPort

# 0.14.0
### Features
* Added `FilesArtifactExpander` general object
* Added `KurtosisBackend.RunFilesArtifactExpander` and `KurtosisBackend.DestroyFilesArtifactExpanders`
* Added `DockerEnclaveObjectAttributesProvider.ForFilesArtifactExpanderContainer`
* Added `FilesArtifactExpansionVolume` general object
* Added `KurtosisBackend.CreateFilesArtifactExpansionVolume` and `KurtosisBackend.DestroyFilesArtifactExpansionVolumes`
* Added `DockerEnclaveObjectAttributesProvider.ForFilesArtifactExpansionVolume`

### Breaking Changes
* Change `DockerManager.GetVolumesByLabels` returned type, now it returns a `volume` Docker object list instead of a volume name list
  * Users can use the new returned object and get the name from it.

### Fixes
* Fixed nil pointer dereference error when sending nil `filter.IDs` value in `enclave` CRUD methods

# 0.13.0
### Breaking Changes
* Reverted the port specification delimeters back to new style
  * From: rpc.8545-TCP_ws.8546-TCP_tcpDiscovery.30303-TCP_udpDiscovery.30303-UDP
  * To:   rpc:8545/TCP,ws:8546/TCP,tcpDiscovery:30303/TCP,udpDiscovery:30303/UDP
  * Users should upgrade the Kurtosis Client.
  * Users should restart enclaves.

# 0.12.0
### Breaking Changes
* Reverted the port specification delimeters back to original style.
  * From: rpc:8545/TCP,ws:8546/TCP,tcpDiscovery:30303/TCP,udpDiscovery:30303/UDP
  * To:   rpc.8545-TCP_ws.8546-TCP_tcpDiscovery.30303-TCP_udpDiscovery.30303-UDP
  * Users should upgrade the Kurtosis Client.
  * Users should restart enclaves.
  
# 0.11.3
### Features
* Added `KurtosisBackend.GetModuleLogs`

### Fixes
* Fixed assigning entry to nil map in `killContainers` in `docker_kurtosis_backend`
* Set CGO_ENABLED=0 for tests. Complete tests without prompting for GCC-5 now.

# 0.11.1
### Features
* Added `KurtosisBackend.StopModules`

### Fixes
* Fixed a bug where we weren't being efficient when killing containers in the `StopXXXXXX` calls

# 0.11.0
### Features
* Added `ExecResult` object to represent the result of commands execution inside an instance

### Breaking Changes
* Replaced the first returned var type `map[service.ServiceGUID]bool` in `RunUserServiceExecCommands` and `RunNetworkingSidecarExecCommands` with `map[service.ServiceGUID]*exec_result.ExecResult`
  * Users can get the new returned map and use the `ExecResult` object to obtain the execution exit code and output 

# 0.10.4
### Features
* Implemented the methods: `CreateNetworkingSidecar`, `GetNetworkingSidecars`, `RunNetworkingSidecarExecCommands`, `StopNetworkingSidecars` and `DestroyNetworkingSidecars` in `DockerKurtosisBackend`
* Implemented the methods: `CreateUserService`, `GetUserServices`, `StopUserServices`, `GetUserServiceLogs` and `DestroyUserServices` in `DockerKurtosisBackend`
* Implemented the methods: `WaitForUserServiceHttpEndpointAvailability`, `GetConnectionWithUserService` and `RunUserServiceExecCommands` methods in `DockerKurtosisBackend`
* Added `NetworkingSidecarContainerTypeLabelValue` label value constant
* Added `UserServiceContainerTypeLabelValue` and `NetworkingSidecarContainerTypeLabelValue` label key constants

# 0.10.3
### Features
* Added module CRUD methods

### Fixes
* Fixed a bug in `CreateAPIContainer` where the wrong label was being used to check for enclave ID

# 0.10.2
### Features
* Added `UserService` methods, `Modules` methods and `CreateRepartition` method in `KurtosisBackend` interface
* Stubbing out methods for `UserService`, `Modules` and `CreateRepartition` into Docker implementation
* Expose information of an `APIContainer` object
* Implemented the methods: `CreateEnclave`, `GetEnclaves`, `StopEnclaves` and `DestroyEnclaves` in `DockerKurtosisBackend`
* Added `IsNetworkPartitioningEnabledLabelKey` label key constant
* Added `NetworkPartitioningEnabledLabelValue` and `NetworkPartitioningDisabledLabelValue` label value constants
* Added API container CRUD methods
* Added `KurtosisBackend.DumpEnclave`

# 0.10.1
### Features
* Added API container CRUD stubs to `KurtosisBackend`

# 0.10.0
### Features
* Created a generic `ContainerStatus` object in the `KurtosisBackend` API for representing the state of containers
* Added enclave CRUD commands to `KurtosisBackend`

### Breaking Changes
* The `Engine` object's status will now be a `ContainerStatus`, rather than `EngineStatus`
  * Users should migrate to the new version

# 0.9.1
### Fixes
* Fixed container `removing` state erroneously counting as running

# 0.9.0
### Changes
* Switched from fairly-specific engine methods on `KurtosisBackend` to generic CRUD methods (`CreateEngine`, `GetEngines`, etc.)
* Pull the `ForEngineServer` method into this repo, rather than relying on obj-attrs-schema-lib, since the name/label determination really makes sense next to the DockerKurtosisBackend
* Commented out the `KubernetesKurtosisBackend` until we can revisit it in the future
* The `DockerManager` now logs to the system `logrus` instance like everything else

### Removals
* Removed the `KurtosisXXXDrivers` classes, as we're going to use `KurtosisBackend` as the external-facing API instead

### Breaking Changes
* Removed the `KurtosisXXXDrivers` classes
  * Users should use the `KurtosisBackend` struct instead
* Changed the API of `KurtosisBackend` to have generic CRUD methods for engines
  * Users should adapt their previous uses of specific methods (like `Clean`) to instead use these generic CRUD APIs
* Switched the `ContainerStatus` enum to be an `int` with dmarkham/enumer autogenerated code
  * Users should switch to using the new methods autogenerated by the enumer code
* Removed the `logger` parameter to the `NewDockerManager` function, as it's no longer needed
  * Users should remove the parameter
* The `HostMachineDomainInsideContainer` and `HostGatewayName` parameters are no longer public
  * There is no replacement; users who were depending on this should use the `needsAccessToHostMachine` parameter when starting a container
* The `DockerManager` package has been moved
  * Users should replace `github.com/kurtosis-tech/container-engine-lib/lib/docker_manager` -> `github.com/kurtosis-tech/container-engine-lib/lib/backends/docker/docker_manager`


# 0.8.8
### Features
* Added the `KurtosisDockerDriver` struct with methods that don't do anything

# 0.8.7
### Features
* Added KubernetesManager, KurtosisBackendCore Interface with implementations for both kubernetes and docker and the KurtosisBackend layer
* Upgraded `object-attributes-schema-lib` to 0.7.2

# 0.8.6
### Fixes
* Run `go mod tidy`, to get rid of unnecessary `palantir/stacktrace` dependency

# 0.8.5
### Fixes
* `stacktrace.Propagate` now panics when it receives a `nil` input

# 0.8.4
### Features
* Container logs are propagated throughout the returning error when container start fails

# 0.8.3
### Fixes
* Fixed issue where `GetContainersByLabel` would return `0.0.0.0` addresses rather than `127.0.0.1`
* Replaced redundant `getContainerIdsByName` with `getContainersByFilterArgs`

# 0.8.2
### Fixes
* Host port bindings will be returned as `127.0.0.1` rather than `0.0.0.0`, because Windows machines don't automatically correct `0.0.0.0` to `127.0.0.1`

# 0.8.1
### Features
* Added `GetVolumesByLabels` and `GetNetworksByLabels` functions

### Fixes
* For comments on the public functions, added the function name as the first line of the comment to make GoLand stop complaining

# 0.8.0
### Features
* Added the ability to add labels to networks & volumes

### Breaking Changes
* `CreateNetwork` now also takes in a list of labels to give the network
* `CreateVolume` now also takes in a list of labels to give the volume

# 0.7.0
### Features
* Added the ability to specify fixed host machine port bindings when starting a container is now available via the key of the map in `CreateAndStartContainerArgsBuilder.WithUsedPorts` function

### Breaking Changes
* The `CreateAndStartContainerArgsBuilder.WithUsedPorts`'s parameter now has a value of `PortPublishSpec`, which defines how the port should be published
* `CreateAndStartContainerArgsBuilder.ShouldPublishAllPorts` parameter has been removed
  * Users should migrate to `CreateAndStartContainerArgsBuilder.WithUsedPorts` instead

# 0.6.1
### Features
* Added `RemoveVolume` and `RemoveContainer` functions
* Added a `GetVolumesByName` function

### Changes
* Clarified that the `all` argument to `GetContainersByLabels` is for whether stopped containers should be shown

# 0.6.0
### Features
* Add `Network` type to store Docker Network information as ID, name, ip and mask

### Breaking Changes
* Replaced `GetNetworkIdsByName` method with `GetNetworksByName` because it returns a `Network` list which offers more information
  * Users should replace `GetNetworkIdsByName` calls with `GetNetworksByName` and get the network ID and other network information from the `Network` list returned by this new method

# 0.5.0
### Breaking Changes
* Renamed `Status` type to `ContainerStatus` which is used in the `Container` struct
  * Users should replace `Status` type with `ContainerStatus` in all places where it being used

### Features
* Add `HostPortBindings` field into `Container` type to store the container public ports

# 0.4.4
### Changes
* Removes Docker container name prefix `/` before using it to set a Container's name

# 0.4.3
### Features
* Add `Container` type to store container's information as ID, names, labels and status
* Add `GetContainersByLabels` method to get a container list by labels

### Changes
* Removes `GetContainerIdsByLabels` it'll be replaced by `GetContainersByLabels`which returns container ids as well along with other container info

### Fixes
* Fixed a bug where `CreateAndStartContainerArgsBuilder.Build` method wasn't setting container labels

# 0.4.2
### Fixes
* Fixed a bug where the defer function in `CreateAndStartContainer` would try to kill an empty container ID

# 0.4.1
### Features
* Add container's labels configuration when a container is started
* Add a new method `DockerManager.GetContainerIdsByLabels` to get a container ids list by container's labels

# 0.4.0
### Features
* `CreateAndStartContainerArgsBuilder`'s boolean-setting functions now accept a boolean

### Breaking Changes
* `CreateAndStartContainerArgsBuilder`'s boolean-setting functions now accept a boolean (used to be no-arg)

# 0.3.0
### Features
* `CreateAndStartContainer` now accepts args as built by a builder (hallelujah!)

### Breaking Changes
* `CreateAndStartContainer` now accepts a `CreateAndStartContainerArgs` object, rather than the gigantic list of parameters

# 0.2.10
### Fixes
* Fixed some logging that was being incorrectly being done through `logrus`, rather than `DockerManager.log`

# 0.2.9
### Fixes
* Added retry logic when trying to get host port bindings for a container, to account for https://github.com/moby/moby/issues/42860

# 0.2.8
### Features
* Made `PullImage` a public function on `DockerManager`

# 0.2.7
### Features
* Added extra trace logging to Docker manager

# 0.2.6
### Changes
* Added extra debug logging to hunt down an issue where the `defer` to remove a container that doesn't start properly would try to remove a container with an empty container ID (which would return a "not found" from the Docker engine)

# 0.2.5
### Fixes
* Fixed a bug where not specifying an image tag (which should default to `latest`) wouldn't actually pull the image if it didn't exist locally

# 0.2.4
### Fixes
* Add extra error-checking to handle a very weird case we just saw where container creation succeeds but no container ID is allocated

# 0.2.3
### Features
* Verify that, when starting a container with `shouldPublishAllPorts` == `true`, each used port gets exactly one host machine port binding

### Fixes
* Fixed ports not getting bound when running a container with an `EXPOSE` directive in the image Dockerfile
* Fixed broken CI

# 0.2.2
### Fixes
* Fixed bug in markdown-link-check property

# 0.2.1
### Features
* Set up CircleCI checks

# 0.2.0
### Breaking Changes
* Added an `alias` field to `CreateAndStartContainer`

# 0.1.0
* Init commit<|MERGE_RESOLUTION|>--- conflicted
+++ resolved
@@ -1,18 +1,16 @@
 # TBD
 
-<<<<<<< HEAD
+
 ### Breaking Changes 
 * Remove `RegisterUserService` and `StartUserService` from `KurtosisBackend` interface
   * Users will need to remove all references to `RegisterUserService` and `StartUserService` in favor of `RegisterUserServices` and `StartUserServices`
 * Remove `RegisterUserService` and `StartUserService` in `backend_impls`
   * Users will need to remove all references to `RegisterUserService` and `StartUserService` in favor of `RegisterUserServices` and `StartUserServices`
-=======
+
 # 0.35.0
-
 ### Breaking Changes 
 * Return map of `*service.Service` instead of `service.Service` in `DockerKurtosisBackend.StartUserServices` and Kubernetes equivalent
   * Users will need to ensure they are consuming `*service.Service` objects from `DockerKurtosisBackend.StartUserServices` and Kubernetes equivalent instead of `service.Service` objects
->>>>>>> 389e14e4
 
 ### Changes
 * Refactor `DockerOperationParallelizer` to use `operation_parallelizer` module
