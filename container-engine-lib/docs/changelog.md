--- conflicted
+++ resolved
@@ -1,13 +1,9 @@
 # TBD
 ### Features
-* Added `ServiceAccounts`, `Roles`, `RoleBindings`, `ClusterRole`, and `ClusterRoleBindings` create and remove methods to `KurtosisManager`
-<<<<<<< HEAD
+* Added `CreateEnclave` functionality to kubernetes backend
 * Added `ServiceAccounts`, `Roles`, `RoleBindings`, `ClusterRole`, and `ClusterRoleBindings` create and remove methods to `KurtosisManager`
 * Added `ForEngineNamespace`, `ForEngineServiceAccount`, `ForEngineClusterRole` and `ForEngineClusterRoleBindings` to  `KubernetesEngineObjectAttributesProvider`
 * Updated `KubernetesBackend.CreateEngine` added the kubernetes role based resources creation and namespace creation process
-=======
-* Added `CreateEnclave` functionality to kubernetes backend
->>>>>>> 640303eb
 
 # 0.17.0
 ### Features
