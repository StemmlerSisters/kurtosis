# TBD

* Migrate repo to use internal cli tool `kudet` for release process
<<<<<<< HEAD
* Implemented setting `cpuAllocationMillicpus` and `memoryAllocationMegabytes` in both Docker and Kubernetes
=======
* Merge `develop` into `master`
>>>>>>> 5b558840

# 0.33.0
### Features
* Added a temporary parameter `publicPorts` in `KurtosisBackend.StartUserService` to support defining static public ports

### Breaking Changes
* Removed `FilesArtifactID` type because it is not used anywhere in this package
  * Users have to remove the dependency with this type and create their own type instead

# 0.32.0
### Changes
* Switched to using EmptyDir ephemeral volumes for the enclave data directory and the files artifact expansion volumes in response to learning that Kubernetes/DigitalOcean doesn't really want you creating lots of these

### Breaking Changes
* `GetEngineServerKubernetesKurtosisBackend` and `GetApiContainerKubernetesKurtosisBackend` no longer take in `storageClassName` or `enclaveSizeInMegabytes`
    * These parameters are no longer needed

# 0.31.1
### Fixes
* Fixed a bug in how we were checking for services which don't have pods yet

# 0.31.0
### Features
* Reworked how files artifact expansion works, so that our volumes only need to be mounted as `ReadWriteOnce`

### Breaking Changes
* Removed `FilesArtifactGUID` and the `FilesArtifactExpansion` types
* Removed the `KurtosisBackend.CreateFilesArtifactExpansion` and `DestroyFilesArtifactExpansions` methods
* `StartUserService` now takes in a map specifying a connection between files that get expanded on the files artifact expander container and mountpoints on the user service container


# 0.30.2
### Changes
* Use `kurtosis-enclave--UUID` for enclave namespace names
* `GetXXXXX` methods in Kubernetes manager only return non-tombstoned objects

### Fixes
* Fixed an issue when getting a single enclave object by its ID fails because a condition was wrong
* Fixed a bug related to using array of reference variables for `enclaveKubernetesResources.pods` and `enclaveKubernetesResources.services` fields

# 0.30.1
### Fixes
* Fixed an issue where a Service and a Pod could exist at the same time even though the Service won't have private port annotations

# 0.30.0
### Features
* Failed file artifact expansion jobs will now return their logs

### Changes
* Set pod restart policies to `Never` so that we have less magic going on

### Fixes
* Fixed issue with the files artifact expansion not waiting for the volume to get bound
* Gave the API container permission to create jobs
* Fixed issue with engine and API containers not having permissions to get Pod logs
* Fixed bug with the files artifact expansion job not mounting the enclave data volume
* Changed pod wait-for-availability timeout (how long the pod can stay in "Pending") from 1 minute to 15 minutes, because Pending also includes the time spent pulling images and some images can be very large (e.g. NEAR)
* Return an error if a pod's container hits ImagePullBackOff
* Fixed a bug where user services were mounting the same volume multiple times due to a reference to a for-loop variable (which will always have the value of the last iteration of the loop)
* Fixed a bug in declaring user service ports, due to the same reference-to-a-for-loop-variable thing

### Breaking Changes
* `CreateFilesArtifactExpansion` no longer takes in a `FilesArtifactID` (as it's unneeded)
    * Remediation: remove the argument in the call

# 0.29.1
### Changes
* Trying to run networking partitioning methods in Kubernetes will result in an error, rather than a panic
* Tidying up several things inside the codebase:
    * Kubernetes network partitioning methods now return an `error` rather than panicking
    * `PullImage` returns an error, rather than panicking, for both Docker & Kubernetes Kurtosis backends
    * Removed some dead code
* Remove synchronous deletes because they're too slow

# 0.29.0
### Features
* Implement Kubernetes-backed file artifact expansion
* Build `CopyFilesFromUserService` in Kubernetes
* Added a `main.go` that's Gitignored with some local testing structure already set up

### Changes
* Calls to remove Kubernetes resources are now synchronous

### Fixes
* Fix DockerLogStreamingReadCloser logging at ERROR level when it should log at DEBUG
* Ensured we're not going to get race conditions when writing the output of Docker & Kubernetes exec commands
* Fixed a bug in `getSingleUserServiceObjectAndKubernetesResources`

### Breaking Changes
* Renamed `KurtosisBackend.CopyFromUserService` -> `CopyFilesFromUserService`
    * Users should update their usages accordingly
* `KurtosisBackend.CopyFilesFromUserService` now copies all bytes synchronously, rather than returning a `ReadCloser` for the user to deal with
    * Remediation: pass in a `io.Writer` where the bytes should go

# 0.28.0
### Fixes
* Fixed bug related to having two annotations-key-consts for Kubernetes objects

### Breaking Changes
* `Module.GetPublicIP` is renamed to `GetMaybePublicIP`
    * Remediation: switch to new version
* `Module.GetPublicPorts` renamed to `GetMaybePublicPorts`
    * Remediation: switch to new version
* `Module.GetPublicIp` renamed to `Module.GetPublicIP`
    * Remediation: switch to new version
    
# 0.27.0
### Breaking Changes
* Unified file expansion volume and expanders into one interface with two associated methods (instead of two interfaces and four methods)

### Changes
* Switched the API container to get its port info from the serialized port specs on the Kubernetes service

### Fixes
* Fixed the engine container being listed as running if the engine service had selectors defined
* Switched our UUID generation to be fully random (v4) UUIDs rather than v1
* Fixed our exec command
* Fixed API containers and engines not being able to run pod exec commands
* Fixed a bug that caused service registration to fail
* Fixed the user services and modules Docker log streams not actually coming back demultiplexed

# 0.26.1
### Features
* Added `KubernetesKurtosisBackend.GetModuleLogs`

# 0.26.0
### Features
* Added the functionality to wait until the GRPC port is available before returning when creating `Engines`, `API containers` and `Modules`  
* Added `KubernetesKurtosisBackend.CreateModule`, `KubernetesKurtosisBackend.GetModules`, `KubernetesKurtosisBackend.StopModules` and `KubernetesKurtosisBackend.DestroyModules`
* Added `ForModulePod` and `ForModuleService` to `KubernetesEnclaveObjectAttributesProvider`
* Started proto-documentation on README about how the CRUD methods work, and why
* Switched user service objects to use UUIDs for service GUIDs
* Implement remaining user service methods:
    * `GetUserServices`
    * `StopUserServices`
    * `DestroyUserServices`
    
### Breaking Changes
* Removed `ModuleGUID` argument in `KurtosisBackend.CreateModule`
  * Users will need to remove the argument on each call, the module's GUID will be automatically created in the backend for them

### Changes
* Upgraded Kubernetes client SDK from v0.20 to v0.24
* Upgraded this library to depend on Go 1.17 (required for latest Kubernetes SDK)
* Switched the `UpdateService` implementation to use server-side apply

### Fixes
* Fix a bug in gathering user service Services and Pods
* Fix a nil pointer exception bug when starting a user service
* Fixes a bug with setting a user service's Service ports to empty if the user doesn't declare any ports

# 0.25.0
### Features
* Built out Kubernetes `GetUserServiceLogs`
* Built out Kubernetes `RunUserServiceExecCommands`

### Fixes
* Fixed `grpcProxy` port ID not being acceptable to Kubernetes
* Fixed a bug where RegisterService was creating Kubernetes Services without ports, which Kubernetes doesn't allow

### Changes
* The API container objects no longer get prefixed with the enclave name, and all get called `kurtosis-api` (which is fine because they're namespaced)

### Breaking Changes
* NewKubernetesManager now additionally takes in a Kubernetes configuration object
    * Users will need to pass in this new configuration (the same as is created when instantiating the Kubernetes clientset)
* Engine IDs are now of the formal type `EngineGUID` rather than `string`
    * All instances of engine ID strings need to be replaced with `EngineID` (e.g. all of the engine CRUD methods coming back from KurtosisBackend)
* The engine object's `GetID` method has now been renamed `GetGUID`
    * Users should switch to using the new method


### Breaking Changes
* Added the `enclaveId` argument in `GetModules`, `GetModuleLogs`, `StopModules` and `DestroyModules`
  * Users should add this new argument on each call

# 0.24.0
### Fixes
* Fixed a bug where the API container resources map would have entries even if the enclave was empty of API containers
* Fixed a bug where the API container didn't have a way to get enclave namespace names, because it isn't allowed to list namespaces given that its service account is a namespaced object

### Breaking Changes
* Renamed `GetLocalKubernetesKurtosisBackend` -> `GetCLIKubernetesKurtosisBackend`
    * Users should switch to the new version
* Split `GetInClusterKubernetesKurtosisBackend` -> `GetAPIContainerKubernetesKurtosisBackend` and `GetEngineServerKubernetesKurtosisBackend`
    * Users should select the right version appropriate to the user case

# 0.23.4
### Features
* Build out the following user service functions in Kubernetes:
    * `RegisterService`
    * `StartService`
    * All the pipeline for transforming Kubernetes objects into user services

### Fixes
* Fix bug in `waitForPersistentVolumeClaimBound` in which PVC name and namespace were flipped in args

### Changes
* Renamed all Kubernetes constants that were `XXXXXLabelKey` to be `XXXXXKubernetesLabelKey` to make it more visually obvious that we're using the Kubernetes constants rather than Docker
* Renamed all constants that were `XXXXXLabelValue` to be `XXXXXKubernetesLabelValue` to make it more visually obvious that we're using the Kubernetes constants rather than Docker
* Renamed all Docker constants that were `XXXXXLabelKey` to be `XXXXXDockerLabelKey` to make it more visually obvious that we're using the Docker constants rather than Kubernetes
* Renamed all constants that were `XXXXXLabelValue` to be `XXXXXDockerLabelValue` to make it more visually obvious that we're using the Docker constants rather than Kubernetes
* Renamed the Docker & Kubernetes port spec serializers to include their respective names, to be easier to visually identify in code

### Breaking Changes
* `StartUserService` now takes in a `map[FilesArtifactVolumeName]string` rather than `map[string]string` to be more explicit about the data it's consuming

### Fixes
* `KubernetesManager.CreatePod` now waits for pods to become available before returning

# 0.23.3
### Features
* Added `KubernetesKurtosisBackend.StopEnclaves` and `KubernetesKurtosisBackend.DestroyEnclaves`
* Added `KubernetesManager.IsPersistentVolumeClaimBound` to check when a Persistent Volume has been bound to a Persistent Volume Claim
* Updated `KubernetesManager.CreatePersistentVolumeClaim` to wait for the PersistentVolumeClaim to get bound
* Added `CollectMatchingRoles` and `CollectMatchingRoleBindings` in `kubernetes_resource_collectors` package
* Upped the CircleCI resource class to 'large' since builds are 1m30s and CircleCI showed that we're maxing out the CPU
* Added a build cache to each build
* Build out `KubernetesKurtosisBackend.DumpEnclave`

### Fixes
* Added apiv1 prefix to `KubernetesManager.GetPodPortforwardEndpointUrl`

### Fixes
* Added apiv1 prefix to `KubernetesManager.GetPodPortforwardEndpointUrl`

# 0.23.2
### Fixes
* Don't error when parsing public ports on stopped containers

# 0.23.1
### Fixes
* Fix accidentally calling pause when we should be unpausing
* Fix error-checking not getting checked after creating a service
* Fix bug with improper `nil` check in creating networking sidecar

# 0.23.0
### Breaking Changes
* For KubernetesBackends, `EnclaveVolumeSizeInGigabytes` has been changed from an int to a uint `EnclaveVolumeSizeInMegabytes`
  * Remediation: change all calls to KubernetesBackend factory methods to use megabytes (not gigabytes)

# 0.22.0
### Changes
* Upgrade to Docker SDK v20.10 to try and fix a bug where Docker network containers wouldn't be populated

### Fixes
* Fix an issue with network container IPs not being correctly made available when starting a DockerKurtosisBackend in API container mode
* Allowed removal of user service registrations independent of the underlying service registration (which is necessary for deregistering services in the API container)

### Removals
* Removed unneeded & unused `KurtosisBackend.WaitForEndpointAvailability` function

### Breaking Changes
* `user_service_registration.ServiceID` is now once again `service.ServiceID`
    * Users should update their code
* `user_service_registration.UserServiceRegistration` objects have been removed and replaced with `service.ServiceRegistration`
    * Users should use the new objects
* `user_service_registration.UserServiceRegistrationGUID` no longer exists
    * Users should switch to using `ServiceGUID`
* `CreateUserServiceRegistration` has been replaced with `RegisterUserService`
    * Users should use `RegisterUserService`
* `DestroyUserServiceRegistration` has been removed
    * Users should use `DestroyUserServices`
* `CreateUserService` has been renamed to `StartUserService`
    * Users should call `RegisterUserService` first, then `StartUserService`
* All user service functions now take in an `enclaveId` parameter
    * Users should provide the new parameter
* `CreateFilesArtifactExpansionVolume` now takes in a `ServiceGUID` once more
    * Users should switch back to providing a `ServiceGUID`

### Features
* Added `ForUserServiceService` for `KubernetesEngineObjectAttributesProvider`

# 0.21.1
### Fixes
* Add ID & GUID labels to enclave networks & namespaces

# 0.21.0
### Changes
* The `DockerKurtosisBackend` will now track the free IPs of networks
* `KurtosisBackend` now has `UserServiceRegistration` CRUD methods
* Service containers in Docker no longer get tagged with a service ID (this is now on the service registration object)

### Breaking Changes
* Renamed `service.ServiceID` to `user_service_registration.UserServiceID`
    * Users should update their imports/packages accordingly
* Removed the `ServiceID` field of the `Service` object
    * Users should query for the `UserServiceRegistration` associated with the service to find service ID
* `KurtosisBackend.CreateUserService` now takes in a service registration GUID, rather than a static IP
    * Users should make sure to call `CreateUserServiceRegistration` and pass in the returned GUID to the user service
* `GetLocalDockerKurtosisBackend` now takes in an optional argument for providing the enclave ID, if running inside an enclave
    * API containers should pass in the information; all other consumers of the `DockerKurtosisBackend` should pass in `nil`
* Removed the GUID parameter from `KurtosisBackend.CreateService`
    * Users no longer need to provide this parameter; it's autogenerated
* Switched the `CreateFilesArtifactExpansionVolume` from using `ServiceGUID` -> `UserServiceRegistrationGUID`
    * Users should now provide the registration GUID
* Removed the IP address argument from the following methods in `KurtosisBackend`:
    * `CreateAPIContainer`
    * `CreateModule`
    * `CreateService`
    * `CreateNetworkingSidecar`
    * `RunFilesArtifactExpander`
* `CreateAPIContainer` now takes in an extra `ownIpAddressEnvVar` environment variable, which is the environment variable the `KurtosisBackend` should populate with the API container's IP address
* Removed the following from the `Enclave` object:
    * `GetNetworkCIDR`
    * `GetNetworkID`
    * `GetNetworkGatewayIp`
    * `GetNetworkIpAddrTracker`

# 0.20.2

### Changes
* Updated Kurtosis Kubernetes `label_key_consts` and tests.
* Added `GetPodPortforwardEndpointUrl` method to kubernetes_manager

# 0.20.1
### Features
* Added `KubernetesKurtosisBackend.GetEnclaves` functionality to kubernetes backend
* Added `KubernetesKurtosisBackend.CreateAPIContainer`, `KubernetesKurtosisBackend.GetAPIContainers`, `KubernetesKurtosisBackend.StopAPIContainers` and `KubernetesKurtosisBackend.DestroyAPIContainers` 
* Added `KubernetesKurtosisBackend.isPodRunningDeterminer` utility variable that we use for determine if a pod is running
* Added `GetInClusterKubernetesKurtosisBackend` Kurtosis backend factory method to be used for pods inside Kubernetes cluster
* `Network` objects returned by `DockerManager` will have the gateway IP and the IPs of the containers on the network

# 0.20.0
### Features
* Added persistent volume claim creation to kubernetes-backed enclaves
* Added `CreateEnclave` functionality to kubernetes backend
* Added `ServiceAccounts`, `Roles`, `RoleBindings`, `ClusterRole`, and `ClusterRoleBindings` create, getByLabels and remove methods to `KubernetesManager`
* Added `ForEngineNamespace`, `ForEngineServiceAccount`, `ForEngineClusterRole` and `ForEngineClusterRoleBindings` to  `KubernetesEngineObjectAttributesProvider`
* Updated `KubernetesBackend.CreateEngine` added the kubernetes role based resources creation and namespace creation process
* Fixed `KubernetesBackend.GetEngines`returning an empty list for filters with no IDs specified
* Added a (currently unused) framework for collecting all Kubernetes resource that match a specific filter
* Add `getEngineKubernetesResources` in preparation for refactoring the engine methods
* Implement `KubernetesKurtosisBackend.DestroyEngines`

### Changes
* Updated `KubernetesManager.CreatePod` added `serviceAccount` argument to set the pod's service account
* Switched all the engine methods to use a more Kubernetes-friendly way of getting & managing resources
* Cleaned up the `KubernetesManager.CreateEngine` method

### Breaking Changes
* NewKurtosisKubernetesBackend now takes in extra arguments - `volumeStorageClassName` and `volumeSizePerEnclaveInGigabytes`

# 0.19.0
### Breaking Changes
* Removed `enclaveDataDirpathOnHostMachine` and `enclaveDataDirpathOnServiceContainer` from `KurtosisBackend.CreateUserService`
    * Users no longer need to provide this argument
* Removed `enclaveDataDirpathOnHostMachine` argument from `KurtosisBackend.CreateModule`
    * Users no longer need to provide this argument
* Removed `engineDataDirpathOnHostMachine` from `KurtosisBackend.CreateEngine`
    * Users no longer need to provide this argument

# 0.18.0
### Features
* Added `ServiceAccounts`, `Roles`, `RoleBindings`, `ClusterRole`, and `ClusterRoleBindings` create and remove methods to `KubernetesManager`
* Added `CreateEnclave` functionality to Kubernetes backend

### Changes
* Stopped mounting an enclave data directory on the API container

### Fixes
* `RunFilesArtifactExpander` now correctly only requires the user to pass in the filepath of the artifact to expand, relative to the enclave data volume root

### Breaking Changes
* Removed the `enclaveDataDirpathOnHostMachine` parameter from `KurtosisBackend.CreateAPIContainer`
    * Users no longer need to provide this parameter

# 0.17.0
### Features
* Added `PauseService` and `UnpauseService` to `KurtosisBackend`
* Added docker implementation of `PauseService` and `UnpauseService`
* Added Kubernetes implementation of engine functions in kubernetes backend

### Breaking Changes
* Added an extra `enclaveDataVolumeDirpath` to `KurtosisBackend.CreateAPIContainer`
    * Users should pass in the location where the enclave data volume should be mounted

# 0.16.0
### Removals
* Removed `files_artifact.FilesArtifactID` because it was a duplicate of `serivce.FilesArtifactID`

### Breaking Change
* Removed `files_artifact.FilesArtifactID`
    * Users should switch to `service.FilesArtifactID`

# 0.15.3
### Features
* Added `KurtosisBackend.CopyFromUserService` in Docker implementation

### Fixes
* Fixed a bug where module containers were getting duplicate mountpoints for enclave data volume & bindmounted dirpath

# 0.15.2
### Fixes
* Fix `DockerKurtosisBackend.getEnclaveDataVolumeByEnclaveId` helper method that was accidentally broken

# 0.15.1
### Features
* The enclave data volume gets mounted on all services
* Updated `DockerKurtosisBackend.CreateEnclave`, now also creates an enclave data volume
* Parallelized several operations to improve perf:
    * `DockerKurtosisBackend.StopEnclaves`
    * `DockerKurtosisBackend.DestroyEnclaves`
    * `DockerKurtosisBackend.StopAPIContainers`
    * `DockerKurtosisBackend.DestroyAPIContainers`
    * `DockerKurtosisBackend.StopEngines`
    * `DockerKurtosisBackend.DestroyEngines`
    * `DockerKurtosisBackend.StopModules`
    * `DockerKurtosisBackend.DestroyModules`
    * `DockerKurtosisBackend.StopNetworkingSidecars`
    * `DockerKurtosisBackend.DestroyNetworkingSidecars`
    * `DockerKurtosisBackend.StopUserServices`
    * `DockerKurtosisBackend.DestroyUserServices`

# 0.15.0
### Fixes
* Fixed `UserService` object not having a `GetPrivatePorts` method
* Fixed `UserService` to correctly have `nil` public ports if it's not running to match the spec

### Breaking Changes
* Renamed `UserService.GetPublicPorts` -> `UserService.GetMaybePublicPorts`
    * Users should rename the method call appropriately

# 0.14.5
### Features
* Removed enclave's volumes when executing `KurtosisBackend.DestroyEnclaves` in Docker implementation

# 0.14.4
### Fixes
* Fix the exec commands on user services & networking sidecars being wrapped in `sh`, leading to unintended consequences

# 0.14.3
### Fixes
* Temporarily support the old port spec (`portId.number-protocol_portId.number-protocol`) so that we're still backwards-compatible

# 0.14.2
### Fixes
* Added a check to prevent generate user service's public IP address and public ports if it does not contain host port bindings

# 0.14.1
### Fixes
* Fixed nil pointer dereference error when calling enclave's methods with nil filters argument
* Fixed instances of propagating nil errors
* Fixed ApiContainer GetPublicGRPCProxyPort returning PublicGRPCPort

# 0.14.0
### Features
* Added `FilesArtifactExpander` general object
* Added `KurtosisBackend.RunFilesArtifactExpander` and `KurtosisBackend.DestroyFilesArtifactExpanders`
* Added `DockerEnclaveObjectAttributesProvider.ForFilesArtifactExpanderContainer`
* Added `FilesArtifactExpansionVolume` general object
* Added `KurtosisBackend.CreateFilesArtifactExpansionVolume` and `KurtosisBackend.DestroyFilesArtifactExpansionVolumes`
* Added `DockerEnclaveObjectAttributesProvider.ForFilesArtifactExpansionVolume`

### Breaking Changes
* Change `DockerManager.GetVolumesByLabels` returned type, now it returns a `volume` Docker object list instead of a volume name list
  * Users can use the new returned object and get the name from it.

### Fixes
* Fixed nil pointer dereference error when sending nil `filter.IDs` value in `enclave` CRUD methods

# 0.13.0
### Breaking Changes
* Reverted the port specification delimeters back to new style
  * From: rpc.8545-TCP_ws.8546-TCP_tcpDiscovery.30303-TCP_udpDiscovery.30303-UDP
  * To:   rpc:8545/TCP,ws:8546/TCP,tcpDiscovery:30303/TCP,udpDiscovery:30303/UDP
  * Users should upgrade the Kurtosis Client.
  * Users should restart enclaves.

# 0.12.0
### Breaking Changes
* Reverted the port specification delimeters back to original style.
  * From: rpc:8545/TCP,ws:8546/TCP,tcpDiscovery:30303/TCP,udpDiscovery:30303/UDP
  * To:   rpc.8545-TCP_ws.8546-TCP_tcpDiscovery.30303-TCP_udpDiscovery.30303-UDP
  * Users should upgrade the Kurtosis Client.
  * Users should restart enclaves.
  
# 0.11.3
### Features
* Added `KurtosisBackend.GetModuleLogs`

### Fixes
* Fixed assigning entry to nil map in `killContainers` in `docker_kurtosis_backend`
* Set CGO_ENABLED=0 for tests. Complete tests without prompting for GCC-5 now.

# 0.11.1
### Features
* Added `KurtosisBackend.StopModules`

### Fixes
* Fixed a bug where we weren't being efficient when killing containers in the `StopXXXXXX` calls

# 0.11.0
### Features
* Added `ExecResult` object to represent the result of commands execution inside an instance

### Breaking Changes
* Replaced the first returned var type `map[service.ServiceGUID]bool` in `RunUserServiceExecCommands` and `RunNetworkingSidecarExecCommands` with `map[service.ServiceGUID]*exec_result.ExecResult`
  * Users can get the new returned map and use the `ExecResult` object to obtain the execution exit code and output 

# 0.10.4
### Features
* Implemented the methods: `CreateNetworkingSidecar`, `GetNetworkingSidecars`, `RunNetworkingSidecarExecCommands`, `StopNetworkingSidecars` and `DestroyNetworkingSidecars` in `DockerKurtosisBackend`
* Implemented the methods: `CreateUserService`, `GetUserServices`, `StopUserServices`, `GetUserServiceLogs` and `DestroyUserServices` in `DockerKurtosisBackend`
* Implemented the methods: `WaitForUserServiceHttpEndpointAvailability`, `GetConnectionWithUserService` and `RunUserServiceExecCommands` methods in `DockerKurtosisBackend`
* Added `NetworkingSidecarContainerTypeLabelValue` label value constant
* Added `UserServiceContainerTypeLabelValue` and `NetworkingSidecarContainerTypeLabelValue` label key constants

# 0.10.3
### Features
* Added module CRUD methods

### Fixes
* Fixed a bug in `CreateAPIContainer` where the wrong label was being used to check for enclave ID

# 0.10.2
### Features
* Added `UserService` methods, `Modules` methods and `CreateRepartition` method in `KurtosisBackend` interface
* Stubbing out methods for `UserService`, `Modules` and `CreateRepartition` into Docker implementation
* Expose information of an `APIContainer` object
* Implemented the methods: `CreateEnclave`, `GetEnclaves`, `StopEnclaves` and `DestroyEnclaves` in `DockerKurtosisBackend`
* Added `IsNetworkPartitioningEnabledLabelKey` label key constant
* Added `NetworkPartitioningEnabledLabelValue` and `NetworkPartitioningDisabledLabelValue` label value constants
* Added API container CRUD methods
* Added `KurtosisBackend.DumpEnclave`

# 0.10.1
### Features
* Added API container CRUD stubs to `KurtosisBackend`

# 0.10.0
### Features
* Created a generic `ContainerStatus` object in the `KurtosisBackend` API for representing the state of containers
* Added enclave CRUD commands to `KurtosisBackend`

### Breaking Changes
* The `Engine` object's status will now be a `ContainerStatus`, rather than `EngineStatus`
  * Users should migrate to the new version

# 0.9.1
### Fixes
* Fixed container `removing` state erroneously counting as running

# 0.9.0
### Changes
* Switched from fairly-specific engine methods on `KurtosisBackend` to generic CRUD methods (`CreateEngine`, `GetEngines`, etc.)
* Pull the `ForEngineServer` method into this repo, rather than relying on obj-attrs-schema-lib, since the name/label determination really makes sense next to the DockerKurtosisBackend
* Commented out the `KubernetesKurtosisBackend` until we can revisit it in the future
* The `DockerManager` now logs to the system `logrus` instance like everything else

### Removals
* Removed the `KurtosisXXXDrivers` classes, as we're going to use `KurtosisBackend` as the external-facing API instead

### Breaking Changes
* Removed the `KurtosisXXXDrivers` classes
  * Users should use the `KurtosisBackend` struct instead
* Changed the API of `KurtosisBackend` to have generic CRUD methods for engines
  * Users should adapt their previous uses of specific methods (like `Clean`) to instead use these generic CRUD APIs
* Switched the `ContainerStatus` enum to be an `int` with dmarkham/enumer autogenerated code
  * Users should switch to using the new methods autogenerated by the enumer code
* Removed the `logger` parameter to the `NewDockerManager` function, as it's no longer needed
  * Users should remove the parameter
* The `HostMachineDomainInsideContainer` and `HostGatewayName` parameters are no longer public
  * There is no replacement; users who were depending on this should use the `needsAccessToHostMachine` parameter when starting a container
* The `DockerManager` package has been moved
  * Users should replace `github.com/kurtosis-tech/container-engine-lib/lib/docker_manager` -> `github.com/kurtosis-tech/container-engine-lib/lib/backends/docker/docker_manager`


# 0.8.8
### Features
* Added the `KurtosisDockerDriver` struct with methods that don't do anything

# 0.8.7
### Features
* Added KubernetesManager, KurtosisBackendCore Interface with implementations for both kubernetes and docker and the KurtosisBackend layer
* Upgraded `object-attributes-schema-lib` to 0.7.2

# 0.8.6
### Fixes
* Run `go mod tidy`, to get rid of unnecessary `palantir/stacktrace` dependency

# 0.8.5
### Fixes
* `stacktrace.Propagate` now panics when it receives a `nil` input

# 0.8.4
### Features
* Container logs are propagated throughout the returning error when container start fails

# 0.8.3
### Fixes
* Fixed issue where `GetContainersByLabel` would return `0.0.0.0` addresses rather than `127.0.0.1`
* Replaced redundant `getContainerIdsByName` with `getContainersByFilterArgs`

# 0.8.2
### Fixes
* Host port bindings will be returned as `127.0.0.1` rather than `0.0.0.0`, because Windows machines don't automatically correct `0.0.0.0` to `127.0.0.1`

# 0.8.1
### Features
* Added `GetVolumesByLabels` and `GetNetworksByLabels` functions

### Fixes
* For comments on the public functions, added the function name as the first line of the comment to make GoLand stop complaining

# 0.8.0
### Features
* Added the ability to add labels to networks & volumes

### Breaking Changes
* `CreateNetwork` now also takes in a list of labels to give the network
* `CreateVolume` now also takes in a list of labels to give the volume

# 0.7.0
### Features
* Added the ability to specify fixed host machine port bindings when starting a container is now available via the key of the map in `CreateAndStartContainerArgsBuilder.WithUsedPorts` function

### Breaking Changes
* The `CreateAndStartContainerArgsBuilder.WithUsedPorts`'s parameter now has a value of `PortPublishSpec`, which defines how the port should be published
* `CreateAndStartContainerArgsBuilder.ShouldPublishAllPorts` parameter has been removed
  * Users should migrate to `CreateAndStartContainerArgsBuilder.WithUsedPorts` instead

# 0.6.1
### Features
* Added `RemoveVolume` and `RemoveContainer` functions
* Added a `GetVolumesByName` function

### Changes
* Clarified that the `all` argument to `GetContainersByLabels` is for whether stopped containers should be shown

# 0.6.0
### Features
* Add `Network` type to store Docker Network information as ID, name, ip and mask

### Breaking Changes
* Replaced `GetNetworkIdsByName` method with `GetNetworksByName` because it returns a `Network` list which offers more information
  * Users should replace `GetNetworkIdsByName` calls with `GetNetworksByName` and get the network ID and other network information from the `Network` list returned by this new method

# 0.5.0
### Breaking Changes
* Renamed `Status` type to `ContainerStatus` which is used in the `Container` struct
  * Users should replace `Status` type with `ContainerStatus` in all places where it being used

### Features
* Add `HostPortBindings` field into `Container` type to store the container public ports

# 0.4.4
### Changes
* Removes Docker container name prefix `/` before using it to set a Container's name

# 0.4.3
### Features
* Add `Container` type to store container's information as ID, names, labels and status
* Add `GetContainersByLabels` method to get a container list by labels

### Changes
* Removes `GetContainerIdsByLabels` it'll be replaced by `GetContainersByLabels`which returns container ids as well along with other container info

### Fixes
* Fixed a bug where `CreateAndStartContainerArgsBuilder.Build` method wasn't setting container labels

# 0.4.2
### Fixes
* Fixed a bug where the defer function in `CreateAndStartContainer` would try to kill an empty container ID

# 0.4.1
### Features
* Add container's labels configuration when a container is started
* Add a new method `DockerManager.GetContainerIdsByLabels` to get a container ids list by container's labels

# 0.4.0
### Features
* `CreateAndStartContainerArgsBuilder`'s boolean-setting functions now accept a boolean

### Breaking Changes
* `CreateAndStartContainerArgsBuilder`'s boolean-setting functions now accept a boolean (used to be no-arg)

# 0.3.0
### Features
* `CreateAndStartContainer` now accepts args as built by a builder (hallelujah!)

### Breaking Changes
* `CreateAndStartContainer` now accepts a `CreateAndStartContainerArgs` object, rather than the gigantic list of parameters

# 0.2.10
### Fixes
* Fixed some logging that was being incorrectly being done through `logrus`, rather than `DockerManager.log`

# 0.2.9
### Fixes
* Added retry logic when trying to get host port bindings for a container, to account for https://github.com/moby/moby/issues/42860

# 0.2.8
### Features
* Made `PullImage` a public function on `DockerManager`

# 0.2.7
### Features
* Added extra trace logging to Docker manager

# 0.2.6
### Changes
* Added extra debug logging to hunt down an issue where the `defer` to remove a container that doesn't start properly would try to remove a container with an empty container ID (which would return a "not found" from the Docker engine)

# 0.2.5
### Fixes
* Fixed a bug where not specifying an image tag (which should default to `latest`) wouldn't actually pull the image if it didn't exist locally

# 0.2.4
### Fixes
* Add extra error-checking to handle a very weird case we just saw where container creation succeeds but no container ID is allocated

# 0.2.3
### Features
* Verify that, when starting a container with `shouldPublishAllPorts` == `true`, each used port gets exactly one host machine port binding

### Fixes
* Fixed ports not getting bound when running a container with an `EXPOSE` directive in the image Dockerfile
* Fixed broken CI

# 0.2.2
### Fixes
* Fixed bug in markdown-link-check property

# 0.2.1
### Features
* Set up CircleCI checks

# 0.2.0
### Breaking Changes
* Added an `alias` field to `CreateAndStartContainer`

# 0.1.0
* Init commit<|MERGE_RESOLUTION|>--- conflicted
+++ resolved
@@ -1,11 +1,8 @@
 # TBD
 
 * Migrate repo to use internal cli tool `kudet` for release process
-<<<<<<< HEAD
+* Merge `develop` into `master`
 * Implemented setting `cpuAllocationMillicpus` and `memoryAllocationMegabytes` in both Docker and Kubernetes
-=======
-* Merge `develop` into `master`
->>>>>>> 5b558840
 
 # 0.33.0
 ### Features
