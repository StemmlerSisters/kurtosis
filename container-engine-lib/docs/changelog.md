--- conflicted
+++ resolved
@@ -1,5 +1,6 @@
 # TBD
 ### Features
+* Added `GetInClusterKubernetesKurtosisBackend` Kurtosis backend factory method to be used for pods inside Kubernetes cluster
 * `Network` objects returned by `DockerManager` will have the gateway IP and the IPs of the containers on the network
 
 # 0.20.0
@@ -10,13 +11,9 @@
 * Added `ForEngineNamespace`, `ForEngineServiceAccount`, `ForEngineClusterRole` and `ForEngineClusterRoleBindings` to  `KubernetesEngineObjectAttributesProvider`
 * Updated `KubernetesBackend.CreateEngine` added the kubernetes role based resources creation and namespace creation process
 * Fixed `KubernetesBackend.GetEngines`returning an empty list for filters with no IDs specified
-<<<<<<< HEAD
-* Added `GetInClusterKubernetesKurtosisBackend` Kurtosis backend factory method to be used for pods inside Kubernetes cluster
-=======
 * Added a (currently unused) framework for collecting all Kubernetes resource that match a specific filter
 * Add `getEngineKubernetesResources` in preparation for refactoring the engine methods
 * Implement `KubernetesKurtosisBackend.DestroyEngines`
->>>>>>> b83c8805
 
 ### Changes
 * Updated `KubernetesManager.CreatePod` added `serviceAccount` argument to set the pod's service account
