package docker_kurtosis_backend

import (
	"context"
	"encoding/json"
	"strings"
	"time"

	"github.com/docker/docker/api/types/volume"
	"github.com/kurtosis-tech/kurtosis/container-engine-lib/lib/backend_impls/docker/docker_kurtosis_backend/consts"
	"github.com/kurtosis-tech/kurtosis/container-engine-lib/lib/backend_impls/docker/docker_kurtosis_backend/shared_helpers"
	"github.com/kurtosis-tech/kurtosis/container-engine-lib/lib/backend_impls/docker/docker_manager"
	"github.com/kurtosis-tech/kurtosis/container-engine-lib/lib/backend_impls/docker/docker_manager/types"
	"github.com/kurtosis-tech/kurtosis/container-engine-lib/lib/backend_impls/docker/docker_operation_parallelizer"
	"github.com/kurtosis-tech/kurtosis/container-engine-lib/lib/backend_impls/docker/object_attributes_provider/docker_label_key"
	"github.com/kurtosis-tech/kurtosis/container-engine-lib/lib/backend_impls/docker/object_attributes_provider/label_value_consts"
	"github.com/kurtosis-tech/kurtosis/container-engine-lib/lib/backend_interface/objects/enclave"
	"github.com/kurtosis-tech/stacktrace"
	"github.com/sirupsen/logrus"
)

const (
	shouldFetchStoppedContainersWhenGettingEnclaveStatus             = true
	shouldFetchStoppedContainersWhenDumpingEnclave                   = true
	shouldFetchStoppedContainersWhenDisconnectingFromEnclaveNetworks = false

	serializedArgs = "SERIALIZED_ARGS"
)

// TODO: MIGRATE THIS FOLDER TO USE STRUCTURE OF USER_SERVICE_FUNCTIONS MODULE

type matchingNetworkInformation struct {
	enclaveUuid   enclave.EnclaveUUID
	enclaveStatus enclave.EnclaveStatus
	dockerNetwork *types.Network
	containers    []*types.Container
}

func (backend *DockerKurtosisBackend) CreateEnclave(ctx context.Context, enclaveUuid enclave.EnclaveUUID, enclaveName string) (*enclave.Enclave, error) {
	teardownCtx := context.Background() // Separate context for tearing stuff down in case the input context is cancelled

	searchNetworkLabels := map[string]string{
		docker_label_key.AppIDDockerLabelKey.GetString():       label_value_consts.AppIDDockerLabelValue.GetString(),
		docker_label_key.EnclaveUUIDDockerLabelKey.GetString(): string(enclaveUuid),
	}

	networks, err := backend.dockerManager.GetNetworksByLabels(ctx, searchNetworkLabels)
	if err != nil {
		return nil, stacktrace.Propagate(err, "An error occurred getting networks using labels '%+v', which is necessary to ensure that our enclave doesn't exist yet", searchNetworkLabels)
	}
	if len(networks) > 0 {
		return nil, stacktrace.NewError("Cannot create enclave with ID '%v' because an enclave with ID '%v' already exists", enclaveUuid, enclaveUuid)
	}

	volumeSearchLabels := map[string]string{
		docker_label_key.AppIDDockerLabelKey.GetString():       label_value_consts.AppIDDockerLabelValue.GetString(),
		docker_label_key.EnclaveUUIDDockerLabelKey.GetString(): string(enclaveUuid),
		docker_label_key.VolumeTypeDockerLabelKey.GetString():  label_value_consts.EnclaveDataVolumeTypeDockerLabelValue.GetString(),
	}
	foundVolumes, err := backend.dockerManager.GetVolumesByLabels(ctx, volumeSearchLabels)
	if err != nil {
		return nil, stacktrace.Propagate(err, "An error occurred getting enclave data volumes matching labels '%+v'", volumeSearchLabels)
	}
	if len(foundVolumes) > 0 {
		return nil, stacktrace.NewError("Cannot create enclave with ID '%v' because one or more enclave data volume for that enclave already exists", enclaveUuid)
	}

	enclaveObjAttrsProvider, err := backend.objAttrsProvider.ForEnclave(enclaveUuid)
	if err != nil {
		return nil, stacktrace.Propagate(err, "An error occurred while trying to generate an object attributes provider for the enclave with ID '%v'", enclaveUuid)
	}

	creationTime := time.Now()

	enclaveNetworkAttrs, err := enclaveObjAttrsProvider.ForEnclaveNetwork(enclaveName, creationTime)
	if err != nil {
		return nil, stacktrace.Propagate(err, "An error occurred while trying to get the enclave network attributes for the enclave with ID '%v'", enclaveUuid)
	}

	enclaveDataVolumeAttrs, err := enclaveObjAttrsProvider.ForEnclaveDataVolume()
	if err != nil {
		return nil, stacktrace.Propagate(err, "An error occurred while trying to get the enclave data volume attributes for the enclave with ID '%v'", enclaveUuid)
	}

	enclaveNetworkName := enclaveNetworkAttrs.GetName()
	enclaveNetworkDockerObjectLabels := enclaveNetworkAttrs.GetLabels()

	enclaveNetworkLabels := map[string]string{}
	for dockerLabelKey, dockerLabelValue := range enclaveNetworkDockerObjectLabels {
		enclaveNetworkLabelKey := dockerLabelKey.GetString()
		enclaveNetworkLabelValue := dockerLabelValue.GetString()
		enclaveNetworkLabels[enclaveNetworkLabelKey] = enclaveNetworkLabelValue
	}

	logrus.Debugf("Creating Docker network for enclave '%v'...", enclaveUuid)
	networkId, err := backend.dockerNetworkAllocator.CreateNewNetwork(
		ctx,
		enclaveNetworkName.GetString(),
		enclaveNetworkLabels,
	)
	if err != nil {
		// TODO If the user Ctrl-C's while the CreateNetwork call is ongoing then the CreateNetwork will error saying
		//  that the Context was cancelled as expected, but *the Docker engine will still create the network*!!! We'll
		//  need to parse the log message for the string "context canceled" and, if found, do another search for
		//  networks with our network name and delete them
		return nil, stacktrace.Propagate(err, "An error occurred allocating a new network for enclave '%v'", enclaveUuid)
	}
	shouldDeleteNetwork := true
	defer func() {
		if shouldDeleteNetwork {
			if err := backend.dockerManager.RemoveNetwork(teardownCtx, networkId); err != nil {
				logrus.Errorf("Creating the enclave didn't complete successfully, so we tried to delete network '%v' that we created but an error was thrown:\n%v", networkId, err)
				logrus.Errorf("ACTION REQUIRED: You'll need to manually remove network with ID '%v'!!!!!!!", networkId)
			}
		}
	}()
	logrus.Debugf("Docker network for enclave '%v' created successfully with ID '%v'", enclaveUuid, networkId)

	enclaveDataVolumeNameStr := enclaveDataVolumeAttrs.GetName().GetString()
	enclaveDataVolumeLabelStrs := map[string]string{}
	for labelKey, labelValue := range enclaveDataVolumeAttrs.GetLabels() {
		enclaveDataVolumeLabelStrs[labelKey.GetString()] = labelValue.GetString()
	}
	if err := backend.dockerManager.CreateVolume(ctx, enclaveDataVolumeNameStr, enclaveDataVolumeLabelStrs); err != nil {
		return nil, stacktrace.Propagate(
			err,
			"An error occurred creating enclave data volume with name '%v' and labels '%+v'",
			enclaveDataVolumeNameStr,
			enclaveDataVolumeLabelStrs,
		)
	}
	shouldDeleteVolume := true
	defer func() {
		if shouldDeleteVolume {
			if err := backend.dockerManager.RemoveVolume(teardownCtx, enclaveDataVolumeNameStr); err != nil {
				logrus.Errorf(
					"Creating the enclave didn't complete successfully, so we tried to delete enclave data volume '%v' "+
						"that we created but an error was thrown:\n%v",
					enclaveDataVolumeNameStr,
					err,
				)
				logrus.Errorf("ACTION REQUIRED: You'll need to manually remove volume with name '%v'!!!!!!!", enclaveDataVolumeNameStr)
			}
		}
	}()

	// TODO: return production mode for create enclave request as well
	newEnclave := enclave.NewEnclave(enclaveUuid, enclaveName, enclave.EnclaveStatus_Empty, &creationTime, false)

<<<<<<< HEAD
	if err := backend.ConnectReverseProxyToNetwork(ctx, networkId); err != nil {
		return nil, stacktrace.Propagate(err, "An error occurred connecting the reverse proxy to the enclave network with ID '%v'", networkId)
	}
	shouldDisconnectReverseProxyFromNetwork := true
	defer func() {
		if shouldDisconnectReverseProxyFromNetwork {
			err = backend.DisconnectReverseProxyFromNetwork(ctx, networkId)
			if err != nil {
				logrus.Errorf("Couldn't disconnect the reverse proxy from the enclave network with ID '%v'", networkId)
			}
		}
	}()

	shouldDeleteLogsCollector = false
=======
>>>>>>> 0c231668
	shouldDeleteNetwork = false
	shouldDeleteVolume = false
	shouldDisconnectReverseProxyFromNetwork = false
	return newEnclave, nil
}

// Gets enclaves matching the given filters
func (backend *DockerKurtosisBackend) GetEnclaves(
	ctx context.Context,
	filters *enclave.EnclaveFilters,
) (
	map[enclave.EnclaveUUID]*enclave.Enclave,
	error,
) {

	allMatchingNetworkInfo, err := backend.getMatchingEnclaveNetworkInfo(ctx, filters)
	if err != nil {
		return nil, stacktrace.Propagate(err, "An error occurred getting enclave networks matching filters '%+v'", filters)
	}

	result := map[enclave.EnclaveUUID]*enclave.Enclave{}
	for enclaveUuid, matchingNetworkInfo := range allMatchingNetworkInfo {
		productionMode := false
		creationTime, err := getEnclaveCreationTimeFromNetwork(matchingNetworkInfo.dockerNetwork)
		if err != nil {
			return nil, stacktrace.Propagate(err, "An error occurred getting the enclave's creation time value from enclave's Docker network '%+v'", matchingNetworkInfo.dockerNetwork)
		}

		enclaveName := getEnclaveNameFromNetwork(matchingNetworkInfo.dockerNetwork)

		// This method just looks for api-container ( which only can be one) for an enclave
		// and extracts out whether enclave is running on production mode
		for _, container := range matchingNetworkInfo.containers {
			labels := container.GetLabels()
			containerType, ok := labels[docker_label_key.ContainerTypeDockerLabelKey.GetString()]
			if !ok {
				continue
			}

			if containerType == label_value_consts.APIContainerContainerTypeDockerLabelValue.GetString() {
				envVars := container.GetEnvVars()
				serializedArgsValue, found := envVars[serializedArgs]
				if found {
					productionMode, err = getProductionModeFromEnvVars(serializedArgsValue)
					if err != nil {
						return nil, stacktrace.Propagate(err, "Error occurred while parsing env vars from api container for %v", enclaveName)
					}
				}
				break
			}
		}

		result[enclaveUuid] = enclave.NewEnclave(
			enclaveUuid,
			enclaveName,
			matchingNetworkInfo.enclaveStatus,
			creationTime,
			productionMode,
		)
	}

	return result, nil
}

// Stops enclaves matching the given filters
func (backend *DockerKurtosisBackend) StopEnclaves(
	ctx context.Context,
	filters *enclave.EnclaveFilters,
) (
	resultSuccessfulEnclaveUuids map[enclave.EnclaveUUID]bool,
	resultErroredEnclaveUuids map[enclave.EnclaveUUID]error,
	resultErr error,
) {

	matchingNetworkInfo, err := backend.getMatchingEnclaveNetworkInfo(ctx, filters)
	if err != nil {
		return nil, nil, stacktrace.Propagate(err, "An error occurred getting enclave network info using filters '%+v'", filters)
	}

	// For all the enclaves to stop, gather all the containers that should be stopped
	enclaveUuidsForContainerIdsToStop := map[string]enclave.EnclaveUUID{}
	containerIdsToStop := map[string]bool{}
	for enclaveUuid, networkInfo := range matchingNetworkInfo {
		for _, container := range networkInfo.containers {
			containerId := container.GetId()
			enclaveUuidsForContainerIdsToStop[containerId] = enclaveUuid
			containerIdsToStop[containerId] = true
		}
	}

	var stopEnclaveContainerOperation docker_operation_parallelizer.DockerOperation = func(ctx context.Context, dockerManager *docker_manager.DockerManager, dockerObjectId string) error {
		if err := dockerManager.KillContainer(ctx, dockerObjectId); err != nil {
			return stacktrace.Propagate(err, "An error occurred killing enclave container with ID '%v'", dockerObjectId)
		}
		return nil
	}

	_, erroredContainerIds := docker_operation_parallelizer.RunDockerOperationInParallel(
		ctx,
		containerIdsToStop,
		backend.dockerManager,
		stopEnclaveContainerOperation,
	)

	// Do we need to explicitly wait until the containers exit?

	containerKillErrorStrsByEnclave := map[enclave.EnclaveUUID][]string{}
	for erroredContainerId, killContainerErr := range erroredContainerIds {
		containerEnclaveUuid, found := enclaveUuidsForContainerIdsToStop[erroredContainerId]
		if !found {
			return nil, nil, stacktrace.NewError("An error occurred stopping container '%v' in an enclave we didn't request", erroredContainerId)
		}

		existingEnclaveErrors, found := containerKillErrorStrsByEnclave[containerEnclaveUuid]
		if !found {
			existingEnclaveErrors = []string{}
		}
		containerKillErrorStrsByEnclave[containerEnclaveUuid] = append(existingEnclaveErrors, killContainerErr.Error())
	}

	erroredEnclaveUuids := map[enclave.EnclaveUUID]error{}
	successfulEnclaveUuids := map[enclave.EnclaveUUID]bool{}
	for enclaveUuid := range matchingNetworkInfo {
		containerRemovalErrorStrs, found := containerKillErrorStrsByEnclave[enclaveUuid]
		if !found || len(containerRemovalErrorStrs) == 0 {
			successfulEnclaveUuids[enclaveUuid] = true
			continue
		}

		errorStr := strings.Join(containerRemovalErrorStrs, "\n\n")
		erroredEnclaveUuids[enclaveUuid] = stacktrace.NewError(
			"One or more errors occurred killing the containers in enclave '%v':\n%v",
			enclaveUuid,
			errorStr,
		)
	}

	return successfulEnclaveUuids, erroredEnclaveUuids, nil
}

func (backend *DockerKurtosisBackend) DumpEnclave(
	ctx context.Context,
	enclaveUuid enclave.EnclaveUUID,
	outputDirpath string,
) error {
	enclaveContainerSearchLabels := map[string]string{
		docker_label_key.AppIDDockerLabelKey.GetString():       label_value_consts.AppIDDockerLabelValue.GetString(),
		docker_label_key.EnclaveUUIDDockerLabelKey.GetString(): string(enclaveUuid),
	}

	enclaveContainers, err := backend.dockerManager.GetContainersByLabels(ctx, enclaveContainerSearchLabels, shouldFetchStoppedContainersWhenDumpingEnclave)
	if err != nil {
		return stacktrace.Propagate(
			err,
			"An error occurred getting the containers in enclave '%v' for dumping the enclave",
			enclaveUuid,
		)
	}

	if err = shared_helpers.DumpContainers(ctx, backend.dockerManager, enclaveContainers, outputDirpath); err != nil {
		// the error returned is already wrapped properly
		return err
	}

	return nil
}

// Destroys enclaves matching the given filters
func (backend *DockerKurtosisBackend) DestroyEnclaves(
	ctx context.Context,
	filters *enclave.EnclaveFilters,
) (
	resultSuccessfulEnclaveUuids map[enclave.EnclaveUUID]bool,
	resultErroredEnclaveUuids map[enclave.EnclaveUUID]error,
	resultErr error,
) {

	matchingNetworkInfo, err := backend.getMatchingEnclaveNetworkInfo(ctx, filters)
	if err != nil {
		return nil, nil, stacktrace.Propagate(err, "An error occurred getting enclave network info using filters '%+v'", filters)
	}

	// TODO Remove this check once the KurtosisBackend functions have been divvied up to the places that use them (e.g.
	//  API container gets service stuff, engine gets enclave stuff, etc.)
	for enclaveUuid := range matchingNetworkInfo {
		if _, found := backend.enclaveFreeIpProviders[enclaveUuid]; found {
			return nil, nil, stacktrace.NewError(
				"Received a request to destroy enclave '%v' for which a free IP address tracker is registered; this likely "+
					"means that destroy enclave is being called where it shouldn't be (i.e. inside the API container)",
				enclaveUuid,
			)
		}
	}

	erroredEnclaveUuids := map[enclave.EnclaveUUID]error{}

	successfulContainerRemovalEnclaveUuids, erroredContainerRemovalEnclaveUuids, err := destroyContainersInEnclaves(ctx, backend.dockerManager, matchingNetworkInfo)
	if err != nil {
		return nil, nil, stacktrace.Propagate(err, "An error occurred destroying containers in enclaves matching filters '%+v'", filters)
	}
	for enclaveUuid, containerRemovalErr := range erroredContainerRemovalEnclaveUuids {
		erroredEnclaveUuids[enclaveUuid] = containerRemovalErr
	}

	successfulVolumeRemovalEnclaveUuids, erroredVolumeRemovalEnclaveUuids, err := destroyVolumesInEnclaves(ctx, backend.dockerManager, successfulContainerRemovalEnclaveUuids)
	if err != nil {
		return nil, nil, stacktrace.Propagate(err, "An error occurred destroying volumes in enclaves for which containers were successfully destroyed: %+v", successfulContainerRemovalEnclaveUuids)
	}
	for enclaveUuid, volumeRemovalErr := range erroredVolumeRemovalEnclaveUuids {
		erroredEnclaveUuids[enclaveUuid] = volumeRemovalErr
	}

	// Disconnect the reverse proxy from the networks
	networksToDisconnect := map[enclave.EnclaveUUID]string{}
	for enclaveUuid := range successfulVolumeRemovalEnclaveUuids {
		networkInfo, found := matchingNetworkInfo[enclaveUuid]
		if !found {
			return nil, nil, stacktrace.NewError("Would have attempted to disconnect enclave network '%v' that didn't match the filters", enclaveUuid)
		}
		networksToDisconnect[enclaveUuid] = networkInfo.dockerNetwork.GetId()
	}

	successfulDisconnectContainersFromNetworkEnclaveUuids, erroredDisconnectContainersFromNetworkEnclaveUuids, err := backend.disconnectContainersFromEnclaveNetworks(ctx, backend.dockerManager, networksToDisconnect)
	if err != nil {
		return nil, nil, stacktrace.Propagate(err, "An error occurred disconnecting the containers from the networks for enclaves whose volumes were successfully destroyed: %+v", successfulVolumeRemovalEnclaveUuids)
	}
	for enclaveUuid, networkDisconnectErr := range erroredDisconnectContainersFromNetworkEnclaveUuids {
		erroredEnclaveUuids[enclaveUuid] = networkDisconnectErr
	}

	// Remove the networks
	networksToDestroy := map[enclave.EnclaveUUID]string{}
	for enclaveUuid := range successfulDisconnectContainersFromNetworkEnclaveUuids {
		networkInfo, found := matchingNetworkInfo[enclaveUuid]
		if !found {
			return nil, nil, stacktrace.NewError("Would have attempted to destroy enclave '%v' that didn't match the filters", enclaveUuid)
		}
		networksToDestroy[enclaveUuid] = networkInfo.dockerNetwork.GetId()
	}

	successfulNetworkRemovalEnclaveUuids, erroredNetworkRemovalEnclaveUuids, err := destroyEnclaveNetworks(ctx, backend.dockerManager, networksToDestroy)
	if err != nil {
		return nil, nil, stacktrace.Propagate(err, "An error occurred destroying the networks for enclaves whose volumes were successfully destroyed: %+v", successfulVolumeRemovalEnclaveUuids)
	}
	for enclaveUuid, networkRemovalErr := range erroredNetworkRemovalEnclaveUuids {
		erroredEnclaveUuids[enclaveUuid] = networkRemovalErr
	}

	return successfulNetworkRemovalEnclaveUuids, erroredEnclaveUuids, nil
}

func (backend *DockerKurtosisBackend) UpdateEnclave(
	ctx context.Context,
	enclaveUuid enclave.EnclaveUUID,
	newName string,
	newCreationTime *time.Time,
) error {
	return stacktrace.NewError("UpdateEnclave isn't implemented for Docker yet")
}

// ====================================================================================================
//
//	Private helper methods
//
// ====================================================================================================
func (backend *DockerKurtosisBackend) getMatchingEnclaveNetworkInfo(
	ctx context.Context,
	filters *enclave.EnclaveFilters,
) (
	// Keyed by network ID
	map[enclave.EnclaveUUID]*matchingNetworkInformation,
	error,
) {
	kurtosisNetworkLabels := map[string]string{
		docker_label_key.AppIDDockerLabelKey.GetString(): label_value_consts.AppIDDockerLabelValue.GetString(),
		// NOTE: we don't search by enclave ID here because Docker has no way to do disjunctive search
	}

	allKurtosisNetworks, err := backend.dockerManager.GetNetworksByLabels(ctx, kurtosisNetworkLabels)
	if err != nil {
		return nil, stacktrace.Propagate(err, "An error occurred getting Kurtosis networks")
	}

	// First, filter by enclave UUIDs
	matchingKurtosisEnclaveUuidsByNetworkId := map[enclave.EnclaveUUID]*types.Network{}
	for _, kurtosisNetwork := range allKurtosisNetworks {
		enclaveUuid, err := getEnclaveUuidFromNetwork(kurtosisNetwork)
		if err != nil {
			return nil, stacktrace.Propagate(err, "An error occurred getting enclave ID from network '%+v'; this is a bug in Kurtosis", kurtosisNetwork)
		}

		if filters.UUIDs != nil && len(filters.UUIDs) > 0 {
			if _, found := filters.UUIDs[enclaveUuid]; !found {
				continue
			}
		}

		matchingKurtosisEnclaveUuidsByNetworkId[enclaveUuid] = kurtosisNetwork
	}

	// Next, filter by enclave status
	result := map[enclave.EnclaveUUID]*matchingNetworkInformation{}
	for enclaveUuid, kurtosisNetwork := range matchingKurtosisEnclaveUuidsByNetworkId {
		status, containers, err := backend.getEnclaveStatusAndContainers(ctx, enclaveUuid)
		if err != nil {
			return nil, stacktrace.Propagate(err, "An error occurred getting enclave status and containers from network for enclave '%v'", enclaveUuid)
		}

		if filters.Statuses != nil && len(filters.Statuses) > 0 {
			if _, found := filters.Statuses[status]; !found {
				continue
			}
		}

		result[enclaveUuid] = &matchingNetworkInformation{
			enclaveUuid:   enclaveUuid,
			enclaveStatus: status,
			dockerNetwork: kurtosisNetwork,
			containers:    containers,
		}
	}

	return result, nil
}

func (backend *DockerKurtosisBackend) getEnclaveStatusAndContainers(
	ctx context.Context,
	enclaveUuid enclave.EnclaveUUID,
) (

	enclave.EnclaveStatus,
	[]*types.Container,
	error,
) {
	allEnclaveContainers, err := backend.getAllEnclaveContainers(ctx, enclaveUuid)
	if err != nil {
		return 0, nil, stacktrace.Propagate(err, "An error occurred getting the containers for enclave '%v'", enclaveUuid)
	}
	if len(allEnclaveContainers) == 0 {
		return enclave.EnclaveStatus_Empty, nil, nil
	}

	resultEnclaveStatus := enclave.EnclaveStatus_Stopped
	for _, enclaveContainer := range allEnclaveContainers {
		containerStatus := enclaveContainer.GetStatus()
		isContainerRunning, found := consts.IsContainerRunningDeterminer[containerStatus]
		if !found {
			// This should never happen because we enforce completeness in a unit test
			return 0, nil, stacktrace.NewError("No is-running designation found for enclave container status '%v'; this is a bug in Kurtosis!", containerStatus.String())
		}
		if isContainerRunning {
			resultEnclaveStatus = enclave.EnclaveStatus_Running
			//Enclave is considered running if we found at least one container running
			break
		}
	}

	return resultEnclaveStatus, allEnclaveContainers, nil
}

func (backend *DockerKurtosisBackend) getAllEnclaveContainers(
	ctx context.Context,
	enclaveUuid enclave.EnclaveUUID,
) ([]*types.Container, error) {

	var containers []*types.Container

	searchLabels := map[string]string{
		docker_label_key.AppIDDockerLabelKey.GetString():       label_value_consts.AppIDDockerLabelValue.GetString(),
		docker_label_key.EnclaveUUIDDockerLabelKey.GetString(): string(enclaveUuid),
	}
	containers, err := backend.dockerManager.GetContainersByLabels(ctx, searchLabels, shouldFetchStoppedContainersWhenGettingEnclaveStatus)
	if err != nil {
		return nil, stacktrace.Propagate(err, "An error occurred getting the containers for enclave '%v' by labels '%+v'", enclaveUuid, searchLabels)
	}
	return containers, nil
}

func (backend *DockerKurtosisBackend) disconnectContainersFromEnclaveNetworks(
	ctx context.Context,
	dockerManager *docker_manager.DockerManager,
	enclaveNetworkIds map[enclave.EnclaveUUID]string,
) (
	map[enclave.EnclaveUUID]bool,
	map[enclave.EnclaveUUID]error,
	error,
) {
	networkIdsToRemove := map[string]bool{}
	enclaveUuidsForNetworkIds := map[string]enclave.EnclaveUUID{}
	for enclaveUuid, networkId := range enclaveNetworkIds {
		networkIdsToRemove[networkId] = true
		enclaveUuidsForNetworkIds[networkId] = enclaveUuid
	}

	var disconnectNetworkOperation docker_operation_parallelizer.DockerOperation = func(ctx context.Context, dockerManager *docker_manager.DockerManager, dockerObjectId string) error {
		// Get containers connected to this network id (dockerObjectId here)
		containers, err := backend.dockerManager.GetContainersByNetworkId(ctx, dockerObjectId, shouldFetchStoppedContainersWhenDisconnectingFromEnclaveNetworks)
		if err != nil {
			return stacktrace.Propagate(
				err,
				"An error occurred getting the containers with enclave network '%v'",
				dockerObjectId,
			)
		}
		for _, container := range containers {
			if err = dockerManager.DisconnectContainerFromNetwork(ctx, container.GetId(), dockerObjectId); err != nil {
				return stacktrace.Propagate(err, "An error occurred while disconnecting container '%v' from the enclave network '%v'", container.GetId(), dockerObjectId)
			}
		}
		return nil
	}

	successfulNetworkIds, erroredNetworkIds := docker_operation_parallelizer.RunDockerOperationInParallel(
		ctx,
		networkIdsToRemove,
		dockerManager,
		disconnectNetworkOperation,
	)

	successfulEnclaveUuids := map[enclave.EnclaveUUID]bool{}
	for networkId := range successfulNetworkIds {
		enclaveUuid, found := enclaveUuidsForNetworkIds[networkId]
		if !found {
			return nil, nil, stacktrace.NewError("The containers were successfully disconnected from the enclave network '%v', but wasn't requested to be disconnected", networkId)
		}
		successfulEnclaveUuids[enclaveUuid] = true
	}

	erroredEnclaveUuids := map[enclave.EnclaveUUID]error{}
	for networkId, networkRemovalErr := range erroredNetworkIds {
		enclaveUuid, found := enclaveUuidsForNetworkIds[networkId]
		if !found {
			return nil, nil, stacktrace.NewError("Docker network '%v' had the following error during disconnect, but wasn't requested to be disconnected:\n%v", networkId, networkRemovalErr)
		}
		erroredEnclaveUuids[enclaveUuid] = networkRemovalErr
	}
	return successfulEnclaveUuids, erroredEnclaveUuids, nil
}

func getAllEnclaveVolumes(
	ctx context.Context,
	dockerManager *docker_manager.DockerManager,
	enclaveUuid enclave.EnclaveUUID,
) ([]*volume.Volume, error) {

	var volumes []*volume.Volume

	searchLabels := map[string]string{
		docker_label_key.AppIDDockerLabelKey.GetString():       label_value_consts.AppIDDockerLabelValue.GetString(),
		docker_label_key.EnclaveUUIDDockerLabelKey.GetString(): string(enclaveUuid),
	}

	volumes, err := dockerManager.GetVolumesByLabels(ctx, searchLabels)
	if err != nil {
		return nil, stacktrace.Propagate(err, "An error occurred getting the volumes for enclave '%v' by labels '%+v'", enclaveUuid, searchLabels)
	}

	return volumes, nil
}

func destroyContainersInEnclaves(
	ctx context.Context,
	dockerManager *docker_manager.DockerManager,
	enclaves map[enclave.EnclaveUUID]*matchingNetworkInformation,
) (
	map[enclave.EnclaveUUID]bool,
	map[enclave.EnclaveUUID]error,
	error,
) {
	// For all the enclaves to destroy, gather all the containers that should be destroyed
	enclaveUuidsForContainerIdsToRemove := map[string]enclave.EnclaveUUID{}
	containerIdsToRemove := map[string]bool{}
	for enclaveUuid, networkInfo := range enclaves {
		for _, container := range networkInfo.containers {
			containerId := container.GetId()
			enclaveUuidsForContainerIdsToRemove[containerId] = enclaveUuid
			containerIdsToRemove[containerId] = true
		}
	}

	var removeEnclaveContainerOperation docker_operation_parallelizer.DockerOperation = func(ctx context.Context, dockerManager *docker_manager.DockerManager, dockerObjectId string) error {
		if err := dockerManager.RemoveContainer(ctx, dockerObjectId); err != nil {
			return stacktrace.Propagate(err, "An error occurred removing enclave container with ID '%v'", dockerObjectId)
		}
		return nil
	}

	_, erroredContainerIds := docker_operation_parallelizer.RunDockerOperationInParallel(
		ctx,
		containerIdsToRemove,
		dockerManager,
		removeEnclaveContainerOperation,
	)

	containerRemovalErrorStrsByEnclave := map[enclave.EnclaveUUID][]string{}
	for erroredContainerId, removeContainerErr := range erroredContainerIds {
		containerEnclaveUuid, found := enclaveUuidsForContainerIdsToRemove[erroredContainerId]
		if !found {
			return nil, nil, stacktrace.NewError("An error occurred destroying container '%v' in an enclave we didn't request", erroredContainerId)
		}

		existingEnclaveErrors, found := containerRemovalErrorStrsByEnclave[containerEnclaveUuid]
		if !found {
			existingEnclaveErrors = []string{}
		}
		containerRemovalErrorStrsByEnclave[containerEnclaveUuid] = append(existingEnclaveErrors, removeContainerErr.Error())
	}

	erroredEnclaveUuids := map[enclave.EnclaveUUID]error{}
	successfulEnclaveUuids := map[enclave.EnclaveUUID]bool{}
	for enclaveUuid := range enclaves {
		containerRemovalErrorStrs, found := containerRemovalErrorStrsByEnclave[enclaveUuid]
		if !found || len(containerRemovalErrorStrs) == 0 {
			successfulEnclaveUuids[enclaveUuid] = true
			continue
		}

		errorStr := strings.Join(containerRemovalErrorStrs, "\n\n")
		erroredEnclaveUuids[enclaveUuid] = stacktrace.NewError(
			"One or more errors occurred removing the containers in enclave '%v':\n%v",
			enclaveUuid,
			errorStr,
		)
	}

	return successfulEnclaveUuids, erroredEnclaveUuids, nil
}

func destroyVolumesInEnclaves(
	ctx context.Context,
	dockerManager *docker_manager.DockerManager,
	enclaves map[enclave.EnclaveUUID]bool,
) (
	map[enclave.EnclaveUUID]bool,
	map[enclave.EnclaveUUID]error,
	error,
) {
	// After we've tried to destroy all the containers from the enclaves, take the successful ones and destroy their volumes
	enclaveUuidsForVolumeIdsToRemove := map[string]enclave.EnclaveUUID{}
	volumeIdsToRemove := map[string]bool{}
	for enclaveUuid := range enclaves {
		enclaveVolumeIds, err := getAllEnclaveVolumes(ctx, dockerManager, enclaveUuid)
		if err != nil {
			return nil, nil, stacktrace.Propagate(err, "An error occurred getting the volumes for enclave '%v'", enclaveUuid)
		}

		for _, volume := range enclaveVolumeIds {
			volumeId := volume.Name
			enclaveUuidsForVolumeIdsToRemove[volumeId] = enclaveUuid
			volumeIdsToRemove[volumeId] = true
		}
	}

	var removeEnclaveVolumeOperation docker_operation_parallelizer.DockerOperation = func(ctx context.Context, dockerManager *docker_manager.DockerManager, dockerObjectId string) error {
		if err := dockerManager.RemoveVolume(ctx, dockerObjectId); err != nil {
			return stacktrace.Propagate(err, "An error occurred removing enclave volume with ID '%v'", dockerObjectId)
		}
		return nil
	}

	_, erroredVolumeIds := docker_operation_parallelizer.RunDockerOperationInParallel(
		ctx,
		volumeIdsToRemove,
		dockerManager,
		removeEnclaveVolumeOperation,
	)

	volumeRemovalErrorStrsByEnclave := map[enclave.EnclaveUUID][]string{}
	for erroredVolumeId, removeVolumeErr := range erroredVolumeIds {
		volumeEnclaveUuid, found := enclaveUuidsForVolumeIdsToRemove[erroredVolumeId]
		if !found {
			return nil, nil, stacktrace.NewError("An error occurred removing volume '%v' in an enclave we didn't request", erroredVolumeId)
		}

		existingEnclaveErrors, found := volumeRemovalErrorStrsByEnclave[volumeEnclaveUuid]
		if !found {
			existingEnclaveErrors = []string{}
		}
		volumeRemovalErrorStrsByEnclave[volumeEnclaveUuid] = append(existingEnclaveErrors, removeVolumeErr.Error())
	}

	erroredEnclaveUuids := map[enclave.EnclaveUUID]error{}
	successfulEnclaveUuids := map[enclave.EnclaveUUID]bool{}
	for enclaveUuid := range enclaves {
		containerRemovalErrorStrs, found := volumeRemovalErrorStrsByEnclave[enclaveUuid]
		if !found || len(containerRemovalErrorStrs) == 0 {
			successfulEnclaveUuids[enclaveUuid] = true
			continue
		}

		errorStr := strings.Join(containerRemovalErrorStrs, "\n\n")
		erroredEnclaveUuids[enclaveUuid] = stacktrace.NewError(
			"One or more errors occurred removing the volumes in enclave '%v':\n%v",
			enclaveUuid,
			errorStr,
		)
	}

	return successfulEnclaveUuids, erroredEnclaveUuids, nil
}

func destroyEnclaveNetworks(
	ctx context.Context,
	dockerManager *docker_manager.DockerManager,
	enclaveNetworkIds map[enclave.EnclaveUUID]string,
) (
	map[enclave.EnclaveUUID]bool,
	map[enclave.EnclaveUUID]error,
	error,
) {
	networkIdsToRemove := map[string]bool{}
	enclaveUuidsForNetworkIds := map[string]enclave.EnclaveUUID{}
	for enclaveUuid, networkId := range enclaveNetworkIds {
		networkIdsToRemove[networkId] = true
		enclaveUuidsForNetworkIds[networkId] = enclaveUuid
	}

	var removeNetworkOperation docker_operation_parallelizer.DockerOperation = func(ctx context.Context, dockerManager *docker_manager.DockerManager, dockerObjectId string) error {
		if err := dockerManager.RemoveNetwork(ctx, dockerObjectId); err != nil {
			return stacktrace.Propagate(err, "An error occurred removing enclave network with ID '%v'", dockerObjectId)
		}
		return nil
	}

	successfulNetworkIds, erroredNetworkIds := docker_operation_parallelizer.RunDockerOperationInParallel(
		ctx,
		networkIdsToRemove,
		dockerManager,
		removeNetworkOperation,
	)

	successfulEnclaveUuids := map[enclave.EnclaveUUID]bool{}
	for networkId := range successfulNetworkIds {
		enclaveUuid, found := enclaveUuidsForNetworkIds[networkId]
		if !found {
			return nil, nil, stacktrace.NewError("Docker network '%v' was successfully deleted, but wasn't requested to be deleted", networkId)
		}
		successfulEnclaveUuids[enclaveUuid] = true
	}

	erroredEnclaveUuids := map[enclave.EnclaveUUID]error{}
	for networkId, networkRemovalErr := range erroredNetworkIds {
		enclaveUuid, found := enclaveUuidsForNetworkIds[networkId]
		if !found {
			return nil, nil, stacktrace.NewError("Docker network '%v' had the following error during deletion, but wasn't requested to be deleted:\n%v", networkId, networkRemovalErr)
		}
		erroredEnclaveUuids[enclaveUuid] = networkRemovalErr
	}

	return successfulEnclaveUuids, erroredEnclaveUuids, nil
}

func getEnclaveUuidFromNetwork(network *types.Network) (enclave.EnclaveUUID, error) {
	labels := network.GetLabels()
	enclaveUuidLabelValue, found := labels[docker_label_key.EnclaveUUIDDockerLabelKey.GetString()]
	if !found {
		return "", stacktrace.NewError("Expected to find network's label with key '%v' but none was found", docker_label_key.EnclaveUUIDDockerLabelKey.GetString())
	}
	enclaveUuid := enclave.EnclaveUUID(enclaveUuidLabelValue)
	return enclaveUuid, nil
}

func getEnclaveCreationTimeFromNetwork(network *types.Network) (*time.Time, error) {

	labels := network.GetLabels()
	enclaveCreationTimeStr, found := labels[docker_label_key.EnclaveCreationTimeLabelKey.GetString()]
	if !found {
		//Handling retro-compatibility, enclaves that did not track enclave's creation time
		return nil, nil //TODO remove this return after 2023-01-01
		//TODO uncomment this after 2023-01-01 when we are sure that there is not any old enclave created with the creation time annotation
		//return nil, stacktrace.NewError("Expected to find network's label with key '%v' but none was found", label_key_consts.EnclaveCreationTimeLabelKey.GetString())
	}

	enclaveCreationTime, err := time.Parse(time.RFC3339, enclaveCreationTimeStr)
	if err != nil {
		return nil, stacktrace.Propagate(err, "An error occurred parsing enclave creation time '%v' using this format '%v'", enclaveCreationTimeStr, time.RFC3339)
	}

	return &enclaveCreationTime, nil
}

func getEnclaveNameFromNetwork(network *types.Network) string {

	labels := network.GetLabels()
	enclaveNameStr, found := labels[docker_label_key.EnclaveNameDockerLabelKey.GetString()]
	if !found {
		//Handling retro-compatibility, enclaves that did not track enclave's name
		return ""
	}

	return enclaveNameStr
}

func getProductionModeFromEnvVars(serializedParamsStr string) (bool, error) {
	type Args struct {
		IsProductionEnclave bool `json:"isProductionEnclave"`
	}

	var args Args
	paramsJsonBytes := []byte(serializedParamsStr)
	if err := json.Unmarshal(paramsJsonBytes, &args); err != nil {
		return false, stacktrace.Propagate(err, "An error occurred deserializing the args JSON '%v'", serializedParamsStr)
	}

	return args.IsProductionEnclave, nil

}<|MERGE_RESOLUTION|>--- conflicted
+++ resolved
@@ -147,7 +147,6 @@
 	// TODO: return production mode for create enclave request as well
 	newEnclave := enclave.NewEnclave(enclaveUuid, enclaveName, enclave.EnclaveStatus_Empty, &creationTime, false)
 
-<<<<<<< HEAD
 	if err := backend.ConnectReverseProxyToNetwork(ctx, networkId); err != nil {
 		return nil, stacktrace.Propagate(err, "An error occurred connecting the reverse proxy to the enclave network with ID '%v'", networkId)
 	}
@@ -161,9 +160,6 @@
 		}
 	}()
 
-	shouldDeleteLogsCollector = false
-=======
->>>>>>> 0c231668
 	shouldDeleteNetwork = false
 	shouldDeleteVolume = false
 	shouldDisconnectReverseProxyFromNetwork = false
