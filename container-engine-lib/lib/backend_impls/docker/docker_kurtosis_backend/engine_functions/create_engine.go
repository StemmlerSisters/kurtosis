--- conflicted
+++ resolved
@@ -235,7 +235,7 @@
 
 	logsDatabaseHost, logsDatabasePort, killLogsDatabaseContainerFunc, err := logsDatabaseContainer.CreateAndStart(
 		ctx,
-		logsDatabaseHttpPortId,
+		consts.LogsDatabaseHttpPortId,
 		engineGuid,
 		targetNetworkId,
 		targetNetworkName,
@@ -246,7 +246,7 @@
 		return nil, stacktrace.Propagate(
 			err,
 			"An error occurred creating the logs database container with http port id '%v' for engine with GUID '%v' in Docker network with ID '%v'",
-			logsDatabaseHttpPortId,
+			consts.LogsDatabaseHttpPortId,
 			engineGuid,
 			targetNetworkId,
 		)
@@ -265,8 +265,8 @@
 		logsDatabaseHost,
 		logsDatabasePort,
 		logsCollectorHttpPortNumber,
-		logsCollectorTcpPortId,
-		logsCollectorHttpPortId,
+		consts.LogsCollectorTcpPortId,
+		consts.LogsCollectorHttpPortId,
 		engineGuid,
 		targetNetworkId,
 		objAttrsProvider,
@@ -279,218 +279,12 @@
 			logsDatabaseHost,
 			logsDatabasePort,
 			logsCollectorHttpPortNumber,
-			logsCollectorTcpPortId,
-			logsCollectorHttpPortId,
+			consts.LogsCollectorTcpPortId,
+			consts.LogsCollectorHttpPortId,
 			engineGuid,
 			targetNetworkId,
 		)
 	}
-<<<<<<< HEAD
-
-	killCentralizedLogsComponentsContainersAndVolumesFunc := func() {
-		killLogsDatabaseContainerAndVolumeFunc()
-		killLogsCollectorContainerAndVolumeFunc()
-	}
-
-	shouldKillLogsDatabaseContainerAndVolume = false
-	return killCentralizedLogsComponentsContainersAndVolumesFunc, nil
-}
-
-func createLogsDatabaseContainer(
-	ctx context.Context,
-	engineGuid engine.EngineGUID,
-	targetNetworkId string,
-	objAttrsProvider object_attributes_provider.DockerObjectAttributesProvider,
-	dockerManager *docker_manager.DockerManager,
-	logsDatabaseContainerConfigProvider logs_components.LogsDatabaseContainerConfigProvider,
-) (
-	resultLogsDatabasePrivateHost string,
-	resultLogsDatabasePrivatePort uint16,
-	resultKillLogsDatabaseContainerFunc func(),
-	resultErr error,
-) {
-	privateHttpPortSpec, err := logsDatabaseContainerConfigProvider.GetPrivateHttpPortSpec()
-	if err != nil {
-		return "", 0, nil, stacktrace.Propagate(err, "An error occurred getting the logs database container's private port spec")
-	}
-
-	logsDatabaseAttrs, err := objAttrsProvider.ForLogsDatabase(
-		engineGuid,
-		consts.LogsDatabaseHttpPortId,
-		privateHttpPortSpec,
-	)
-	if err != nil {
-		return "", 0, nil, stacktrace.Propagate(
-			err,
-			"An error occurred getting the logs database container attributes using GUID '%v' and the HTTP port spec '%+v'",
-			engineGuid,
-			privateHttpPortSpec,
-		)
-	}
-	logsDbVolumeAttrs, err := objAttrsProvider.ForLogsDatabaseVolume(engineGuid)
-	if err != nil {
-		return "", 0, nil, stacktrace.Propagate(err, "An error occurred getting the logs database volume attributes for engine with GUID %v", engineGuid)
-	}
-
-	labelStrs := map[string]string{}
-	for labelKey, labelValue := range logsDatabaseAttrs.GetLabels() {
-		labelStrs[labelKey.GetString()] = labelValue.GetString()
-	}
-
-	containerName := logsDatabaseAttrs.GetName().GetString()
-	volumeName := logsDbVolumeAttrs.GetName().GetString()
-
-	createAndStartArgs, err := logsDatabaseContainerConfigProvider.GetContainerArgs(containerName, labelStrs, volumeName, targetNetworkId)
-	if err != nil {
-		return "", 0, nil,
-			stacktrace.Propagate(
-				err,
-				"An error occurred getting the logs database container args with container name '%v', labels '%+v', volume name '%v' and network ID '%v",
-				containerName,
-				labelStrs,
-				volumeName,
-				targetNetworkId,
-			)
-	}
-
-	containerId, _, err := dockerManager.CreateAndStartContainer(ctx, createAndStartArgs)
-	if err != nil {
-		return "", 0, nil, stacktrace.Propagate(err, "An error occurred starting the logs database container with these args '%+v'", createAndStartArgs)
-	}
-	killContainerFunc := func() {
-		if err := dockerManager.KillContainer(context.Background(), containerId); err != nil {
-			logrus.Errorf(
-				"Launching the logs database server with GUID '%v' and container ID '%v' didn't complete successfully so we "+
-					"tried to kill the container we started, but doing so exited with an error:\n%v",
-				engineGuid,
-				containerId,
-				err)
-			logrus.Errorf("ACTION REQUIRED: You'll need to manually stop the logs database server with GUID '%v' and Docker container ID '%v'!!!!!!", engineGuid, containerId)
-		}
-		if err := dockerManager.RemoveVolume(ctx, volumeName); err != nil {
-			logrus.Errorf(
-				"Launching the logs database server with GUID '%v' and container ID '%v' didn't complete successfully so we "+
-					"tried to remove the associated volume we started, but doing so exited with an error:\n%v",
-				engineGuid,
-				containerId,
-				err)
-			logrus.Errorf("ACTION REQUIRED: You'll need to manually remove the logs database volume '%v'!!!!!!", volumeName)
-		}
-	}
-	shouldKillLogsDbContainerAndVolume := true
-	defer func() {
-		if shouldKillLogsDbContainerAndVolume {
-			killContainerFunc()
-		}
-	}()
-
-	if err := shared_helpers.WaitForPortAvailabilityUsingNetstat(
-		ctx,
-		dockerManager,
-		containerId,
-		privateHttpPortSpec,
-		maxWaitForEngineAvailabilityRetries,
-		timeBetweenWaitForEngineAvailabilityRetries,
-	); err != nil {
-		return "", 0, nil, stacktrace.Propagate(err, "An error occurred waiting for the log database's HTTP port to become available")
-	}
-
-	logsDatabaseIP, err := dockerManager.GetContainerIP(ctx, consts.NameOfNetworkToStartEngineContainersIn, containerId)
-	if err != nil {
-		return "", 0, nil, stacktrace.Propagate(err, "An error occurred ")
-	}
-
-	shouldKillLogsDbContainerAndVolume = false
-	return logsDatabaseIP, privateHttpPortSpec.GetNumber(), killContainerFunc, nil
-}
-
-func createLogsCollectorContainer(
-	ctx context.Context,
-	engineGuid engine.EngineGUID,
-	targetNetworkId string,
-	objAttrsProvider object_attributes_provider.DockerObjectAttributesProvider,
-	dockerManager *docker_manager.DockerManager,
-	logsCollectorContainerConfigProvider logs_components.LogsCollectorContainerConfigProvider,
-) (func(), error) {
-
-	privateTcpPortSpec, err := logsCollectorContainerConfigProvider.GetPrivateTcpPortSpec()
-	if err != nil {
-		return nil, stacktrace.Propagate(err, "An error occurred getting the logs collector private TCP port spec")
-	}
-
-	privateHttpPortSpec, err := logsCollectorContainerConfigProvider.GetPrivateHttpPortSpec()
-	if err != nil {
-		return nil, stacktrace.Propagate(err, "An error occurred getting the logs collector private HTTP port spec")
-	}
-
-	logsCollectorAttrs, err := objAttrsProvider.ForLogsCollector(
-		engineGuid,
-		consts.LogsCollectorTcpPortId,
-		privateTcpPortSpec,
-		consts.LogsCollectorHttpPortId,
-		privateHttpPortSpec,
-	)
-	if err != nil {
-		return nil, stacktrace.Propagate(
-			err,
-			"An error occurred getting the logs collector container attributes using GUID '%v' with TCP port spec '%+v' and HTTP port spec '%+v'",
-			engineGuid,
-			privateTcpPortSpec,
-			privateHttpPortSpec,
-		)
-	}
-
-	containerName := logsCollectorAttrs.GetName().GetString()
-	labelStrs := map[string]string{}
-	for labelKey, labelValue := range logsCollectorAttrs.GetLabels() {
-		labelStrs[labelKey.GetString()] = labelValue.GetString()
-	}
-
-	logsCollectorVolumeAttrs, err := objAttrsProvider.ForLogsCollectorVolume(engineGuid)
-	if err != nil {
-		return nil, stacktrace.Propagate(err, "An error occurred getting the logs collector volume attributes for engine with GUID %v", engineGuid)
-	}
-
-	volumeName := logsCollectorVolumeAttrs.GetName().GetString()
-
-	createAndStartArgs, err := logsCollectorContainerConfigProvider.GetContainerArgs(containerName, labelStrs, volumeName, targetNetworkId, dockerManager)
-	if err != nil {
-		return nil,
-			stacktrace.Propagate(
-				err,
-				"An error occurred getting the logs-collector-container-args with container name '%v', labels '%+v', and network ID '%v",
-				containerName,
-				labelStrs,
-				targetNetworkId,
-			)
-	}
-
-	containerId, _, err := dockerManager.CreateAndStartContainer(ctx, createAndStartArgs)
-	if err != nil {
-		return nil, stacktrace.Propagate(err, "An error occurred starting the logs controller container with these args '%+v'", createAndStartArgs)
-	}
-	killContainerFunc := func() {
-		if err := dockerManager.KillContainer(context.Background(), containerId); err != nil {
-			logrus.Errorf(
-				"Launching the logs controller server for engine with GUID '%v' and container ID '%v' didn't complete successfully so we "+
-					"tried to kill the container we started, but doing so exited with an error:\n%v",
-				engineGuid,
-				containerId,
-				err)
-			logrus.Errorf("ACTION REQUIRED: You'll need to manually stop the logs controller server for engine with GUID '%v' and Docker container ID '%v'!!!!!!", engineGuid, containerId)
-		}
-		if err := dockerManager.RemoveVolume(ctx, volumeName); err != nil {
-			logrus.Errorf(
-				"Launching the logs controller server for engine with GUID '%v' and container ID '%v' didn't complete successfully so we "+
-					"tried to remove the associated volume we started, but doing so exited with an error:\n%v",
-				engineGuid,
-				containerId,
-				err)
-			logrus.Errorf("ACTION REQUIRED: You'll need to manually remove the logs collector volume '%v'!!!!!!", volumeName)
-		}
-	}
-=======
->>>>>>> 43384f6d
 	shouldKillLogsCollectorContainer := true
 	defer func() {
 		if shouldKillLogsCollectorContainer {
