--- conflicted
+++ resolved
@@ -142,7 +142,6 @@
 	return objectAttributes, nil
 }
 
-<<<<<<< HEAD
 func (provider *dockerEnclaveObjectAttributesProviderImpl)ForUserServiceContainer(serviceID service.ServiceID, serviceGUID service.ServiceGUID, privateIpAddr net.IP, privatePorts map[string]*port_spec.PortSpec) (DockerObjectAttributes, error) {
 	name, err := provider.getNameForEnclaveObject(
 		[]string{
@@ -157,7 +156,71 @@
 	serializedPortsSpec, err := port_spec_serializer.SerializePortSpecs(privatePorts)
 	if err != nil {
 		return nil, stacktrace.Propagate(err, "An error occurred serializing the following user service ports object to a string for storing in the ports label: %+v", privatePorts)
-=======
+	}
+
+	privateIpLabelValue, err := docker_label_value.CreateNewDockerLabelValue(privateIpAddr.String())
+	if err != nil {
+		return nil, stacktrace.Propagate(
+			err,
+			"An error occurred creating a Docker label value object from user service container private IP address '%v'",
+			privateIpAddr.String(),
+		)
+	}
+
+	serviceIdStr := string(serviceID)
+	serviceGuidStr := string(serviceGUID)
+
+	labels, err := provider.getLabelsForEnclaveObjectWithIDAndGUID(serviceIdStr, serviceGuidStr)
+	if err != nil {
+		return nil, stacktrace.Propagate(err, "An error occurred getting labels for enclave object with ID '%v' and GUID '%v'", serviceID, serviceGUID)
+	}
+	labels[label_key_consts.ContainerTypeLabelKey] = label_value_consts.UserServiceContainerTypeLabelValue
+	labels[label_key_consts.PortSpecsLabelKey] = serializedPortsSpec
+	labels[label_key_consts.PrivateIPLabelKey] = privateIpLabelValue
+
+	objectAttributes, err := newDockerObjectAttributesImpl(name, labels)
+	if err != nil {
+		return nil, stacktrace.Propagate(
+			err,
+			"An error occurred while creating the ObjectAttributesImpl with the name '%s' and labels '%+v'",
+			name.GetString(),
+			getLabelKeyValuesAsStrings(labels),
+		)
+	}
+
+	return objectAttributes, nil
+}
+
+func (provider *dockerEnclaveObjectAttributesProviderImpl) ForNetworkingSidecarContainer(serviceGUIDSidecarAttachedTo service.ServiceGUID, privateIpAddr net.IP) (DockerObjectAttributes, error) {
+	name, err := provider.getNameForEnclaveObject(
+		[]string{
+			networkingSidecarContainerNameFragment,
+			string(serviceGUIDSidecarAttachedTo),
+		},
+	)
+	if err != nil {
+		return nil, stacktrace.Propagate(err, "An error occurred creating the networking sidecar Docker container name object")
+	}
+
+	labels, err := provider.getLabelsForEnclaveObjectWithGUID(string(serviceGUIDSidecarAttachedTo))
+	if err != nil {
+		return nil, stacktrace.Propagate(err, "An error occurred getting labels for enclave object with GUID '%v'", serviceGUIDSidecarAttachedTo)
+	}
+	labels[label_key_consts.ContainerTypeLabelKey] = label_value_consts.NetworkingSidecarContainerTypeLabelValue
+
+	objectAttributes, err := newDockerObjectAttributesImpl(name, labels)
+	if err != nil {
+		return nil, stacktrace.Propagate(
+			err,
+			"An error occurred while creating the ObjectAttributesImpl with the name '%s' and labels '%+v'",
+			name.GetString(),
+			getLabelKeyValuesAsStrings(labels),
+		)
+	}
+
+	return objectAttributes, nil
+}
+
 func (provider *dockerEnclaveObjectAttributesProviderImpl) ForModuleContainer(
 	privateIpAddr net.IP,
 	moduleID string,
@@ -171,32 +234,17 @@
 	})
 	if err != nil {
 		return nil, stacktrace.Propagate(err, "An error occurred creating the module container name object")
->>>>>>> cf0653a0
 	}
 
 	privateIpLabelValue, err := docker_label_value.CreateNewDockerLabelValue(privateIpAddr.String())
 	if err != nil {
 		return nil, stacktrace.Propagate(
 			err,
-<<<<<<< HEAD
-			"An error occurred creating a Docker label value object from user service container private IP address '%v'",
-=======
 			"An error occurred creating a Docker label value object from module container private IP address '%v'",
->>>>>>> cf0653a0
 			privateIpAddr.String(),
 		)
 	}
 
-<<<<<<< HEAD
-	serviceIdStr := string(serviceID)
-	serviceGuidStr := string(serviceGUID)
-
-	labels, err := provider.getLabelsForEnclaveObjectWithIDAndGUID(serviceIdStr, serviceGuidStr)
-	if err != nil {
-		return nil, stacktrace.Propagate(err, "An error occurred getting labels for enclave object with ID '%v' and GUID '%v'", serviceID, serviceGUID)
-	}
-	labels[label_key_consts.ContainerTypeLabelKey] = label_value_consts.UserServiceContainerTypeLabelValue
-=======
 	usedPorts := map[string]*port_spec.PortSpec{
 		privatePortId: privatePortSpec,
 	}
@@ -210,60 +258,17 @@
 		return nil, stacktrace.Propagate(err, "An error occurred getting the module labels using ID '%v' and GUID '%v'", moduleID, moduleGUID)
 	}
 	labels[label_key_consts.ContainerTypeLabelKey] = label_value_consts.ModuleContainerTypeLabelValue
->>>>>>> cf0653a0
 	labels[label_key_consts.PortSpecsLabelKey] = serializedPortsSpec
 	labels[label_key_consts.PrivateIPLabelKey] = privateIpLabelValue
 
 	objectAttributes, err := newDockerObjectAttributesImpl(name, labels)
 	if err != nil {
-<<<<<<< HEAD
-		return nil, stacktrace.Propagate(
-			err,
-			"An error occurred while creating the ObjectAttributesImpl with the name '%s' and labels '%+v'",
-			name.GetString(),
-			getLabelKeyValuesAsStrings(labels),
-		)
-	}
-=======
 		return nil, stacktrace.Propagate(err, "An error occurred while creating the ObjectAttributesImpl with the name '%s' and labels '%+v'", name, labels)
 	}
 
 	return objectAttributes, nil
 }
->>>>>>> cf0653a0
-
-	return objectAttributes, nil
-}
-
-func (provider *dockerEnclaveObjectAttributesProviderImpl) ForNetworkingSidecarContainer(serviceGUIDSidecarAttachedTo service.ServiceGUID, privateIpAddr net.IP) (DockerObjectAttributes, error) {
-	name, err := provider.getNameForEnclaveObject(
-		[]string{
-			networkingSidecarContainerNameFragment,
-			string(serviceGUIDSidecarAttachedTo),
-		},
-	)
-	if err != nil {
-		return nil, stacktrace.Propagate(err, "An error occurred creating the networking sidecar Docker container name object")
-	}
-
-	labels, err := provider.getLabelsForEnclaveObjectWithGUID(string(serviceGUIDSidecarAttachedTo))
-	if err != nil {
-		return nil, stacktrace.Propagate(err, "An error occurred getting labels for enclave object with GUID '%v'", serviceGUIDSidecarAttachedTo)
-	}
-	labels[label_key_consts.ContainerTypeLabelKey] = label_value_consts.NetworkingSidecarContainerTypeLabelValue
-
-	objectAttributes, err := newDockerObjectAttributesImpl(name, labels)
-	if err != nil {
-		return nil, stacktrace.Propagate(
-			err,
-			"An error occurred while creating the ObjectAttributesImpl with the name '%s' and labels '%+v'",
-			name.GetString(),
-			getLabelKeyValuesAsStrings(labels),
-		)
-	}
-
-	return objectAttributes, nil
-}
+
 // ====================================================================================================
 //                                      Private Helper Functions
 // ====================================================================================================
