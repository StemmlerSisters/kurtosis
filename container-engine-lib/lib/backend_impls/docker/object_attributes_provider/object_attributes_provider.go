package object_attributes_provider

import (
	"github.com/kurtosis-tech/container-engine-lib/lib/backend_impls/docker/object_attributes_provider/docker_label_key"
	"github.com/kurtosis-tech/container-engine-lib/lib/backend_impls/docker/object_attributes_provider/docker_label_value"
	"github.com/kurtosis-tech/container-engine-lib/lib/backend_impls/docker/object_attributes_provider/docker_object_name"
	"github.com/kurtosis-tech/container-engine-lib/lib/backend_impls/docker/object_attributes_provider/docker_port_spec_serializer"
	"github.com/kurtosis-tech/container-engine-lib/lib/backend_impls/docker/object_attributes_provider/label_key_consts"
	"github.com/kurtosis-tech/container-engine-lib/lib/backend_impls/docker/object_attributes_provider/label_value_consts"
	"github.com/kurtosis-tech/container-engine-lib/lib/backend_interface/objects/enclave"
	"github.com/kurtosis-tech/container-engine-lib/lib/backend_interface/objects/engine"
	"github.com/kurtosis-tech/container-engine-lib/lib/backend_interface/objects/port_spec"
	"github.com/kurtosis-tech/stacktrace"
	"strings"
)

const (
	engineServerNamePrefix  = "kurtosis-engine"
	logsDatabaseNamePrefix  = "kurtosis-logs-db"
	logsCollectorNamePrefix = "kurtosis-logs-collector"

<<<<<<< HEAD
	logsDatabaseVolumeNamePrefix = logsDatabaseNamePrefix + "-vol"
	logsCollectorVolumeName = logsCollectorNamePrefix + "-vol"
=======
	//We always use the same name because we are going to have only one instance of this volume,
	//so when the engine is restarted it mounts the same volume with the previous logs
	logsDatabaseVolumeName = logsDatabaseNamePrefix + "-vol"
	logsCollectorVolumeName = logsCollectorNamePrefix + "-vol"

>>>>>>> d6d21022
)

type DockerObjectAttributesProvider interface {
	ForEngineServer(
		guid engine.EngineGUID,
		grpcPortId string,
		grpcPortSpec *port_spec.PortSpec,
		grpcProxyPortId string,
		grpcProxyPortSpec *port_spec.PortSpec,
	) (DockerObjectAttributes, error)
	ForEnclave(enclaveId enclave.EnclaveID) (DockerEnclaveObjectAttributesProvider, error)
	ForLogsDatabase(
		engineGUID engine.EngineGUID,
		httpApiPortId string,
		httpApiPortSpec *port_spec.PortSpec,
	) (DockerObjectAttributes, error)
	ForLogsDatabaseVolume(engineGUID engine.EngineGUID) (DockerObjectAttributes, error)
	ForLogsCollector(
		engineGUID engine.EngineGUID,
		tcpPortId string,
		tcpPortSpec *port_spec.PortSpec,
		httpPortId string,
		httpPortSpec *port_spec.PortSpec,
	) (DockerObjectAttributes, error)
	ForLogsCollectorVolume(engineGUID engine.EngineGUID) (DockerObjectAttributes, error)
}

func GetDockerObjectAttributesProvider() DockerObjectAttributesProvider {
	return newDockerObjectAttributesProviderImpl()
}

// Private so it can't be instantiated
type dockerObjectAttributesProviderImpl struct{}

func newDockerObjectAttributesProviderImpl() *dockerObjectAttributesProviderImpl {
	return &dockerObjectAttributesProviderImpl{}
}

func (provider *dockerObjectAttributesProviderImpl) ForEngineServer(
	guid engine.EngineGUID,
	grpcPortId string,
	grpcPortSpec *port_spec.PortSpec,
	grpcProxyPortId string,
	grpcProxyPortSpec *port_spec.PortSpec,
) (DockerObjectAttributes, error) {

	nameStr := strings.Join(
		[]string{
			engineServerNamePrefix,
			string(guid),
		},
		objectNameElementSeparator,
	)
	name, err := docker_object_name.CreateNewDockerObjectName(nameStr)
	if err != nil {
		return nil, stacktrace.Propagate(err, "An error occurred creating a Docker object name object from string '%v'", nameStr)
	}

	idLabelValue, err := docker_label_value.CreateNewDockerLabelValue(string(guid))
	if err != nil {
		return nil, stacktrace.Propagate(err, "An error occurred creating the engine GUID Docker label from string '%v'", guid)
	}
	guidLabelValue, err := docker_label_value.CreateNewDockerLabelValue(string(guid))
	if err != nil {
		return nil, stacktrace.Propagate(err, "An error occurred creating the engine GUID Docker label from string '%v'", guid)
	}

	usedPorts := map[string]*port_spec.PortSpec{
		grpcPortId:      grpcPortSpec,
		grpcProxyPortId: grpcProxyPortSpec,
	}
	serializedPortsSpec, err := docker_port_spec_serializer.SerializePortSpecs(usedPorts)
	if err != nil {
		return nil, stacktrace.Propagate(err, "An error occurred serializing the following engine server ports to a string for storing in the ports label: %+v", usedPorts)
	}

	labels := map[*docker_label_key.DockerLabelKey]*docker_label_value.DockerLabelValue{
		label_key_consts.ContainerTypeDockerLabelKey: label_value_consts.EngineContainerTypeDockerLabelValue,
		label_key_consts.PortSpecsDockerLabelKey:     serializedPortsSpec,
		label_key_consts.IDDockerLabelKey:            idLabelValue,
		label_key_consts.GUIDDockerLabelKey:          guidLabelValue,
	}

	objectAttributes, err := newDockerObjectAttributesImpl(name, labels)
	if err != nil {
		return nil, stacktrace.Propagate(err, "An error occurred while creating the ObjectAttributesImpl with the name '%s' and labels '%+v'", name, labels)
	}

	return objectAttributes, nil
}

func (provider *dockerObjectAttributesProviderImpl) ForEnclave(enclaveId enclave.EnclaveID) (DockerEnclaveObjectAttributesProvider, error) {
	enclaveIdStr := string(enclaveId)
	enclaveIdLabelValue, err := docker_label_value.CreateNewDockerLabelValue(enclaveIdStr)
	if err != nil {
		return nil, stacktrace.Propagate(err, "An error occurred creating a Docker label value out of enclave ID string '%v'", enclaveIdStr)
	}

	return newDockerEnclaveObjectAttributesProviderImpl(enclaveIdLabelValue), nil
}

func (provider *dockerObjectAttributesProviderImpl) ForLogsDatabase(
	engineGUID engine.EngineGUID,
	httpApiPortId string,
	httpApiPortSpec *port_spec.PortSpec,
) (DockerObjectAttributes, error) {
	nameStr := strings.Join(
		[]string{
			logsDatabaseNamePrefix,
			string(engineGUID),
		},
		objectNameElementSeparator,
	)
	name, err := docker_object_name.CreateNewDockerObjectName(nameStr)
	if err != nil {
		return nil, stacktrace.Propagate(err, "An error occurred creating a Docker object name object from string '%v'", nameStr)
	}

	engineGuidLabelValue, err := docker_label_value.CreateNewDockerLabelValue(string(engineGUID))
	if err != nil {
		return nil, stacktrace.Propagate(err, "An error occurred creating the engine GUID Docker label from string '%v'", engineGUID)
	}

	usedPorts := map[string]*port_spec.PortSpec{
		httpApiPortId: httpApiPortSpec,
	}
	serializedPortsSpec, err := docker_port_spec_serializer.SerializePortSpecs(usedPorts)
	if err != nil {
		return nil, stacktrace.Propagate(err, "An error occurred serializing the following logs-database-server-ports to a string for storing in the ports label: %+v", usedPorts)
	}

	labels := map[*docker_label_key.DockerLabelKey]*docker_label_value.DockerLabelValue{
		label_key_consts.ContainerTypeDockerLabelKey: label_value_consts.LogsDatabaseTypeDockerLabelValue,
		label_key_consts.PortSpecsDockerLabelKey:     serializedPortsSpec,
		label_key_consts.EngineGUIDDockerLabelKey:    engineGuidLabelValue,
	}

	objectAttributes, err := newDockerObjectAttributesImpl(name, labels)
	if err != nil {
		return nil, stacktrace.Propagate(err, "An error occurred while creating the ObjectAttributesImpl with the name '%s' and labels '%+v'", name, labels)
	}

	return objectAttributes, nil
}

func (provider *dockerObjectAttributesProviderImpl) ForLogsDatabaseVolume(engineGUID engine.EngineGUID) (DockerObjectAttributes, error) {
	nameStr := logsDatabaseVolumeName
	name, err := docker_object_name.CreateNewDockerObjectName(nameStr)
	if err != nil {
		return nil, stacktrace.Propagate(err, "An error occurred creating a Docker object name object from string '%v'", nameStr)
	}

	engineGuidLabelValue, err := docker_label_value.CreateNewDockerLabelValue(string(engineGUID))
	if err != nil {
		return nil, stacktrace.Propagate(err, "An error occurred creating the engine GUID Docker label from string '%v'", engineGUID)
	}

	labels := map[*docker_label_key.DockerLabelKey]*docker_label_value.DockerLabelValue{
		label_key_consts.EngineGUIDDockerLabelKey: engineGuidLabelValue,
		label_key_consts.VolumeTypeDockerLabelKey: label_value_consts.LogsDatabaseVolumeTypeDockerLabelValue,
	}

	objectAttributes, err := newDockerObjectAttributesImpl(name, labels)
	if err != nil {
		return nil, stacktrace.Propagate(err, "An error occurred while creating the ObjectAttributesImpl with the name '%s' and labels '%+v'", name, labels)
	}

	return objectAttributes, nil
}

func (provider *dockerObjectAttributesProviderImpl) ForLogsCollector(
	engineGUID engine.EngineGUID,
	tcpPortId string,
	tcpPortSpec *port_spec.PortSpec,
	httpPortId string,
	httpPortSpec *port_spec.PortSpec,
) (DockerObjectAttributes, error) {
	nameStr := strings.Join(
		[]string{
			logsCollectorNamePrefix,
			string(engineGUID),
		},
		objectNameElementSeparator,
	)
	name, err := docker_object_name.CreateNewDockerObjectName(nameStr)
	if err != nil {
		return nil, stacktrace.Propagate(err, "An error occurred creating a Docker object name object from string '%v'", nameStr)
	}

	engineGuidLabelValue, err := docker_label_value.CreateNewDockerLabelValue(string(engineGUID))
	if err != nil {
		return nil, stacktrace.Propagate(err, "An error occurred creating the engine GUID Docker label from string '%v'", engineGUID)
	}

	usedPorts := map[string]*port_spec.PortSpec{
		tcpPortId: tcpPortSpec,
		httpPortId: httpPortSpec,
	}
	serializedPortsSpec, err := docker_port_spec_serializer.SerializePortSpecs(usedPorts)
	if err != nil {
		return nil, stacktrace.Propagate(err, "An error occurred serializing the following logs-collector-server-ports to a string for storing in the ports label: %+v", usedPorts)
	}

	labels := map[*docker_label_key.DockerLabelKey]*docker_label_value.DockerLabelValue{
		label_key_consts.ContainerTypeDockerLabelKey: label_value_consts.LogsCollectorTypeDockerLabelValue,
		label_key_consts.PortSpecsDockerLabelKey:     serializedPortsSpec,
		label_key_consts.EngineGUIDDockerLabelKey:    engineGuidLabelValue,
	}

	objectAttributes, err := newDockerObjectAttributesImpl(name, labels)
	if err != nil {
		return nil, stacktrace.Propagate(err, "An error occurred while creating the ObjectAttributesImpl with the name '%s' and labels '%+v'", name, labels)
	}

	return objectAttributes, nil
}

func (provider *dockerObjectAttributesProviderImpl) ForLogsCollectorVolume(engineGUID engine.EngineGUID) (DockerObjectAttributes, error) {
	nameStr := logsCollectorVolumeName
	name, err := docker_object_name.CreateNewDockerObjectName(nameStr)
	if err != nil {
		return nil, stacktrace.Propagate(err, "An error occurred creating a Docker object name object from string '%v'", nameStr)
	}

	engineGuidLabelValue, err := docker_label_value.CreateNewDockerLabelValue(string(engineGUID))
	if err != nil {
		return nil, stacktrace.Propagate(err, "An error occurred creating the engine GUID Docker label from string '%v'", engineGUID)
	}

	labels := map[*docker_label_key.DockerLabelKey]*docker_label_value.DockerLabelValue{
		label_key_consts.EngineGUIDDockerLabelKey: engineGuidLabelValue,
		label_key_consts.VolumeTypeDockerLabelKey: label_value_consts.LogsCollectorVolumeTypeDockerLabelValue,
	}

	objectAttributes, err := newDockerObjectAttributesImpl(name, labels)
	if err != nil {
		return nil, stacktrace.Propagate(err, "An error occurred while creating the ObjectAttributesImpl with the name '%s' and labels '%+v'", name, labels)
	}

	return objectAttributes, nil
}

func (provider *dockerObjectAttributesProviderImpl) ForLogsCollectorVolume(engineGUID engine.EngineGUID) (DockerObjectAttributes, error) {
	nameStr := logsCollectorVolumeName
	name, err := docker_object_name.CreateNewDockerObjectName(nameStr)
	if err != nil {
		return nil, stacktrace.Propagate(err, "An error occurred creating a Docker object name object from string '%v'", nameStr)
	}

	engineGuidLabelValue, err := docker_label_value.CreateNewDockerLabelValue(string(engineGUID))
	if err != nil {
		return nil, stacktrace.Propagate(err, "An error occurred creating the engine GUID Docker label from string '%v'", engineGUID)
	}

	labels := map[*docker_label_key.DockerLabelKey]*docker_label_value.DockerLabelValue{
		label_key_consts.EngineGUIDDockerLabelKey: engineGuidLabelValue,
		label_key_consts.VolumeTypeDockerLabelKey: label_value_consts.LogsCollectorVolumeTypeDockerLabelValue,
	}

	objectAttributes, err := newDockerObjectAttributesImpl(name, labels)
	if err != nil {
		return nil, stacktrace.Propagate(err, "An error occurred while creating the ObjectAttributesImpl with the name '%s' and labels '%+v'", name, labels)
	}

	return objectAttributes, nil
}<|MERGE_RESOLUTION|>--- conflicted
+++ resolved
@@ -19,16 +19,11 @@
 	logsDatabaseNamePrefix  = "kurtosis-logs-db"
 	logsCollectorNamePrefix = "kurtosis-logs-collector"
 
-<<<<<<< HEAD
-	logsDatabaseVolumeNamePrefix = logsDatabaseNamePrefix + "-vol"
-	logsCollectorVolumeName = logsCollectorNamePrefix + "-vol"
-=======
 	//We always use the same name because we are going to have only one instance of this volume,
 	//so when the engine is restarted it mounts the same volume with the previous logs
 	logsDatabaseVolumeName = logsDatabaseNamePrefix + "-vol"
 	logsCollectorVolumeName = logsCollectorNamePrefix + "-vol"
 
->>>>>>> d6d21022
 )
 
 type DockerObjectAttributesProvider interface {
@@ -269,29 +264,4 @@
 	}
 
 	return objectAttributes, nil
-}
-
-func (provider *dockerObjectAttributesProviderImpl) ForLogsCollectorVolume(engineGUID engine.EngineGUID) (DockerObjectAttributes, error) {
-	nameStr := logsCollectorVolumeName
-	name, err := docker_object_name.CreateNewDockerObjectName(nameStr)
-	if err != nil {
-		return nil, stacktrace.Propagate(err, "An error occurred creating a Docker object name object from string '%v'", nameStr)
-	}
-
-	engineGuidLabelValue, err := docker_label_value.CreateNewDockerLabelValue(string(engineGUID))
-	if err != nil {
-		return nil, stacktrace.Propagate(err, "An error occurred creating the engine GUID Docker label from string '%v'", engineGUID)
-	}
-
-	labels := map[*docker_label_key.DockerLabelKey]*docker_label_value.DockerLabelValue{
-		label_key_consts.EngineGUIDDockerLabelKey: engineGuidLabelValue,
-		label_key_consts.VolumeTypeDockerLabelKey: label_value_consts.LogsCollectorVolumeTypeDockerLabelValue,
-	}
-
-	objectAttributes, err := newDockerObjectAttributesImpl(name, labels)
-	if err != nil {
-		return nil, stacktrace.Propagate(err, "An error occurred while creating the ObjectAttributesImpl with the name '%s' and labels '%+v'", name, labels)
-	}
-
-	return objectAttributes, nil
 }