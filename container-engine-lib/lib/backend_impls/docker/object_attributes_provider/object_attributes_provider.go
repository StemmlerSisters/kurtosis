--- conflicted
+++ resolved
@@ -19,14 +19,8 @@
 	logsDatabaseNamePrefix  = "kurtosis-logs-db"
 	logsCollectorNamePrefix = "kurtosis-logs-collector"
 
-<<<<<<< HEAD
-	//We always use the same name because we are going to have only one instance of this volume,
-	//so when the engine is restarted it mounts the same volume with the previous logs
-	logsDatabaseVolumeName = logsDatabaseServerNamePrefix + "-vol"
-	logsCollectorVolumeName = logsCollectorServerNamePrefix + "-vol"
-=======
 	logsDatabaseVolumeNamePrefix = logsDatabaseNamePrefix + "-vol"
->>>>>>> 2496cde4
+	logsCollectorVolumeName = logsCollectorNamePrefix + "-vol"
 )
 
 type DockerObjectAttributesProvider interface {
@@ -43,11 +37,7 @@
 		httpApiPortId string,
 		httpApiPortSpec *port_spec.PortSpec,
 	) (DockerObjectAttributes, error)
-<<<<<<< HEAD
-	ForLogsDatabaseVolume(engineGUID engine.EngineGUID) (DockerObjectAttributes, error)
-=======
 	ForLogsDatabaseVolume(guid string, engineGUID engine.EngineGUID) (DockerObjectAttributes, error)
->>>>>>> 2496cde4
 	ForLogsCollector(
 		engineGUID engine.EngineGUID,
 		tcpPortId string,
@@ -176,34 +166,6 @@
 	return objectAttributes, nil
 }
 
-<<<<<<< HEAD
-func (provider *dockerObjectAttributesProviderImpl) ForLogsDatabaseVolume(engineGUID engine.EngineGUID) (DockerObjectAttributes, error) {
-	nameStr := logsDatabaseVolumeName
-	name, err := docker_object_name.CreateNewDockerObjectName(nameStr)
-	if err != nil {
-		return nil, stacktrace.Propagate(err, "An error occurred creating a Docker object name object from string '%v'", nameStr)
-	}
-
-	engineGuidLabelValue, err := docker_label_value.CreateNewDockerLabelValue(string(engineGUID))
-	if err != nil {
-		return nil, stacktrace.Propagate(err, "An error occurred creating the engine GUID Docker label from string '%v'", engineGUID)
-	}
-
-	labels := map[*docker_label_key.DockerLabelKey]*docker_label_value.DockerLabelValue{
-		label_key_consts.EngineGUIDDockerLabelKey: engineGuidLabelValue,
-		label_key_consts.VolumeTypeDockerLabelKey: label_value_consts.LogsDatabaseVolumeTypeDockerLabelValue,
-	}
-
-	objectAttributes, err := newDockerObjectAttributesImpl(name, labels)
-	if err != nil {
-		return nil, stacktrace.Propagate(err, "An error occurred while creating the ObjectAttributesImpl with the name '%s' and labels '%+v'", name, labels)
-	}
-
-	return objectAttributes, nil
-}
-
-=======
->>>>>>> 2496cde4
 func (provider *dockerObjectAttributesProviderImpl) ForLogsCollector(
 	engineGUID engine.EngineGUID,
 	tcpPortId string,
@@ -251,37 +213,57 @@
 	return objectAttributes, nil
 }
 
-<<<<<<< HEAD
+func (provider *dockerObjectAttributesProviderImpl) ForLogsDatabaseVolume(guid string, engineGUID engine.EngineGUID) (DockerObjectAttributes, error) {
+	nameStr := strings.Join(
+		[]string{
+			logsDatabaseVolumeNamePrefix,
+			guid,
+		},
+		objectNameElementSeparator,
+	)
+
+	name, err := docker_object_name.CreateNewDockerObjectName(nameStr)
+	if err != nil {
+		return nil, stacktrace.Propagate(err, "An error occurred creating a Docker object name object from string '%v'", nameStr)
+	}
+
+	guidLabelValue, err := docker_label_value.CreateNewDockerLabelValue(guid)
+	if err != nil {
+		return nil, stacktrace.Propagate(err, "An error occurred creating the logs database GUID Docker label from string '%v'", guid)
+	}
+
+	engineGuidLabelValue, err := docker_label_value.CreateNewDockerLabelValue(string(engineGUID))
+	if err != nil {
+		return nil, stacktrace.Propagate(err, "An error occurred creating the engine GUID Docker label from string '%v'", engineGUID)
+	}
+
+	labels := map[*docker_label_key.DockerLabelKey]*docker_label_value.DockerLabelValue{
+		label_key_consts.GUIDDockerLabelKey: guidLabelValue,
+		label_key_consts.EngineGUIDDockerLabelKey: engineGuidLabelValue,
+		label_key_consts.VolumeTypeDockerLabelKey: label_value_consts.LogsDatabaseVolumeTypeDockerLabelValue,
+	}
+
+	objectAttributes, err := newDockerObjectAttributesImpl(name, labels)
+	if err != nil {
+		return nil, stacktrace.Propagate(err, "An error occurred while creating the ObjectAttributesImpl with the name '%s' and labels '%+v'", name, labels)
+	}
+
+	return objectAttributes, nil
+}
+
 func (provider *dockerObjectAttributesProviderImpl) ForLogsCollectorVolume(engineGUID engine.EngineGUID) (DockerObjectAttributes, error) {
 	nameStr := logsCollectorVolumeName
-=======
-func (provider *dockerObjectAttributesProviderImpl) ForLogsDatabaseVolume(guid string, engineGUID engine.EngineGUID) (DockerObjectAttributes, error) {
-	nameStr := strings.Join(
-		[]string{
-			logsDatabaseVolumeNamePrefix,
-			guid,
-		},
-		objectNameElementSeparator,
-	)
-
->>>>>>> 2496cde4
-	name, err := docker_object_name.CreateNewDockerObjectName(nameStr)
-	if err != nil {
-		return nil, stacktrace.Propagate(err, "An error occurred creating a Docker object name object from string '%v'", nameStr)
-	}
-
-	guidLabelValue, err := docker_label_value.CreateNewDockerLabelValue(guid)
-	if err != nil {
-		return nil, stacktrace.Propagate(err, "An error occurred creating the logs database GUID Docker label from string '%v'", guid)
-	}
-
-	engineGuidLabelValue, err := docker_label_value.CreateNewDockerLabelValue(string(engineGUID))
-	if err != nil {
-		return nil, stacktrace.Propagate(err, "An error occurred creating the engine GUID Docker label from string '%v'", engineGUID)
-	}
-
-	labels := map[*docker_label_key.DockerLabelKey]*docker_label_value.DockerLabelValue{
-		label_key_consts.GUIDDockerLabelKey: guidLabelValue,
+	name, err := docker_object_name.CreateNewDockerObjectName(nameStr)
+	if err != nil {
+		return nil, stacktrace.Propagate(err, "An error occurred creating a Docker object name object from string '%v'", nameStr)
+	}
+
+	engineGuidLabelValue, err := docker_label_value.CreateNewDockerLabelValue(string(engineGUID))
+	if err != nil {
+		return nil, stacktrace.Propagate(err, "An error occurred creating the engine GUID Docker label from string '%v'", engineGUID)
+	}
+
+	labels := map[*docker_label_key.DockerLabelKey]*docker_label_value.DockerLabelValue{
 		label_key_consts.EngineGUIDDockerLabelKey: engineGuidLabelValue,
 		label_key_consts.VolumeTypeDockerLabelKey: label_value_consts.LogsCollectorVolumeTypeDockerLabelValue,
 	}
