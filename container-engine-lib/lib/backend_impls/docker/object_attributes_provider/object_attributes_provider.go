package object_attributes_provider

import (
	"github.com/kurtosis-tech/container-engine-lib/lib/backend_impls/docker/object_attributes_provider/docker_label_key"
	"github.com/kurtosis-tech/container-engine-lib/lib/backend_impls/docker/object_attributes_provider/docker_label_value"
	"github.com/kurtosis-tech/container-engine-lib/lib/backend_impls/docker/object_attributes_provider/docker_object_name"
	"github.com/kurtosis-tech/container-engine-lib/lib/backend_impls/docker/object_attributes_provider/docker_port_spec_serializer"
	"github.com/kurtosis-tech/container-engine-lib/lib/backend_impls/docker/object_attributes_provider/label_key_consts"
	"github.com/kurtosis-tech/container-engine-lib/lib/backend_impls/docker/object_attributes_provider/label_value_consts"
	"github.com/kurtosis-tech/container-engine-lib/lib/backend_interface/objects/enclave"
	"github.com/kurtosis-tech/container-engine-lib/lib/backend_interface/objects/engine"
	"github.com/kurtosis-tech/container-engine-lib/lib/backend_interface/objects/port_spec"
	"github.com/kurtosis-tech/stacktrace"
	"strings"
)

const (
	engineServerNamePrefix  = "kurtosis-engine"
	logsDatabaseNamePrefix  = "kurtosis-logs-db"
	logsCollectorNamePrefix = "kurtosis-logs-collector"

<<<<<<< HEAD
	//We always use the same name because we are going to have only one instance of this volume,
	//so when the engine is restarted it mounts the same volume with the previous logs
	logsDatabaseVolumeName = logsDatabaseServerNamePrefix + "-vol"
	logsCollectorVolumeName = logsCollectorServerNamePrefix + "-vol"
=======
	logsDatabaseVolumeName = logsDatabaseNamePrefix + "-vol"
>>>>>>> 14c2c076
)

type DockerObjectAttributesProvider interface {
	ForEngineServer(
		guid engine.EngineGUID,
		grpcPortId string,
		grpcPortSpec *port_spec.PortSpec,
		grpcProxyPortId string,
		grpcProxyPortSpec *port_spec.PortSpec,
	) (DockerObjectAttributes, error)
	ForEnclave(enclaveId enclave.EnclaveID) (DockerEnclaveObjectAttributesProvider, error)
	ForLogsDatabase(
		engineGUID engine.EngineGUID,
		httpApiPortId string,
		httpApiPortSpec *port_spec.PortSpec,
	) (DockerObjectAttributes, error)
	ForLogsDatabaseVolume(engineGUID engine.EngineGUID) (DockerObjectAttributes, error)
	ForLogsCollector(
		engineGUID engine.EngineGUID,
		tcpPortId string,
		tcpPortSpec *port_spec.PortSpec,
		httpPortId string,
		httpPortSpec *port_spec.PortSpec,
	) (DockerObjectAttributes, error)
	ForLogsCollectorVolume(engineGUID engine.EngineGUID) (DockerObjectAttributes, error)
}

func GetDockerObjectAttributesProvider() DockerObjectAttributesProvider {
	return newDockerObjectAttributesProviderImpl()
}

// Private so it can't be instantiated
type dockerObjectAttributesProviderImpl struct{}

func newDockerObjectAttributesProviderImpl() *dockerObjectAttributesProviderImpl {
	return &dockerObjectAttributesProviderImpl{}
}

func (provider *dockerObjectAttributesProviderImpl) ForEngineServer(
	guid engine.EngineGUID,
	grpcPortId string,
	grpcPortSpec *port_spec.PortSpec,
	grpcProxyPortId string,
	grpcProxyPortSpec *port_spec.PortSpec,
) (DockerObjectAttributes, error) {

	nameStr := strings.Join(
		[]string{
			engineServerNamePrefix,
			string(guid),
		},
		objectNameElementSeparator,
	)
	name, err := docker_object_name.CreateNewDockerObjectName(nameStr)
	if err != nil {
		return nil, stacktrace.Propagate(err, "An error occurred creating a Docker object name object from string '%v'", nameStr)
	}

	idLabelValue, err := docker_label_value.CreateNewDockerLabelValue(string(guid))
	if err != nil {
		return nil, stacktrace.Propagate(err, "An error occurred creating the engine GUID Docker label from string '%v'", guid)
	}
	guidLabelValue, err := docker_label_value.CreateNewDockerLabelValue(string(guid))
	if err != nil {
		return nil, stacktrace.Propagate(err, "An error occurred creating the engine GUID Docker label from string '%v'", guid)
	}

	usedPorts := map[string]*port_spec.PortSpec{
		grpcPortId:      grpcPortSpec,
		grpcProxyPortId: grpcProxyPortSpec,
	}
	serializedPortsSpec, err := docker_port_spec_serializer.SerializePortSpecs(usedPorts)
	if err != nil {
		return nil, stacktrace.Propagate(err, "An error occurred serializing the following engine server ports to a string for storing in the ports label: %+v", usedPorts)
	}

	labels := map[*docker_label_key.DockerLabelKey]*docker_label_value.DockerLabelValue{
		label_key_consts.ContainerTypeDockerLabelKey: label_value_consts.EngineContainerTypeDockerLabelValue,
		label_key_consts.PortSpecsDockerLabelKey:     serializedPortsSpec,
		label_key_consts.IDDockerLabelKey:            idLabelValue,
		label_key_consts.GUIDDockerLabelKey:          guidLabelValue,
	}

	objectAttributes, err := newDockerObjectAttributesImpl(name, labels)
	if err != nil {
		return nil, stacktrace.Propagate(err, "An error occurred while creating the ObjectAttributesImpl with the name '%s' and labels '%+v'", name, labels)
	}

	return objectAttributes, nil
}

func (provider *dockerObjectAttributesProviderImpl) ForEnclave(enclaveId enclave.EnclaveID) (DockerEnclaveObjectAttributesProvider, error) {
	enclaveIdStr := string(enclaveId)
	enclaveIdLabelValue, err := docker_label_value.CreateNewDockerLabelValue(enclaveIdStr)
	if err != nil {
		return nil, stacktrace.Propagate(err, "An error occurred creating a Docker label value out of enclave ID string '%v'", enclaveIdStr)
	}

	return newDockerEnclaveObjectAttributesProviderImpl(enclaveIdLabelValue), nil
}

func (provider *dockerObjectAttributesProviderImpl) ForLogsDatabase(
	engineGUID engine.EngineGUID,
	httpApiPortId string,
	httpApiPortSpec *port_spec.PortSpec,
) (DockerObjectAttributes, error) {
	nameStr := strings.Join(
		[]string{
			logsDatabaseNamePrefix,
			string(engineGUID),
		},
		objectNameElementSeparator,
	)
	name, err := docker_object_name.CreateNewDockerObjectName(nameStr)
	if err != nil {
		return nil, stacktrace.Propagate(err, "An error occurred creating a Docker object name object from string '%v'", nameStr)
	}

	engineGuidLabelValue, err := docker_label_value.CreateNewDockerLabelValue(string(engineGUID))
	if err != nil {
		return nil, stacktrace.Propagate(err, "An error occurred creating the engine GUID Docker label from string '%v'", engineGUID)
	}

	usedPorts := map[string]*port_spec.PortSpec{
		httpApiPortId: httpApiPortSpec,
	}
	serializedPortsSpec, err := docker_port_spec_serializer.SerializePortSpecs(usedPorts)
	if err != nil {
		return nil, stacktrace.Propagate(err, "An error occurred serializing the following logs-database-server-ports to a string for storing in the ports label: %+v", usedPorts)
	}

	labels := map[*docker_label_key.DockerLabelKey]*docker_label_value.DockerLabelValue{
		label_key_consts.ContainerTypeDockerLabelKey: label_value_consts.LogsDatabaseTypeDockerLabelValue,
		label_key_consts.PortSpecsDockerLabelKey:     serializedPortsSpec,
		label_key_consts.EngineGUIDDockerLabelKey:    engineGuidLabelValue,
	}

	objectAttributes, err := newDockerObjectAttributesImpl(name, labels)
	if err != nil {
		return nil, stacktrace.Propagate(err, "An error occurred while creating the ObjectAttributesImpl with the name '%s' and labels '%+v'", name, labels)
	}

	return objectAttributes, nil
}

<<<<<<< HEAD
func (provider *dockerObjectAttributesProviderImpl) ForLogsDatabaseVolume(engineGUID engine.EngineGUID) (DockerObjectAttributes, error) {
	nameStr := logsDatabaseVolumeName
	name, err := docker_object_name.CreateNewDockerObjectName(nameStr)
	if err != nil {
		return nil, stacktrace.Propagate(err, "An error occurred creating a Docker object name object from string '%v'", nameStr)
	}

	engineGuidLabelValue, err := docker_label_value.CreateNewDockerLabelValue(string(engineGUID))
	if err != nil {
		return nil, stacktrace.Propagate(err, "An error occurred creating the engine GUID Docker label from string '%v'", engineGUID)
	}

	labels := map[*docker_label_key.DockerLabelKey]*docker_label_value.DockerLabelValue{
		label_key_consts.EngineGUIDDockerLabelKey: engineGuidLabelValue,
		label_key_consts.VolumeTypeDockerLabelKey: label_value_consts.LogsDatabaseVolumeTypeDockerLabelValue,
	}

	objectAttributes, err := newDockerObjectAttributesImpl(name, labels)
	if err != nil {
		return nil, stacktrace.Propagate(err, "An error occurred while creating the ObjectAttributesImpl with the name '%s' and labels '%+v'", name, labels)
	}

	return objectAttributes, nil
}

=======
>>>>>>> 14c2c076
func (provider *dockerObjectAttributesProviderImpl) ForLogsCollector(
	engineGUID engine.EngineGUID,
	tcpPortId string,
	tcpPortSpec *port_spec.PortSpec,
	httpPortId string,
	httpPortSpec *port_spec.PortSpec,
) (DockerObjectAttributes, error) {
	nameStr := strings.Join(
		[]string{
			logsCollectorNamePrefix,
			string(engineGUID),
		},
		objectNameElementSeparator,
	)
	name, err := docker_object_name.CreateNewDockerObjectName(nameStr)
	if err != nil {
		return nil, stacktrace.Propagate(err, "An error occurred creating a Docker object name object from string '%v'", nameStr)
	}

	engineGuidLabelValue, err := docker_label_value.CreateNewDockerLabelValue(string(engineGUID))
	if err != nil {
		return nil, stacktrace.Propagate(err, "An error occurred creating the engine GUID Docker label from string '%v'", engineGUID)
	}

	usedPorts := map[string]*port_spec.PortSpec{
		tcpPortId: tcpPortSpec,
		httpPortId: httpPortSpec,
	}
	serializedPortsSpec, err := docker_port_spec_serializer.SerializePortSpecs(usedPorts)
	if err != nil {
		return nil, stacktrace.Propagate(err, "An error occurred serializing the following logs-collector-server-ports to a string for storing in the ports label: %+v", usedPorts)
	}

	labels := map[*docker_label_key.DockerLabelKey]*docker_label_value.DockerLabelValue{
		label_key_consts.ContainerTypeDockerLabelKey: label_value_consts.LogsCollectorTypeDockerLabelValue,
		label_key_consts.PortSpecsDockerLabelKey:     serializedPortsSpec,
		label_key_consts.EngineGUIDDockerLabelKey:    engineGuidLabelValue,
	}

	objectAttributes, err := newDockerObjectAttributesImpl(name, labels)
	if err != nil {
		return nil, stacktrace.Propagate(err, "An error occurred while creating the ObjectAttributesImpl with the name '%s' and labels '%+v'", name, labels)
	}

	return objectAttributes, nil
}

<<<<<<< HEAD
func (provider *dockerObjectAttributesProviderImpl) ForLogsCollectorVolume(engineGUID engine.EngineGUID) (DockerObjectAttributes, error) {
	nameStr := logsCollectorVolumeName
	name, err := docker_object_name.CreateNewDockerObjectName(nameStr)
=======
func (provider *dockerObjectAttributesProviderImpl) ForLogsDatabaseVolume(engineGUID engine.EngineGUID) (DockerObjectAttributes, error) {
	name, err := docker_object_name.CreateNewDockerObjectName(logsDatabaseVolumeName)
>>>>>>> 14c2c076
	if err != nil {
		return nil, stacktrace.Propagate(err, "An error occurred creating a Docker object name object from string '%v'", logsDatabaseVolumeName)
	}
	engineGuidLabelValue, err := docker_label_value.CreateNewDockerLabelValue(string(engineGUID))
	if err != nil {
		return nil, stacktrace.Propagate(err, "An error occurred creating the engine GUID Docker label from string '%v'", engineGUID)
	}

	labels := map[*docker_label_key.DockerLabelKey]*docker_label_value.DockerLabelValue{
		label_key_consts.EngineGUIDDockerLabelKey: engineGuidLabelValue,
		label_key_consts.VolumeTypeDockerLabelKey: label_value_consts.LogsCollectorVolumeTypeDockerLabelValue,
	}

	objectAttributes, err := newDockerObjectAttributesImpl(name, labels)
	if err != nil {
		return nil, stacktrace.Propagate(err, "An error occurred while creating the ObjectAttributesImpl with the name '%s' and labels '%+v'", name, labels)
	}

	return objectAttributes, nil
}<|MERGE_RESOLUTION|>--- conflicted
+++ resolved
@@ -19,14 +19,11 @@
 	logsDatabaseNamePrefix  = "kurtosis-logs-db"
 	logsCollectorNamePrefix = "kurtosis-logs-collector"
 
-<<<<<<< HEAD
 	//We always use the same name because we are going to have only one instance of this volume,
 	//so when the engine is restarted it mounts the same volume with the previous logs
-	logsDatabaseVolumeName = logsDatabaseServerNamePrefix + "-vol"
-	logsCollectorVolumeName = logsCollectorServerNamePrefix + "-vol"
-=======
 	logsDatabaseVolumeName = logsDatabaseNamePrefix + "-vol"
->>>>>>> 14c2c076
+	logsCollectorVolumeName = logsCollectorNamePrefix + "-vol"
+
 )
 
 type DockerObjectAttributesProvider interface {
@@ -172,7 +169,6 @@
 	return objectAttributes, nil
 }
 
-<<<<<<< HEAD
 func (provider *dockerObjectAttributesProviderImpl) ForLogsDatabaseVolume(engineGUID engine.EngineGUID) (DockerObjectAttributes, error) {
 	nameStr := logsDatabaseVolumeName
 	name, err := docker_object_name.CreateNewDockerObjectName(nameStr)
@@ -198,8 +194,6 @@
 	return objectAttributes, nil
 }
 
-=======
->>>>>>> 14c2c076
 func (provider *dockerObjectAttributesProviderImpl) ForLogsCollector(
 	engineGUID engine.EngineGUID,
 	tcpPortId string,
@@ -247,17 +241,13 @@
 	return objectAttributes, nil
 }
 
-<<<<<<< HEAD
 func (provider *dockerObjectAttributesProviderImpl) ForLogsCollectorVolume(engineGUID engine.EngineGUID) (DockerObjectAttributes, error) {
 	nameStr := logsCollectorVolumeName
 	name, err := docker_object_name.CreateNewDockerObjectName(nameStr)
-=======
-func (provider *dockerObjectAttributesProviderImpl) ForLogsDatabaseVolume(engineGUID engine.EngineGUID) (DockerObjectAttributes, error) {
-	name, err := docker_object_name.CreateNewDockerObjectName(logsDatabaseVolumeName)
->>>>>>> 14c2c076
-	if err != nil {
-		return nil, stacktrace.Propagate(err, "An error occurred creating a Docker object name object from string '%v'", logsDatabaseVolumeName)
-	}
+	if err != nil {
+		return nil, stacktrace.Propagate(err, "An error occurred creating a Docker object name object from string '%v'", nameStr)
+	}
+
 	engineGuidLabelValue, err := docker_label_value.CreateNewDockerLabelValue(string(engineGUID))
 	if err != nil {
 		return nil, stacktrace.Propagate(err, "An error occurred creating the engine GUID Docker label from string '%v'", engineGUID)
