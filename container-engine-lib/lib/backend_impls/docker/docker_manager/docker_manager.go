--- conflicted
+++ resolved
@@ -1121,19 +1121,10 @@
 	return result, nil
 }
 
-<<<<<<< HEAD
-// [FetchImage] always attempts to retrieve the latest [dockerImage].
-// If retrieving the latest [dockerImage] fails, the local image will be used.
-// Returns error, if no local image is available after retrieving latest fails.
-func (manager *DockerManager) FetchImage(ctx context.Context, dockerImage string) (bool, error) {
-	wasItPulledFromRemote := true
-
-=======
 // [FetchImage] uses the local [dockerImage] if it's available.
 // If unavailable, will attempt to fetch the latest image.
 // Returns error if local [dockerImage] is unavailable and pulling image fails.
-func (manager *DockerManager) FetchImage(ctx context.Context, dockerImage string) error {
->>>>>>> cf807f22
+func (manager *DockerManager) FetchImage(ctx context.Context, dockerImage string) (bool, error) {
 	// if the image name doesn't have version information we concatenate `:latest`
 	// this behavior is similar to CreateAndStartContainer above
 	// this allows us to be deterministic in our behaviour
@@ -1147,33 +1138,16 @@
 	}
 	logrus.Tracef("Is image available locally?: %v", doesImageExistLocally)
 
-<<<<<<< HEAD
-	// try and pull the latest image even if image exists locally
-	if doesImageExistLocally {
-		logrus.Tracef("Image exists locally, but attempting to get latest from remote image repository.")
-		err = manager.pullImage(ctx, dockerImage)
-		if err != nil {
-			logrus.Tracef("Failed to pull Docker image '%v' from remote image repository. Going to use available local image.", dockerImage)
-		} else {
-			wasItPulledFromRemote = false
-			logrus.Tracef("Latest image successfully pulled from remote to local.")
-		}
-	} else {
-		err = manager.pullImage(ctx, dockerImage)
-		if err != nil {
-			return false, stacktrace.Propagate(err, "Failed to pull Docker image '%v' from remote image repository.", dockerImage)
-=======
 	if !doesImageExistLocally {
 		logrus.Tracef("Image doesn't exist locally, so attempting to pull it...")
 		err = manager.pullImage(ctx, dockerImage)
 		if err != nil {
-			return stacktrace.Propagate(err, "Failed to pull Docker image '%v' from remote image repository", dockerImage)
->>>>>>> cf807f22
+			return false, stacktrace.Propagate(err, "Failed to pull Docker image '%v' from remote image repository", dockerImage)
 		}
 		logrus.Tracef("Image successfully pulled from remote to local")
 	}
 
-	return wasItPulledFromRemote, nil
+	return !doesImageExistLocally, nil
 }
 
 // [FetchLatestImage] always attempts to retrieve the latest [dockerImage].
