/*
 * Copyright (c) 2021 - present Kurtosis Technologies Inc.
 * All Rights Reserved.
 */

package docker_manager

import (
	"bufio"
	"context"
	"crypto/md5"
	"encoding/json"
	"fmt"
	"github.com/docker/docker/api/types"
	"github.com/docker/docker/api/types/container"
	"github.com/docker/docker/api/types/filters"
	"github.com/docker/docker/api/types/network"
	"github.com/docker/docker/api/types/registry"
	"github.com/docker/docker/api/types/volume"
	"github.com/docker/docker/client"
	"github.com/docker/docker/pkg/jsonmessage"
	"github.com/docker/docker/pkg/stdcopy"
	"github.com/docker/go-connections/nat"
	"github.com/docker/go-units"
	kurtosis_sdk_version "github.com/kurtosis-tech/kurtosis/api/golang/kurtosis_version"
	"github.com/kurtosis-tech/kurtosis/container-engine-lib/lib/backend_impls/docker/docker_kurtosis_backend/consts"
	docker_manager_types "github.com/kurtosis-tech/kurtosis/container-engine-lib/lib/backend_impls/docker/docker_manager/types"
	"github.com/kurtosis-tech/kurtosis/container-engine-lib/lib/backend_interface/objects/compute_resources"
	"github.com/kurtosis-tech/kurtosis/container-engine-lib/lib/backend_interface/objects/exec_result"
	"github.com/kurtosis-tech/kurtosis/container-engine-lib/lib/backend_interface/objects/image_build_spec"
	"github.com/kurtosis-tech/kurtosis/container-engine-lib/lib/concurrent_writer"
	"github.com/kurtosis-tech/kurtosis/container-engine-lib/lib/uuid_generator"
	"github.com/kurtosis-tech/stacktrace"
	"github.com/mholt/archiver/v3"
	"github.com/moby/buildkit/session"
	"github.com/sirupsen/logrus"
	"io"
	"math"
	"net"
	"os"
	"path/filepath"
	"regexp"
	"sort"
	"strings"
	"sync"
	"time"
)

const (
<<<<<<< HEAD
	dockerClientTimeout = 1000000 * time.Second
=======
	// TODO(kevin): Set this more reasonably!
	dockerClientTimeout = 30 * time.Second

>>>>>>> 403963bf
	// We use a bridge network because, as of 2020-08-01, we're only running locally; however, this may need to change
	//  at some point in the future
	dockerNetworkDriver = "bridge"

	// Per https://docs.docker.com/engine/reference/commandline/kill/ , this seems to mean "the default
	//  kill signal"
	dockerKillSignal = "KILL"

	expectedHostIp = "0.0.0.0"

	// When Docker binds a container port to the host machine, it binds it to host interface 0.0.0.0
	// Linux machines will use 127.0.0.1 for 0.0.0.0, but Windows machines don't
	// We therefore return 127.0.0.1 to the users rather than 0.0.0.0 so everybody can use them
	hostPortBindingInterfaceForUserConsumption = "127.0.0.1"

	// Character Docker uses to separate the repo from
	dockerTagSeparatorChar = ":"

	// If no tag is specified for an image, this is the tag Docker will use for the image
	dockerDefaultTag = "latest"

	// This is the magic domain name inside a container that Docker will give the host machine running Docker itself
	// This is available by default on Docker for Mac & Windows because they run in VMs, but needs to be specifically
	//  bound in Docker for Linux
	hostMachineDomainInsideContainer = "host.docker.internal"

	// hostGatewayName is the string value that Docker will replace by
	// the value of HostGatewayIP daemon config value
	hostGatewayName = "host-gateway"

	// ------------------ Filter Search Keys ----------------------
	// All these defined in https://docs.docker.com/engine/api/v1.24

	containerNameSearchFilterKey  = "name"
	containerLabelSearchFilterKey = "label"

	volumeNameSearchFilterKey  = "name"
	volumeLabelSearchFilterKey = "label"

	networkNameSearchFilterKey  = "name"
	networkIdSearchFilterKey    = "id"
	networkLabelSearchFilterKey = "label"
	// ---------------- End Filter Search Keys ----------------------

	// For some reason, when publish-all-ports is requested, Docker will return successfully from starting a
	//  container, but without having bound the host ports
	// See: https://github.com/moby/moby/issues/42860
	// To work around this, we retry a few times
	timeBetweenHostPortBindingChecks = 500 * time.Millisecond
	maxNumHostPortBindingChecks      = 4

	// Not sure why we'd ever want 'force' set to false when removing volumes & containers
	shouldForceVolumeRemoval = true

	shouldRemoveAnonymousVolumesWhenRemovingContainers = true
	shouldRemoveLinksWhenRemovingContainers            = false // We don't use container links
	shouldKillContainersWhenRemovingContainers         = true

	shouldFollowContainerLogsWhenGettingFailedContainerLogs = false

	shouldAttachStdinWhenCreatingContainerExec                = true
	shouldAttachStandardStreamsToTtyWhenCreatingContainerExec = true
	shouldAttachStderrWhenCreatingContainerExec               = true
	shouldAttachStdoutWhenCreatingContainerExec               = true
	shouldExecuteInDetachModeWhenCreatingContainerExec        = false

	megabytesToBytesFactor    = 1_000_000
	millicpusToNanoCPUsFactor = 1_000_000

	minMemoryLimit = 6

	zombieProcessesCannotRemoveContainerErrMsg = "is zombie and can not be killed"
	defaultRemoveProcessesMaxRetries           = uint8(3)
	defaultRemoveContainerTimeBetweenRetries   = 10 * time.Second

	containerIsNotRunningErrMsg            = "is not running"
	cannotKillContainerErrMsg              = "cannot kill container"
	defaultKillContainerMaxRetries         = uint8(3)
	defaultKillContainerTimeBetweenRetries = 10 * time.Millisecond

	successfulExitCode = 0

	emptyNetworkAlias     = ""
	streamOutputDelimiter = '\n'

	isDockerNetworkAttachable = true

	linuxAmd64              = "linux/amd64"
	defaultPlatform         = ""
	architectureErrorString = "no matching manifest for linux/arm64/v8"

	onlyReturnContainerIds = true
	coresToMilliCores      = 1000
	bytesInMegaBytes       = 1000000
	dontStreamStats        = false

	kurtosisTagPrefix = "kurtosistech/"

	defaultContainerImageFile = "Dockerfile"

	kurtosisDataTransferLimit = 100 * 1024 * 1024 // 100 MB
	tempCompressionDirPattern = "upload-compression-cache-"
	compressionExtension      = ".tgz"
	defaultTmpDir             = ""
	ownerAllPermissions       = 0700
	readonlyPermissions       = 0400

	// Per https://github.com/hashicorp/waypoint/pull/1937/files
	buildkitSessionSharedKey = ""
)

type RestartPolicy string

const (
	RestartOnFailure = "on-failure"
	NoRestart        = ""
)

/*
InteractiveModeTtySize
The dimensions of the TTY that the container should output to when in interactive mode
*/
type InteractiveModeTtySize struct {
	Height uint
	Width  uint
}

/*
DockerManager
A handle to interacting with the Docker environment running a test.
*/
type DockerManager struct {
	// The underlying Docker client that will be used to modify the Docker environment
	// This client has a timeout so that request that should return quickly do not end up hanging forever.
	dockerClient *client.Client

	// We need to use a specific docker client with no timeout for long-running requests on docker, such as:
	// - tailing service logs for a long time
	// - downloading large container images
	// - building large images
	dockerClientNoTimeout *client.Client
}

/*
CreateDockerManager
Creates a new Docker manager for manipulating the Docker engine using the given client.

Args:

	dockerClient: The Docker client that will be used when interacting with the underlying Docker engine the Docker engine.
*/
func CreateDockerManager(dockerClientOpts []client.Opt) (*DockerManager, error) {

	// TODOO VALIDATION FOR A DOCKER VERSION THAT HAS BUILDKIT, like https://github.com/hashicorp/waypoint/pull/1937/files

	optsWithTimeout := []client.Opt{
		client.WithTimeout(dockerClientTimeout),
	}
	optsWithTimeout = append(optsWithTimeout, dockerClientOpts...)
	dockerClient, err := client.NewClientWithOpts(optsWithTimeout...)
	if err != nil {
		return nil, stacktrace.Propagate(err, "Error creating docker client")
	}
	dockerClientNoTimeout, err := client.NewClientWithOpts(dockerClientOpts...)
	if err != nil {
		return nil, stacktrace.Propagate(err, "Error creating docker client")
	}

	return &DockerManager{
		dockerClient:          dockerClient,
		dockerClientNoTimeout: dockerClientNoTimeout,
	}, nil
}

/*
CreateNetwork
Creates a new Docker network with the given parameters; does nothing if a network with the given name already exists.

Args:

	context: The Context that this request is running in (useful for cancellation)
	name: The name to give the new Docker network
	subnetMask: The subnet mask defining allowed IPs for the Docker network
	gatewayIP: The IP to give the network gateway
	labels: Labels to give the network object

Returns:

	id: The Docker-managed ID of the network
*/
func (manager *DockerManager) CreateNetwork(context context.Context, name string, subnetMask string, gatewayIP net.IP, labels map[string]string) (id string, err error) {
	ipamConfig := []network.IPAMConfig{{
		Subnet:     subnetMask,
		IPRange:    "",
		Gateway:    gatewayIP.String(),
		AuxAddress: nil,
	}}

	resp, err := manager.dockerClient.NetworkCreate(context, name, types.NetworkCreate{
		CheckDuplicate: false,
		Driver:         dockerNetworkDriver,
		Scope:          "",
		EnableIPv6:     false,
		IPAM: &network.IPAM{
			Driver:  "",
			Options: nil,
			Config:  ipamConfig,
		},
		Internal:   false,
		Attachable: isDockerNetworkAttachable,
		Ingress:    false,
		ConfigOnly: false,
		ConfigFrom: nil,
		Options: map[string]string{
			"com.docker.network.driver.mtu": "1440",
		},
		Labels: labels,
	})
	if err != nil {
		return "", stacktrace.Propagate(err, "Failed to create network %s with subnet %s", name, subnetMask)
	}
	return resp.ID, nil
}

func (manager *DockerManager) ListNetworks(ctx context.Context) ([]types.NetworkResource, error) {
	networks, err := manager.dockerClient.NetworkList(ctx, types.NetworkListOptions{
		Filters: filters.Args{},
	})
	if err != nil {
		return nil, stacktrace.Propagate(err, "An error occurred listing the Docker networks")
	}
	// The Network objects that come back ostensibly, *should*  have the Containers field filled out... but they don't
	// If we ever need that field, we have to call an InspectNetwork, and even then it seems to have some amount of
	// nondeterminism (i.e. brand-new containers won't show up)
	return networks, nil
}

func (manager *DockerManager) PruneUnusedImages(ctx context.Context) ([]types.ImageSummary, error) {
	unusedImages, err := manager.ListUnusedImages(ctx)
	if err != nil {
		return nil, stacktrace.Propagate(err, "Failed to list unused images")
	}
	logrus.Debugf("List of unused images to be pruned '%v'", unusedImages)
	successfulPrunedImages := []types.ImageSummary{}
	for _, image := range unusedImages {
		imagePruneResponse, err := manager.dockerClient.ImageRemove(ctx, image.ID, types.ImageRemoveOptions{}) //nolint:exhaustruct
		if err != nil {
			return successfulPrunedImages, stacktrace.Propagate(err, "Failed to remove image '%v'", image.ID)
		}
		logrus.Debugf("Pruned image '%v' with response '%v'", image, imagePruneResponse)
		successfulPrunedImages = append(successfulPrunedImages, image)
	}
	return successfulPrunedImages, nil
}

func containsSemVer(s string) bool {
	// Matches patterns like X.Y.Z
	semVerRegex := `\b(0|[1-9]\d*)\.(0|[1-9]\d*)\.(0|[1-9]\d*)\b`
	matched, _ := regexp.MatchString(semVerRegex, s)
	return matched
}

func (manager *DockerManager) ListUnusedImages(ctx context.Context) ([]types.ImageSummary, error) {
	images, err := manager.dockerClient.ImageList(ctx, types.ImageListOptions{}) //nolint:exhaustruct
	if err != nil {
		return nil, stacktrace.Propagate(err, "Failed to list Docker images")
	}
	containers, err := manager.dockerClient.ContainerList(ctx, types.ContainerListOptions{All: true}) //nolint:exhaustruct
	if err != nil {
		return nil, stacktrace.Propagate(err, "Failed to list Docker images")
	}

	usedImages := make(map[string]bool)
	for _, cont := range containers {
		usedImages[cont.ImageID] = true
	}

	unusedImages := []types.ImageSummary{}
	for _, image := range images {
		if _, used := usedImages[image.ID]; used {
			logrus.Debugf("Skipping image '%v' since its in use", image.ID)
			continue
		}
		for _, tag := range image.RepoTags {
			if strings.Contains(tag, kurtosisTagPrefix) && containsSemVer(tag) && !strings.Contains(tag, kurtosis_sdk_version.KurtosisVersion) {
				unusedImages = append(unusedImages, image)
			}
		}
	}
	return unusedImages, nil
}

/*
GetNetworksByName
Returns Network list matching the given name (if any).
*/
// TODO Combine with GetNetworksByLabel using a search filter builder
func (manager *DockerManager) GetNetworksByName(ctx context.Context, name string) ([]*docker_manager_types.Network, error) {
	nameSearchArgs := filters.NewArgs(filters.KeyValuePair{
		Key:   networkNameSearchFilterKey,
		Value: name,
	})
	dockerNetworks, err := manager.getNetworksByFilterArgs(ctx, nameSearchArgs)
	if err != nil {
		return nil, stacktrace.Propagate(err, "An error occurred checking for existence of network with name %v", name)
	}

	networks, err := newNetworkListFromDockerNetworkList(dockerNetworks)
	if err != nil {
		return nil, stacktrace.Propagate(err, "An error occurred creating a new network list from Docker network list '%+v'", dockerNetworks)
	}

	return networks, nil
}

/*
GetNetworksByLabels
Gets networks matching the given labels
*/
func (manager *DockerManager) GetNetworksByLabels(ctx context.Context, labels map[string]string) ([]*docker_manager_types.Network, error) {
	labelsSearchArgs := getLabelsFilterArgs(networkLabelSearchFilterKey, labels)
	dockerNetworks, err := manager.getNetworksByFilterArgs(ctx, labelsSearchArgs)
	if err != nil {
		return nil, stacktrace.Propagate(err, "An error occurred checking for existence of network with labels '%+v'", labels)
	}

	networks, err := newNetworkListFromDockerNetworkList(dockerNetworks)
	if err != nil {
		return nil, stacktrace.Propagate(err, "An error occurred creating a new network list from Docker network list '%+v'", dockerNetworks)
	}

	return networks, nil
}

func (manager *DockerManager) GetContainerIdsConnectedToNetwork(context context.Context, networkId string) ([]string, error) {
	inspectResponse, err := manager.dockerClient.NetworkInspect(context, networkId, types.NetworkInspectOptions{
		Scope:   "",
		Verbose: false,
	})
	if err != nil {
		return nil, stacktrace.Propagate(err, "Failed to get network information for network with ID '%v'", networkId)
	}
	result := []string{}
	for containerId := range inspectResponse.Containers {
		result = append(result, containerId)
	}
	return result, nil
}

/*
RemoveNetwork
Removes the Docker network with the given id

NOTE: All containers attached to the network must be shut off or disconnected, else the call will fail!

	otherwise, the remove call will fail)

Args:

	context: The Context that this request is running in (useful for cancellation)
	networkId: ID of Docker network to remove
*/
func (manager *DockerManager) RemoveNetwork(context context.Context, networkId string) error {
	if err := manager.dockerClient.NetworkRemove(context, networkId); err != nil {
		return stacktrace.Propagate(err, "An error occurred removing the Docker network with ID %v", networkId)
	}
	return nil
}

/*
CreateVolume
Creates a Docker volume identified by the given name.

Args:

	context: The Context that this request is running in (useful for cancellation)
	volumeName: The unique identifier used by Docker to identify this volume (NOTE: at time of writing, Docker doesn't
		even give volumes IDs - this name is all there is)
	labels: Labels to attach to the volume object
*/
func (manager *DockerManager) CreateVolume(context context.Context, volumeName string, labels map[string]string) error {
	volumeConfig := volume.CreateOptions{
		ClusterVolumeSpec: nil,
		Driver:            "",
		DriverOpts:        nil,
		Labels:            labels,
		Name:              volumeName,
	}

	/*
		We don't use the return value of VolumeCreate because there's not much useful information on there - Docker doesn't
		use UUIDs to identify volumes - only the name - so there's no UUID to retrieve, and the volume's Mountpoint (what you'd
		think would be the path of the volume on the local machine) isn't useful either because Docker itself runs inside a VM
		so *this path is only a path inside the Docker VM* (meaning we can't use it to read/write files). AFAICT, the only way
		to read/write data to a volume is to mount it in a container. ~ ktoday, 2020-07-01
	*/
	_, err := manager.dockerClient.VolumeCreate(context, volumeConfig)
	if err != nil {
		return stacktrace.Propagate(err, "Could not create Docker volume for test controller")
	}

	return nil
}

/*
GetVolumesByName
Searches for volumes whose names match the given one

Args:

	context: The Context that this request is running in (useful for cancellation)
	volumeName: The unique identifier used by Docker to identify this volume (NOTE: at time of writing, Docker doesn't
		even give volumes IDs - this name is all there is)

Returns: A list of names of volumes matching the search term
*/
func (manager *DockerManager) GetVolumesByName(ctx context.Context, volumeName string) ([]string, error) {
	nameFilter := filters.KeyValuePair{
		Key:   volumeNameSearchFilterKey,
		Value: volumeName,
	}
	filterArgs := filters.NewArgs(nameFilter)
	listOptions := volume.ListOptions{Filters: filterArgs}
	resp, err := manager.dockerClient.VolumeList(ctx, listOptions)
	if err != nil {
		return nil, stacktrace.Propagate(err, "An error occurred finding volumes with name matching '%v'", volumeName)
	}

	respNames := []string{}
	for _, foundVolume := range resp.Volumes {
		respNames = append(respNames, foundVolume.Name)
	}
	return respNames, nil
}

/*
GetVolumesByLabels
Gets the volumes matching the given labels
*/
func (manager *DockerManager) GetVolumesByLabels(ctx context.Context, labels map[string]string) ([]*volume.Volume, error) {
	labelsFilterArgs := getLabelsFilterArgs(volumeLabelSearchFilterKey, labels)
	listOptions := volume.ListOptions{Filters: labelsFilterArgs}
	resp, err := manager.dockerClient.VolumeList(ctx, listOptions)
	if err != nil {
		return nil, stacktrace.Propagate(err, "An error occurred finding volumes with labels '%+v'", labels)
	}

	result := []*volume.Volume{}
	if resp.Volumes != nil {
		result = resp.Volumes
	}

	return result, nil
}

/*
RemoveVolume
Removes a Docker volume identified by the given name, deleting it permanently

Args:

	context: The Context that this request is running in (useful for cancellation)
	volumeName: The unique identifier used by Docker to identify the volume that will get removed
*/
func (manager *DockerManager) RemoveVolume(ctx context.Context, volumeName string) error {
	if err := manager.dockerClient.VolumeRemove(ctx, volumeName, shouldForceVolumeRemoval); err != nil {
		return stacktrace.Propagate(err, "An error occurred removing volume '%v'", volumeName)
	}
	return nil
}

func (manager *DockerManager) InspectContainer(ctx context.Context, containerId string) (types.ContainerJSON, error) {
	result, err := manager.dockerClient.ContainerInspect(ctx, containerId)
	if err != nil {
		return types.ContainerJSON{}, stacktrace.Propagate(err, "An error occurred inspecting container '%v'", containerId)
	}
	return result, nil
}

/*
CreateAndStartContainer
Creates a Docker container with the given args and starts it.

Returns:

	containerId: The Docker container ID of the newly-created container
	hostMachinePortBindings: For every port in the args' "usedPorts" object that has publishing turned on, an entry
		will be generated in this map with the binding on the host machine where the port can be found
*/
func (manager *DockerManager) CreateAndStartContainer(
	ctx context.Context,
	args *CreateAndStartContainerArgs,
) (string, map[nat.Port]*nat.PortBinding, error) {

	// If the user passed in a Docker image that doesn't have a tag separator (indicating no tag was specified), manually append
	//  the Docker default tag so that when we search for the image we're searching for a very specific image
	dockerImage := args.dockerImage
	if !strings.Contains(dockerImage, dockerTagSeparatorChar) {
		dockerImage = dockerImage + dockerTagSeparatorChar + dockerDefaultTag
	}

	_, err := manager.FetchImage(ctx, dockerImage)
	if err != nil {
		return "", nil, stacktrace.Propagate(err, "An error occurred fetching image '%v'", dockerImage)
	}

	idFilterArgs := filters.NewArgs(filters.KeyValuePair{
		Key:   networkIdSearchFilterKey,
		Value: args.networkId,
	})
	networks, err := manager.getNetworksByFilterArgs(ctx, idFilterArgs)
	if err != nil {
		return "", nil, stacktrace.Propagate(err, "An error occurred checking for the existence of network with ID %v", args.networkId)
	}
	if len(networks) == 0 {
		return "", nil, stacktrace.NewError(
			"Kurtosis Docker network with ID %v was never created before trying to launch containers. Please call DockerManager.CreateNetwork first.",
			args.networkId,
		)
	} else if len(networks) > 1 {
		return "", nil, stacktrace.NewError("Kurtosis Docker network with ID %v matches several networks!", args.networkId)
	}

	isInteractiveMode := args.interactiveModeTtySize != nil

	usedPortsSet := nat.PortSet{}
	for port := range args.usedPorts {
		usedPortsSet[port] = struct{}{}
	}

	containerConfigPtr, err := manager.getContainerCfg(
		dockerImage,
		isInteractiveMode,
		usedPortsSet,
		args.entrypointArgs,
		args.cmdArgs,
		args.envVariables,
		args.labels,
	)
	if err != nil {
		return "", nil, stacktrace.Propagate(err, "Failed to configure container from service.")
	}
	containerHostConfigPtr, err := manager.getContainerHostConfig(
		args.addedCapabilities,
		args.networkMode,
		args.bindMounts,
		args.volumeMounts,
		args.usedPorts,
		args.needsAccessToDockerHostMachine,
		args.cpuAllocationMillicpus,
		args.memoryAllocationMegabytes,
		args.loggingDriverConfig,
		args.containerInitEnabled,
		args.restartPolicy)
	if err != nil {
		return "", nil, stacktrace.Propagate(err, "Failed to configure host to container mappings from service.")
	}

	// note a nil network config would connect to bridge network by default
	var networkConfig *network.NetworkingConfig
	if args.staticIp != nil && args.skipAddingToBridgeNetworkIfStaticIpIsSet {
		targetNetworkEndPointSettings := getEndpointSettingsForIpAddress(args.staticIp.String(), args.alias)
		endpointSettingsByNetworkId := map[string]*network.EndpointSettings{}
		endpointSettingsByNetworkId[args.networkId] = targetNetworkEndPointSettings
		networkConfig = &network.NetworkingConfig{
			EndpointsConfig: endpointSettingsByNetworkId,
		}
	}

	// This function dockerClient.ContainerCreate adds the container to the bridge network if the networkConfig is nil or if its empty
	// Ideally we'd start with an empty network config, add the target network if its supplied and add the bridge network if the person needs it
	// This logic breaks at two places
	// If a person doesn't need either of them, and we pass a nil(or empty) we get the bridge network for free
	// While starting the enclave, adding both bridge & enclave network to the networkConfig just fails
	// I tried creating the container with networkConfig - nil & args.NetworkMode set to none but that stopped me from adding the container to a network
	// using manager.ConnectContainerToNetwork
	containerCreateResp, err := manager.dockerClient.ContainerCreate(ctx, containerConfigPtr, containerHostConfigPtr, networkConfig, nil, args.name)
	if err != nil {
		return "", nil, stacktrace.Propagate(err, "Could not create Docker container '%v' from image '%v'", args.name, dockerImage)
	}
	containerId := containerCreateResp.ID
	if containerId == "" {
		return "", nil, stacktrace.NewError(
			"Creation of container '%v' from image '%v' succeeded without error, but we didn't get a container ID back - this is VERY strange!",
			args.name,
			dockerImage,
		)
	}
	logrus.Debugf("Created container with ID '%v' from image '%v'", containerId, dockerImage)

	// static ip is provided and the user wants the connection to bridge network to happen
	// in the container start the bridge network got connected and now we connect to target network
	if args.staticIp != nil && !args.skipAddingToBridgeNetworkIfStaticIpIsSet {
		if err = manager.ConnectContainerToNetwork(ctx, args.networkId, containerId, args.staticIp, args.alias); err != nil {
			return "", nil, stacktrace.Propagate(err, "Failed to connect container %s to network.", containerId)
		}
	}
	// TODO defer a disconnct-from-network if this function doesn't succeed??

	err = manager.StartContainer(ctx, containerId)
	if err != nil {
		return "", nil, stacktrace.Propagate(err, "Could not start Docker container from image '%v'.", dockerImage)
	}

	functionFinishedSuccessfully := false
	defer func() {
		if !functionFinishedSuccessfully {
			if err := manager.KillContainer(ctx, containerId); err != nil {
				logrus.Error("The container creation function didn't finish successfully, meaning we needed to kill the container we created. However, the killing threw an error:")
				fmt.Fprintln(logrus.StandardLogger().Out, err)
				logrus.Errorf("ACTION NEEDED: You'll need to manually kill this container with ID '%v'", containerId)
			}
		}
	}()

	//Check if the container dies because sometimes users starts containers with a wrong configuration and these quickly dies
	didContainerStartSuccessfully, err := manager.didContainerStartSuccessfully(ctx, containerId, dockerImage)
	if err != nil {
		return "", nil, stacktrace.Propagate(err, "An error occurred checking if container '%v' is running", containerId)
	}

	if isInteractiveMode {
		/*
			Two notes:
			 1) Container resizing must be done after the container is started
			 2) This resize is very important - if we don't do it, then the output will look garbled for
				 lines longer than the user's terminal
		*/
		resizeOpts := types.ResizeOptions{
			Height: args.interactiveModeTtySize.Height,
			Width:  args.interactiveModeTtySize.Width,
		}
		if err := manager.dockerClient.ContainerResize(ctx, containerId, resizeOpts); err != nil {
			return "", nil, stacktrace.Propagate(
				err,
				"An error occurred resizing the new container's TTY size to height %v and width %v to match the user's terminal",
				args.interactiveModeTtySize.Height,
				args.interactiveModeTtySize.Width,
			)
		}
	}

	publishedPortsSet := map[nat.Port]bool{}
	for containerPort, publishSpec := range args.usedPorts {
		if publishSpec.mustBeFoundAfterContainerStart() {
			publishedPortsSet[containerPort] = true
		}
	}
	logrus.Tracef("Published ports set: %+v", publishedPortsSet)

	// If the user wanted their ports exposed, Docker will have auto-assigned the ports to ports in the ephemeral range
	// on the host. We need to look up what those ports are, so we can return report them back to the user.
	resultHostPortBindings := map[nat.Port]*nat.PortBinding{}
	numPublishedPorts := len(publishedPortsSet)
	if numPublishedPorts > 0 {
		// Thanks to https://github.com/moby/moby/issues/42860, we have to retry several times to get the host port bindings
		//  from Docker
		for i := 0; i < maxNumHostPortBindingChecks; i++ {
			logrus.Tracef("Trying to get host machine port bindings (%v previous attempts)...", i)
			containerInspectResp, err := manager.dockerClient.ContainerInspect(ctx, containerId)
			if err != nil {
				return "", nil, stacktrace.Propagate(
					err,
					"%v ports were published to the host machine, but an error occurred inspecting the newly-started "+
						"container which is necessary for determining which host machine ports the container's ports were bound to",
					numPublishedPorts,
				)
			}
			logrus.Tracef("Container inspect response: %+v", containerInspectResp)
			networkSettings := containerInspectResp.NetworkSettings
			if networkSettings == nil {
				return "", nil, stacktrace.NewError(
					"We got a response from inspecting container '%v' which is necessary for determining the "+
						"ports published to the host machine, but the network settings object was nil",
					containerId,
				)
			}
			logrus.Tracef("Network settings: %+v", networkSettings)
			allInterfaceHostPortBindings := networkSettings.Ports
			if allInterfaceHostPortBindings == nil {
				return "", nil, stacktrace.NewError(
					"%v ports on container '%v' were to be published to the host machine, but the container host port bindings were null",
					numPublishedPorts,
					containerId,
				)
			}
			logrus.Tracef("Network settings -> ports: %+v", allInterfaceHostPortBindings)

			allHostPortBindingsOnExpectedInterface := getHostPortBindingsOnExpectedInterface(allInterfaceHostPortBindings)

			// Filter to the ports matching the ports we wanted to publish
			usedHostPortBindingsOnExpectedInterface := map[nat.Port]*nat.PortBinding{}
			for port, hostPortBinding := range allHostPortBindingsOnExpectedInterface {
				if _, found := usedPortsSet[port]; !found {
					logrus.Tracef("Port '%v' isn't in used port set, so we're skipping its host port binding", port)
					continue
				}

				usedHostPortBindingsOnExpectedInterface[port] = hostPortBinding
			}

			// If we're missing a host port binding, it's likely because of https://github.com/moby/moby/issues/42860
			// We'll retry after a sleep
			if len(usedHostPortBindingsOnExpectedInterface) == numPublishedPorts {
				resultHostPortBindings = usedHostPortBindingsOnExpectedInterface
				break
			}
			time.Sleep(timeBetweenHostPortBindingChecks)
		}

		// Final verification that all published ports get a host machine port bindings
		if len(resultHostPortBindings) != numPublishedPorts {

			if !didContainerStartSuccessfully {
				//Then, if the container is running, show the error related to the ports problem
				return "", nil, stacktrace.NewError(
					"%v ports were to be published to the host machine, but container '%v' never got host machine port"+
						" bindings on interface %v for all published ports even after %v checks with %v between checks.",
					numPublishedPorts,
					containerId,
					expectedHostIp,
					maxNumHostPortBindingChecks,
					timeBetweenHostPortBindingChecks,
				)
			}
		}
	}

	functionFinishedSuccessfully = true
	return containerId, resultHostPortBindings, nil
}

/*
GetContainerIP
Gets the container's IP on a given network
NOTE: Yes, it's a testament to how poorly-designed the Docker API is that we need to use network name here even though

	everywhere else in the Docker API uses network ID
*/
func (manager *DockerManager) GetContainerIP(ctx context.Context, networkName string, containerId string) (string, error) {
	resp, err := manager.dockerClient.ContainerInspect(ctx, containerId)
	if err != nil {
		return "", stacktrace.Propagate(err, "An error occurred inspecting container with ID '%v'", containerId)
	}
	allNetworkInfo := resp.NetworkSettings.Networks
	networkInfo, found := allNetworkInfo[networkName]
	if !found {
		return "", stacktrace.NewError("Container ID '%v' isn't connected to network '%v'", containerId, networkName)
	}
	return networkInfo.IPAddress, nil
}

func (manager *DockerManager) AttachToContainer(ctx context.Context, containerId string) (types.HijackedResponse, error) {
	attachOpts := types.ContainerAttachOptions{
		Stream:     true,
		Stdin:      true,
		Stdout:     true,
		Stderr:     true,
		DetachKeys: "",
		Logs:       false,
	}
	hijackedResponse, err := manager.dockerClient.ContainerAttach(ctx, containerId, attachOpts)
	if err != nil {
		return types.HijackedResponse{}, stacktrace.Propagate(err, "An error occurred attaching to container '%v'", containerId)
	}
	return hijackedResponse, nil
}

/*
StartContainer
Starts the container with the given container ID

Args:

	context: The context that the starting runs in (useful for cancellation)
	containerId: ID of Docker container to start
*/
func (manager *DockerManager) StartContainer(context context.Context, containerId string) error {
	options := types.ContainerStartOptions{
		CheckpointID:  "",
		CheckpointDir: "",
	}
	err := manager.dockerClient.ContainerStart(context, containerId, options)
	if err != nil {
		containerLogs := manager.getFailedContainerLogsOrErrorString(context, containerId)
		containerLogsHeader := "\n--------------------- CONTAINER LOGS -----------------------\n"
		containerLogsFooter := "\n------------------- END CONTAINER LOGS --------------------"
		return stacktrace.Propagate(err, "Could not start Docker container with ID '%v'; logs are below:%v%v%v", containerId, containerLogsHeader, containerLogs, containerLogsFooter)
	}

	return nil
}

/*
StopContainer
Stops the container with the given container ID, waiting for the provided timeout before forcefully terminating the container

Args:

	context: The context that the stopping runs in (useful for cancellation)
	containerId: ID of Docker container to stop
	timeout: How long to wait for container stoppage before throwing an error
*/
func (manager *DockerManager) StopContainer(context context.Context, containerId string, timeout time.Duration) error {
	timeoutSeconds := int(timeout.Seconds())
	stopOpts := container.StopOptions{Signal: "", Timeout: &timeoutSeconds}
	err := manager.dockerClient.ContainerStop(context, containerId, stopOpts)
	if err != nil {
		return stacktrace.Propagate(err, "An error occurred stopping container with ID '%v'", containerId)
	}
	return nil
}

/*
KillContainer
Kills the container with the given ID if it's running, giving it no opportunity to gracefully exit

Args:

	context: The context that the kill runs in
	containerId: ID of Docker container to kill
*/
func (manager *DockerManager) KillContainer(ctx context.Context, containerId string) error {
	if err := manager.killContainerWithRetriesWhenErrorResponseFromDaemon(
		ctx,
		containerId,
		defaultKillContainerMaxRetries,
		defaultKillContainerTimeBetweenRetries,
	); err != nil {
		return stacktrace.Propagate(
			err,
			"An error occurred killing container '%v', even after %v retries with '%v' in between retries",
			containerId,
			defaultKillContainerMaxRetries,
			defaultKillContainerTimeBetweenRetries,
		)
	}
	return nil
}

/*
RemoveContainer
Removes the container with the given ID, deleting it permanently

Args:

	context: The context that the removal runs in
	containerId: ID of Docker container to remove
*/
func (manager *DockerManager) RemoveContainer(ctx context.Context, containerId string) error {
	removeOpts := &types.ContainerRemoveOptions{
		RemoveVolumes: shouldRemoveAnonymousVolumesWhenRemovingContainers,
		RemoveLinks:   shouldRemoveLinksWhenRemovingContainers,
		Force:         shouldKillContainersWhenRemovingContainers,
	}
	err := manager.removeContainerWithRetriesOnFailureForZombieProcesses(
		ctx,
		containerId,
		removeOpts,
		defaultRemoveProcessesMaxRetries,
		defaultRemoveContainerTimeBetweenRetries)
	if err != nil {
		return stacktrace.Propagate(err, "An error occurred removing container with ID '%v'", containerId)
	}
	return nil
}

/*
WaitForExit
Blocks until the given container exits or the context is cancelled.

Args:

	context: Context the waiting will run in (useful for cancellation)
	containerId: The ID of the Docker container that should be waited on

Returns:

	exitCode: The exit code of the container if it stopped
	err: The error if an error occurred waiting for exit
*/
func (manager *DockerManager) WaitForExit(context context.Context, containerId string) (exitCode int64, err error) {
	statusChannel, errChannel := manager.dockerClient.ContainerWait(context, containerId, container.WaitConditionNotRunning)

	// Blocks until one of the channels returns
	select {
	case channErr := <-errChannel:
		exitCode = 1
		err = stacktrace.Propagate(channErr, "Failed to wait for container to return.")
	case status := <-statusChannel:
		exitCode = status.StatusCode
		err = nil
	}
	return
}

/*
GetContainerLogs gets the logs for the given container as a io.ReadCloser. The caller is responsible for closing the ReadCloser!!!

NOTE: These logs have STDOUT and STDERR multiplexed together, and the 'stdcopy' package needs to be used to

	demultiplex them per https://github.com/moby/moby/issues/32794
*/
func (manager *DockerManager) GetContainerLogs(
	ctx context.Context,
	containerId string,
	shouldFollowLogs bool,
) (io.ReadCloser, error) {
	// As we're using the docker client with no timeout to be able to follow the logs for a long time, we quickly check
	// with the client that has  a timeout whether the docker engine is reachable.
	if _, err := manager.dockerClient.Ping(ctx); err != nil {
		return nil, stacktrace.Propagate(err, "An error occurred communicating with docker engine")
	}

	containerLogOpts := types.ContainerLogsOptions{
		ShowStdout: true,
		ShowStderr: true,
		Since:      "",
		Until:      "",
		Timestamps: false,
		Follow:     shouldFollowLogs,
		Tail:       "",
		Details:    false,
	}
	readCloser, err := manager.dockerClientNoTimeout.ContainerLogs(ctx, containerId, containerLogOpts)
	if err != nil {
		return nil, stacktrace.Propagate(err, "An error occurred getting logs for container ID '%v'", containerId)
	}
	return readCloser, nil
}

/*
RunExecCommand
Executes the given command inside the container with the given ID, blocking until the command completes
*/
func (manager *DockerManager) RunExecCommand(context context.Context, containerId string, command []string, logOutput io.Writer) (int32, error) {
	dockerClient := manager.dockerClient
	execConfig := types.ExecConfig{
		User:         "",
		Privileged:   false,
		Tty:          false,
		ConsoleSize:  nil,
		AttachStdin:  false,
		AttachStderr: true,
		AttachStdout: true,
		Detach:       false,
		DetachKeys:   "",
		Env:          nil,
		WorkingDir:   "",
		Cmd:          command,
	}

	createResp, err := dockerClient.ContainerExecCreate(context, containerId, execConfig)
	if err != nil {
		return 0, stacktrace.Propagate(
			err,
			"An error occurred creating the exec process")
	}

	execId := createResp.ID
	if execId == "" {
		return 0, stacktrace.NewError("Got back an empty exec ID when running '%v' on container '%v'", command, containerId)
	}

	execStartConfig := types.ExecStartCheck{
		// Can not be run in detached mode or else response from ContainerExecAttach doesn't return output
		Detach:      false,
		Tty:         false,
		ConsoleSize: nil,
	}

	// IMPORTANT NOTE:
	// You'd think that we'd need to call ContainerExecStart separately after this ContainerExecAttach....
	//  ...but ContainerExecAttach **actually starts the exec command!!!!**
	// We used to be doing them both, but then we were hitting this occasional race condition: https://github.com/moby/moby/issues/42408
	// Therefore, we ONLY call Attach, without Start
	attachResp, err := dockerClient.ContainerExecAttach(context, execId, execStartConfig)
	if err != nil {
		return 0, stacktrace.Propagate(err, "An error occurred starting/attaching to the exec command")
	}
	defer attachResp.Close()

	// NOTE: We have to demultiplex the logs that come back
	// This will keep reading until it receives EOF
	concurrentWriter := concurrent_writer.NewConcurrentWriter(logOutput)
	if _, err := stdcopy.StdCopy(concurrentWriter, concurrentWriter, attachResp.Reader); err != nil {
		return 0, stacktrace.Propagate(err, "An error occurred copying the exec command output to the given output writer")
	}

	inspectResponse, err := dockerClient.ContainerExecInspect(context, execId)
	if err != nil {
		return 0, stacktrace.Propagate(err, "An error occurred inspecting the exec to get the response code")
	}
	if inspectResponse.Running {
		return 0, stacktrace.NewError("Expected exec to have stopped, but it's still running!")
	}
	unsizedExitCode := inspectResponse.ExitCode
	if unsizedExitCode > math.MaxInt32 || unsizedExitCode < math.MinInt32 {
		return 0, stacktrace.NewError("Could not cast unsized int '%v' to int32 because it does not fit", unsizedExitCode)
	}
	int32ExitCode := int32(unsizedExitCode)
	return int32ExitCode, nil
}

func (manager *DockerManager) RunExecCommandWithStreamedOutput(context context.Context, containerId string, command []string) (chan string, chan *exec_result.ExecResult, error) {
	dockerClient := manager.dockerClient
	execConfig := types.ExecConfig{
		User:         "",
		Privileged:   false,
		Tty:          false,
		ConsoleSize:  nil,
		AttachStdin:  false,
		AttachStderr: true,
		AttachStdout: true,
		Detach:       false,
		DetachKeys:   "",
		Env:          nil,
		WorkingDir:   "",
		Cmd:          command,
	}

	createResp, err := dockerClient.ContainerExecCreate(context, containerId, execConfig)
	if err != nil {
		return nil, nil, stacktrace.Propagate(err, "An error occurred creating the exec process")
	}

	execId := createResp.ID
	if execId == "" {
		return nil, nil, stacktrace.NewError("Got back an empty exec ID when running '%v' on container '%v'", command, containerId)
	}

	execStartConfig := types.ExecStartCheck{
		// Can not be run in detached mode or else response from ContainerExecAttach doesn't return output
		Detach:      false,
		Tty:         false,
		ConsoleSize: nil,
	}

	execOutputChan := make(chan string)
	finalExecResultChan := make(chan *exec_result.ExecResult)
	go func() {
		defer func() {
			close(execOutputChan)
			close(finalExecResultChan)
		}()

		// IMPORTANT NOTE:
		// You'd think that we'd need to call ContainerExecStart separately after this ContainerExecAttach....
		//  ...but ContainerExecAttach **actually starts the exec command!!!!**
		// We used to be doing them both, but then we were hitting this occasional race condition: https://github.com/moby/moby/issues/42408
		// Therefore, we ONLY call Attach, without Start
		attachResp, err := dockerClient.ContainerExecAttach(context, execId, execStartConfig)
		if err != nil {
			execOutputChan <- err.Error()
			return
		}
		defer attachResp.Close()

		// Stream output from docker through output channel
		reader := bufio.NewReader(attachResp.Reader)
		for {
			execOutputLine, err := reader.ReadString(streamOutputDelimiter)
			if err != nil {
				if err == io.EOF {
					break
				} else {
					return
				}
			}

			execOutputChan <- execOutputLine
		}

		inspectResponse, err := dockerClient.ContainerExecInspect(context, execId)
		if err != nil {
			execOutputChan <- err.Error()
			return
		}
		if inspectResponse.Running {
			execOutputChan <- stacktrace.NewError("Expected exec to have stopped, but it's still running!").Error()
			return
		}
		unsizedExitCode := inspectResponse.ExitCode
		if unsizedExitCode > math.MaxInt32 || unsizedExitCode < math.MinInt32 {
			execOutputChan <- stacktrace.NewError("Could not cast unsized int '%v' to int32 because it does not fit", unsizedExitCode).Error()
			return
		}
		int32ExitCode := int32(unsizedExitCode)

		// Don't send output in final result because it was already streamed
		finalExecResultChan <- exec_result.NewExecResult(int32ExitCode, "")
	}()
	return execOutputChan, finalExecResultChan, nil
}

/*
ConnectContainerToNetwork
Connects the container with the given container ID to the network with the given network ID, using the given IP address
If the IP address passed is nil then we get a random ip address
*/
func (manager *DockerManager) ConnectContainerToNetwork(ctx context.Context, networkId string, containerId string, staticIpAddr net.IP, alias string) (err error) {
	logrus.Tracef(
		"Connecting container ID %v to network ID %v using static IP %v",
		containerId,
		networkId,
		staticIpAddr.String())

	staticIpAddressStr := ""
	if staticIpAddr != nil {
		staticIpAddressStr = staticIpAddr.String()
	}

	config := getEndpointSettingsForIpAddress(staticIpAddressStr, alias)

	err = manager.dockerClient.NetworkConnect(
		ctx,
		networkId,
		containerId,
		config,
	)

	if err != nil {
		return stacktrace.Propagate(err, "Failed to connect container %s to network with ID %s.", containerId, networkId)
	}
	return nil
}

func (manager *DockerManager) DisconnectContainerFromNetwork(ctx context.Context, containerId string, networkId string) error {
	if err := manager.dockerClient.NetworkDisconnect(ctx, networkId, containerId, true); err != nil {
		return stacktrace.Propagate(err, "An error occurred disconnecting container '%v' from network '%v'", containerId, networkId)
	}
	return nil
}

// TODO Refactor this to be GetContainersByName - no need to be so specific now that we have the Container type we can return
func (manager *DockerManager) GetContainerIdsByName(ctx context.Context, nameStr string) ([]string, error) {
	filterArg := filters.Arg(containerNameSearchFilterKey, nameStr)
	nameFilterList := filters.NewArgs(filterArg)
	// TODO Make the "should show stopped containers" flag configurable????
	matchingContainers, err := manager.getContainersByFilterArgs(ctx, nameFilterList, false)
	if err != nil {
		return nil, stacktrace.Propagate(err, "An error occurred getting the containers with name '%v'", nameStr)
	}
	result := []string{}
	for _, containerObj := range matchingContainers {
		result = append(result, containerObj.GetId())
	}
	return result, nil
}

func (manager *DockerManager) GetContainersByLabels(ctx context.Context, labels map[string]string, shouldShowStoppedContainers bool) ([]*docker_manager_types.Container, error) {
	labelsFilterList := getLabelsFilterArgs(containerLabelSearchFilterKey, labels)
	result, err := manager.getContainersByFilterArgs(ctx, labelsFilterList, shouldShowStoppedContainers)
	if err != nil {
		return nil, stacktrace.Propagate(err, "An error occurred getting containers with labels '%+v'", labelsFilterList)
	}
	return result, nil
}

// [FetchImage] uses the local [dockerImage] if it's available.
// If unavailable, will attempt to fetch the latest image.
// Returns error if local [dockerImage] is unavailable and pulling image fails.
func (manager *DockerManager) FetchImage(ctx context.Context, dockerImage string) (bool, error) {
	// if the image name doesn't have version information we concatenate `:latest`
	// this behavior is similar to CreateAndStartContainer above
	// this allows us to be deterministic in our behaviour
	if !strings.Contains(dockerImage, dockerTagSeparatorChar) {
		dockerImage = dockerImage + dockerTagSeparatorChar + dockerDefaultTag
	}
	logrus.Tracef("Checking if image '%v' is available locally...", dockerImage)
	doesImageExistLocally, err := manager.isImageAvailableLocally(ctx, dockerImage)
	if err != nil {
		return false, stacktrace.Propagate(err, "An error occurred checking for local availability of Docker image '%v'", dockerImage)
	}
	logrus.Tracef("Is image available locally?: %v", doesImageExistLocally)

	if !doesImageExistLocally {
		logrus.Tracef("Image doesn't exist locally, so attempting to pull it...")
		err = manager.pullImage(ctx, dockerImage)
		if err != nil {
			return false, stacktrace.Propagate(err, "Failed to pull Docker image '%v' from remote image repository", dockerImage)
		}
		logrus.Tracef("Image successfully pulled from remote to local")
	}

	return !doesImageExistLocally, nil
}

// [FetchLatestImage] always attempts to retrieve the latest [dockerImage].
// If retrieving the latest [dockerImage] fails, the local image will be used.
// Returns error, if no local image is available after retrieving latest fails.
func (manager *DockerManager) FetchLatestImage(ctx context.Context, dockerImage string) error {
	// if the image name doesn't have version information we concatenate `:latest`
	// this behavior is similar to CreateAndStartContainer above
	// this allows us to be deterministic in our behaviour
	if !strings.Contains(dockerImage, dockerTagSeparatorChar) {
		dockerImage = dockerImage + dockerTagSeparatorChar + dockerDefaultTag
	}
	logrus.Tracef("Checking if image '%v' is available locally...", dockerImage)
	doesImageExistLocally, err := manager.isImageAvailableLocally(ctx, dockerImage)
	if err != nil {
		return stacktrace.Propagate(err, "An error occurred checking for local availability of Docker image '%v'", dockerImage)
	}
	logrus.Tracef("Is image available locally?: %v", doesImageExistLocally)

	// try and pull latest image even if image exists locally
	if doesImageExistLocally {
		logrus.Tracef("Image exists locally, but attempting to get latest from remote image repository.")
		err = manager.pullImage(ctx, dockerImage)
		if err != nil {
			logrus.Tracef("Failed to pull Docker image '%v' from remote image repository. Going to use available local image.", dockerImage)
		} else {
			logrus.Tracef("Latest image successfully pulled from remote to local.")
		}
	} else {
		err = manager.pullImage(ctx, dockerImage)
		if err != nil {
			return stacktrace.Propagate(err, "Failed to pull Docker image '%v' from remote image repository.", dockerImage)
		}
	}

	return nil
}

func (manager *DockerManager) BuildImage(ctx context.Context, imageName string, imageBuildSpec *image_build_spec.ImageBuildSpec) error {
	contextDirPath := imageBuildSpec.GetContextDir()
	containerImageFileTarReader, err := getBuildContext(contextDirPath)
	if err != nil {
		return stacktrace.Propagate(err, "An error occurred retrieving the build context for '%v' at context directory path: %v", imageName, contextDirPath)
	}

	// This whole sessions thing was blocking us from using Docker build, until we found this:
	// https://github.com/hashicorp/waypoint/pull/1937
	uuidStr, err := uuid_generator.GenerateUUIDString()
	if err != nil {
		return stacktrace.Propagate(err, "An error occurred generating a UUID to give the Docker Buildkit session")
	}
	sessionName := fmt.Sprintf("kurtosis-%s", uuidStr)

	// We generate a new session every time because, per https://github.com/moby/buildkit/issues/1432 ,
	// sharing sessions is an optimization
	// We don't bother reusing sessions so that we don't hit bugs
	buildkitSession, err := session.NewSession(ctx, sessionName, buildkitSessionSharedKey)
	if err != nil {
		return stacktrace.Propagate(err, "An error")
	}

	dialSessionFunc := func(ctx context.Context, proto string, meta map[string][]string) (net.Conn, error) {
		return manager.dockerClientNoTimeout.DialHijack(ctx, "/session", proto, meta)
	}

	// Activate the session
	go buildkitSession.Run(ctx, dialSessionFunc)
	defer buildkitSession.Close()

	imageBuildOpts := types.ImageBuildOptions{
		Tags:           []string{imageName},
		SuppressOutput: false,
		RemoteContext:  "",    // We don't have a remote context (we're uploading it)
		NoCache:        false, // needs to be false so image only rebuilds if docker detects changes to cached image
		Remove:         false,
		ForceRemove:    false,
		PullParent:     false,
		Isolation:      container.Isolation(""),
		CPUSetCPUs:     "",
		CPUSetMems:     "",
		CPUShares:      0,
		CPUQuota:       0,
		CPUPeriod:      0,
		Memory:         0,
		MemorySwap:     0,
		CgroupParent:   "",
		NetworkMode:    "",
		ShmSize:        0,
		Dockerfile:     defaultContainerImageFile,
		Ulimits:        []*units.Ulimit{},
		// BuildArgs needs to be a *string instead of just a string so that
		// we can tell the difference between "" (empty string) and no value
		// at all (nil). See the parsing of buildArgs in
		// api/server/router/build/build_routes.go for even more info.
		BuildArgs:   map[string]*string{}, // what build args do we require?
		AuthConfigs: map[string]registry.AuthConfig{},
		Context:     containerImageFileTarReader,
		Labels:      map[string]string{}, // how do we want to label this image?
		// squash the resulting image's layers to the parent
		// preserves the original image and creates a new one from the parent with all
		// the changes applied to a single layer
		Squash: false, // this will probably make image building faster
		// CacheFrom specifies images that are used for matching cache. Images
		// specified here do not need to have a valid parent chain to match cache.
		CacheFrom:   []string{},
		SecurityOpt: []string{},
		ExtraHosts:  []string{}, // List of extra hosts
		Target:      imageBuildSpec.GetTargetStage(),
		SessionID:   buildkitSession.ID(),
		Platform:    "",
		// Version specifies the version of the underlying builder to use
		Version: types.BuilderBuildKit, // Use 2 for BuildKit
		// BuildID is an optional identifier that can be passed together with the
		// build request. The same identifier can be used to gracefully cancel the
		// build with the cancel request.
		BuildID: "",
		// Outputs defines configurations for exporting build results. Only supported in BuildKit mode.
		Outputs: []types.ImageBuildOutput{},
	}

	imageBuildResponse, err := manager.dockerClientNoTimeout.ImageBuild(ctx, containerImageFileTarReader, imageBuildOpts)
	if err != nil {
		return stacktrace.Propagate(err, "An error occurred attempting to build image using Docker: %v", imageName)
	}
	defer imageBuildResponse.Body.Close()

	_, err = io.Copy(os.Stdout, imageBuildResponse.Body)
	if err != nil {
		logrus.Warnf("An error occurred while trying to pipe image build output to stdout: %v", err)
	}

	return nil
}

// returns a reader to a tarball of [contextDirPath]
func getBuildContext(contextDirPath string) (io.Reader, error) {
	buildContext, _, _, err := CompressPath(contextDirPath, false)
	if err != nil {
		return nil, stacktrace.Propagate(err, "An error occurred compressing the path to context directory path '%v'", contextDirPath)
	}
	return buildContext, nil
}

func (manager *DockerManager) CreateContainerExec(context context.Context, containerId string, cmd []string) (*types.HijackedResponse, error) {
	config := types.ExecConfig{
		User:         "",
		Privileged:   false,
		Tty:          shouldAttachStandardStreamsToTtyWhenCreatingContainerExec,
		ConsoleSize:  nil,
		AttachStdin:  shouldAttachStdinWhenCreatingContainerExec,
		AttachStderr: shouldAttachStderrWhenCreatingContainerExec,
		AttachStdout: shouldAttachStdoutWhenCreatingContainerExec,
		Detach:       shouldExecuteInDetachModeWhenCreatingContainerExec,
		DetachKeys:   "",
		Env:          nil,
		WorkingDir:   "",
		Cmd:          cmd,
	}

	response, err := manager.dockerClient.ContainerExecCreate(context, containerId, config)
	if err != nil {
		return nil, stacktrace.Propagate(err, "an error occurred while creating the ContainerExec in container with ID '%v'", containerId)
	}

	execID := response.ID
	if execID == "" {
		return nil, stacktrace.NewError("the Exec ID was empty")
	}

	execStartCheck := types.ExecStartCheck{
		Detach:      false,
		Tty:         true,
		ConsoleSize: nil,
	}

	hijackedResponse, err := manager.dockerClient.ContainerExecAttach(context, execID, execStartCheck)
	if err != nil {
		return nil, stacktrace.Propagate(err, "There was an error while attaching connection to the execution process with ID '%v' in container with ID '%v'", execID, containerId)
	}

	return &hijackedResponse, nil
}

// CopyFromContainer returns a io.ReadCloser representing the bytes of the TAR'd files at srcPath
// The caller must close the result
func (manager *DockerManager) CopyFromContainer(ctx context.Context, containerId string, srcPath string) (io.ReadCloser, error) {

	tarStreamReadCloser, _, err := manager.dockerClient.CopyFromContainer(
		ctx,
		containerId,
		srcPath)
	if err != nil {
		return nil, stacktrace.Propagate(err, "An error occurred copying content '%v' from container with ID '%v'", srcPath, containerId)
	}

	return tarStreamReadCloser, nil
}

// GetAvailableCPUAndMemory returns free memory in megabytes, free cpu in millicores, information on whether cpu information is complete
func (manager *DockerManager) GetAvailableCPUAndMemory(ctx context.Context) (compute_resources.MemoryInMegaBytes, compute_resources.CpuMilliCores, error) {
	availableMemoryInBytes, availableCpuInMilliCores, err := getFreeMemoryAndCPU(ctx, manager.dockerClient)
	if err != nil {
		return 0, 0, stacktrace.Propagate(err, "an error occurred while getting available cpu and memory on docker")
	}
	// cpu isn't complete on windows but is complete on linux
	return compute_resources.MemoryInMegaBytes(availableMemoryInBytes), compute_resources.CpuMilliCores(availableCpuInMilliCores), nil
}

// =================================================================================================================
//
//	INSTANCE HELPER FUNCTIONS
//
// =================================================================================================================
func (manager *DockerManager) isImageAvailableLocally(ctx context.Context, imageName string) (bool, error) {
	referenceArg := filters.Arg("reference", imageName)
	filterArgs := filters.NewArgs(referenceArg)
	images, err := manager.dockerClient.ImageList(
		ctx,
		types.ImageListOptions{
			All:            true,
			Filters:        filterArgs,
			SharedSize:     false,
			ContainerCount: false,
		})
	if err != nil {
		return false, stacktrace.Propagate(err, "Failed to list images.")
	}
	numMatchingImages := len(images)
	if numMatchingImages > 1 {
		return false, stacktrace.NewError(
			"Searching for Docker images matching image name '%v' returned %v images; "+
				"this indicates a bug because the image name being searched should only reference 0 or 1 images. Images matched:\n%+v",
			imageName,
			numMatchingImages,
			images,
		)
	}
	return numMatchingImages > 0, nil
}

func (manager *DockerManager) pullImage(context context.Context, imageName string) error {
	// As we're using the docker client with no timeout to pull the image, we quickly check with the client that has
	// a timeout whether the docker engine is reachable.
	if _, err := manager.dockerClient.Ping(context); err != nil {
		return stacktrace.Propagate(err, "An error occurred communicating with docker engine")
	}
	logrus.Infof("Pulling image '%s'", imageName)
	err, retryWithLinuxAmd64 := pullImage(context, manager.dockerClientNoTimeout, imageName, defaultPlatform)
	if err == nil {
		return nil
	}
	if err != nil && !retryWithLinuxAmd64 {
		return stacktrace.Propagate(err, "Tried pulling image '%v' but failed", imageName)
	}
	// we retry with linux/amd64
	logrus.Debugf("Retrying pulling image '%s' for '%s'", imageName, linuxAmd64)
	err, _ = pullImage(context, manager.dockerClientNoTimeout, imageName, linuxAmd64)
	if err != nil {
		return stacktrace.Propagate(err, "Had previously failed with a manifest error so tried pulling image '%v' for platform '%v' but failed", imageName, linuxAmd64)
	}
	logrus.Warnf("Image '%s' successfully pulled for '%s' which is not the architecture this OS is running on.", imageName, linuxAmd64)
	return nil
}

func (manager *DockerManager) getNetworksByFilterArgs(ctx context.Context, args filters.Args) ([]types.NetworkResource, error) {
	// NOTE: Even though this returns a `NetworkResource` object which has a Containers field on it, this is a lie!!
	// For whatever insane reason, Docker doesn't fill this field out when NetworkList is used and there doesn't seem to
	// be a way to get it to do so. Instead, we'd have to do an InspectNetwork call.
	networks, err := manager.dockerClient.NetworkList(
		ctx,
		types.NetworkListOptions{
			Filters: args,
		})
	if err != nil {
		return nil, stacktrace.Propagate(err, "Failed to list networks while doing a filter search using args '%+v'", args)
	}
	return networks, nil
}

/*
Creates a Docker-Container-To-Host Port mapping, defining how a Container's JSON RPC and service-specific ports are
mapped to the host ports.

Args:

	bindMounts: Mapping of (host file) -> (mountpoint on container) that will be mounted at container startup (used when
		sharing data between the host filesystem - in our case, the test initializer - and a Docker container)
	volumeMounts: Mapping of (volume name) -> (mountpoint on container) that will be mounted at container startup (used
		when sharing data between containers). This is distinct from a bind mount because the host filesystem can't easily
		read from a Docker volume - you need to be inside a Docker container to do so.
	usedPortsWithPublishSpec: Ports that are used by the container, with a specification for how they should be published to the
		host machine (if at all)
	needsToAccessDockerHostMachine: If true, adds a "host.docker.internal:host-gateway" extra host binding, which is necessary
		for machines that will need to access the machine hosting Docker itself.
*/
func (manager *DockerManager) getContainerHostConfig(
	addedCapabilities map[ContainerCapability]bool,
	networkMode DockerManagerNetworkMode,
	bindMounts map[string]string,
	volumeMounts map[string]string,
	usedPortsWithPublishSpec map[nat.Port]PortPublishSpec,
	needsToAccessDockerHostMachine bool,
	cpuAllocationMillicpus uint64,
	memoryAllocationMegabytes uint64,
	loggingDriverConfig LoggingDriver,
	useInit bool,
	restartPolicy RestartPolicy,
) (hostConfig *container.HostConfig, err error) {

	bindsList := make([]string, 0, len(bindMounts))
	for hostFilepath, containerFilepath := range bindMounts {
		bindsList = append(bindsList, hostFilepath+":"+containerFilepath)
	}
	for volumeName, containerFilepath := range volumeMounts {
		// Yes, it's SUPER confusing that "volumes" need to be put into the "binds" section because there's
		//  a separate thing called a "bind mount".... blame the Docker API
		bindsList = append(bindsList, volumeName+":"+containerFilepath)
	}

	logrus.Debugf("Binds: %v", bindsList)

	portMap := nat.PortMap{}
	for containerPort, publishSpec := range usedPortsWithPublishSpec {
		publishSpecType := publishSpec.getType()
		switch publishSpecType {
		case noPublishing:
			continue
		case automaticPublishing:
			portMap[containerPort] = []nat.PortBinding{
				// Leaving this struct empty will cause Docker to automatically choose an interface IP & port on the host machine
				{
					HostIP:   "",
					HostPort: "",
				},
			}
		case manualPublishing:
			manualSpec, ok := publishSpec.(*manuallySpecifiedPortPublishSpec)
			if !ok {
				return nil, stacktrace.NewError(
					"The port publish spec had type '%v', but downcasting it failed; this is very strange!",
					publishSpecType,
				)
			}
			hostMachinePortNumStr := fmt.Sprintf("%v", manualSpec.getHostMachinePortNum())
			portMap[containerPort] = []nat.PortBinding{
				{
					HostIP:   expectedHostIp,
					HostPort: hostMachinePortNumStr,
				},
			}
		default:
			return nil, stacktrace.NewError("Unrecognized port publish spec type '%v'; this is a bug in this library", publishSpecType)
		}
	}

	addedCapabilitiesSlice := []string{}
	for capability := range addedCapabilities {
		capabilityStr := string(capability)
		addedCapabilitiesSlice = append(addedCapabilitiesSlice, capabilityStr)
	}

	extraHosts := []string{}
	if needsToAccessDockerHostMachine {
		// This explicit specification is necessary because in Docker-for-Linux, the magic "host.docker.internal"
		//  domain name isn't automatically available inside a container
		extraHosts = append(
			extraHosts,
			fmt.Sprintf("%v:%v", hostMachineDomainInsideContainer, hostGatewayName),
		)
	}

	resources := container.Resources{
		CPUShares:            0,
		Memory:               0,
		NanoCPUs:             0,
		CgroupParent:         "",
		BlkioWeight:          0,
		BlkioWeightDevice:    nil,
		BlkioDeviceReadBps:   nil,
		BlkioDeviceWriteBps:  nil,
		BlkioDeviceReadIOps:  nil,
		BlkioDeviceWriteIOps: nil,
		CPUPeriod:            0,
		CPUQuota:             0,
		CPURealtimePeriod:    0,
		CPURealtimeRuntime:   0,
		CpusetCpus:           "",
		CpusetMems:           "",
		Devices:              nil,
		DeviceCgroupRules:    nil,
		DeviceRequests:       nil,
		KernelMemory:         0,
		KernelMemoryTCP:      0,
		MemoryReservation:    0,
		MemorySwap:           0,
		MemorySwappiness:     nil,
		OomKillDisable:       nil,
		PidsLimit:            nil,
		Ulimits:              nil,
		CPUCount:             0,
		CPUPercent:           0,
		IOMaximumIOps:        0,
		IOMaximumBandwidth:   0,
	}
	if cpuAllocationMillicpus != 0 {
		nanoCPUs := convertMillicpusToNanoCPUs(cpuAllocationMillicpus)
		resources.NanoCPUs = int64(nanoCPUs)
	}
	if memoryAllocationMegabytes != 0 {
		if memoryAllocationMegabytes < minMemoryLimit {
			return nil, stacktrace.NewError("Memory allocation, `%d`, is too low. Docker requires the memory limit to be at least `%d` megabytes.", memoryAllocationMegabytes, minMemoryLimit)
		}
		memoryAllocationBytes := convertMegabytesToBytes(memoryAllocationMegabytes)
		resources.Memory = int64(memoryAllocationBytes)

		// MemorySwap needs to be set to exactly memory to ensure memory is actually limited to memoryAllocationInBytes
		// https://faun.pub/understanding-docker-container-memory-limit-behavior-41add155236c
		resources.MemorySwap = int64(memoryAllocationBytes)
	}

	logConfig := container.LogConfig{
		Type:   "",
		Config: nil,
	}
	if loggingDriverConfig != nil {
		logConfig = loggingDriverConfig.GetLogConfig()
	}

	// NOTE: Do NOT use PublishAllPorts here!!!! This will work if a Dockerfile doesn't have an EXPOSE directive, but
	//  if the Dockerfile *does* have an EXPOSE directive then _only_ the ports with EXPOSE will be published
	// See also: https://www.ctl.io/developers/blog/post/docker-networking-rules/

	containerHostConfigPtr := &container.HostConfig{
		Binds:           bindsList,
		ContainerIDFile: "",
		LogConfig:       logConfig,
		NetworkMode:     container.NetworkMode(networkMode),
		PortBindings:    portMap,
		RestartPolicy: container.RestartPolicy{
			Name:              string(restartPolicy),
			MaximumRetryCount: 0,
		},
		AutoRemove:      false,
		VolumeDriver:    "",
		VolumesFrom:     nil,
		Annotations:     map[string]string{},
		CapAdd:          addedCapabilitiesSlice,
		CapDrop:         nil,
		CgroupnsMode:    "",
		DNS:             nil,
		DNSOptions:      nil,
		DNSSearch:       nil,
		ExtraHosts:      extraHosts,
		GroupAdd:        nil,
		IpcMode:         "",
		Cgroup:          "",
		Links:           nil,
		OomScoreAdj:     0,
		PidMode:         "",
		Privileged:      false,
		PublishAllPorts: false,
		ReadonlyRootfs:  false,
		SecurityOpt:     nil,
		StorageOpt:      nil,
		Tmpfs:           nil,
		UTSMode:         "",
		UsernsMode:      "",
		ShmSize:         0,
		Sysctls:         nil,
		Runtime:         "",
		ConsoleSize:     [2]uint{},
		Isolation:       "",
		Resources:       resources,
		Mounts:          nil,
		MaskedPaths:     nil,
		ReadonlyPaths:   nil,
		Init:            &useInit,
	}
	return containerHostConfigPtr, nil
}

// Creates a Docker container representing a service that will listen on ports in the network
func (manager *DockerManager) getContainerCfg(
	dockerImage string,
	isInteractiveMode bool,
	usedPorts nat.PortSet,
	entrypointArgs []string,
	cmdArgs []string,
	envVariables map[string]string,
	labels map[string]string) (config *container.Config, err error) {

	envVariablesSlice := make([]string, 0, len(envVariables))
	for key, val := range envVariables {
		envVariablesSlice = append(envVariablesSlice, fmt.Sprintf("%v=%v", key, val))
	}

	nodeConfigPtr := &container.Config{
		Hostname:        "",
		Domainname:      "",
		User:            "",
		AttachStdin:     isInteractiveMode, // Analogous to `-a STDIN` option to `docker run`
		AttachStdout:    isInteractiveMode, // Analogous to `-a STDOUT` option to `docker run`
		AttachStderr:    isInteractiveMode, // Analogous to `-a STDERR` option to `docker run`
		ExposedPorts:    usedPorts,
		Tty:             isInteractiveMode, // Analogous to the `-t` option to `docker run`
		OpenStdin:       true,              // Analogous to the `-i` option to `docker run`
		StdinOnce:       false,
		Env:             envVariablesSlice,
		Cmd:             cmdArgs,
		Healthcheck:     nil,
		ArgsEscaped:     false,
		Image:           dockerImage,
		Volumes:         nil,
		WorkingDir:      "",
		Entrypoint:      entrypointArgs,
		NetworkDisabled: false,
		MacAddress:      "",
		OnBuild:         nil,
		Labels:          labels,
		StopSignal:      "",
		StopTimeout:     nil,
		Shell:           nil,
	}
	return nodeConfigPtr, nil
}

func (manager *DockerManager) killContainerWithRetriesWhenErrorResponseFromDaemon(
	ctx context.Context,
	containerId string,
	maxRetries uint8,
	timeBetweenRetries time.Duration,
) error {

	var err error

	for i := uint8(0); i < maxRetries; i++ {
		if err = manager.dockerClient.ContainerKill(ctx, containerId, dockerKillSignal); err != nil {

			errMsg := strings.ToLower(err.Error())

			// For some stupid reason, ContainerKill throws an error if the container isn't running (even though
			//  ContainerStop does not)
			if strings.Contains(errMsg, containerIsNotRunningErrMsg) {
				return nil
			}

			//Container wasn't killed, waits and retry
			if strings.Contains(errMsg, cannotKillContainerErrMsg) {
				time.Sleep(timeBetweenRetries)
				continue
			}
			break
		}
		return nil
	}

	return stacktrace.Propagate(err, "An error occurred killing container with ID '%v'", containerId)
}

func (manager *DockerManager) removeContainerWithRetriesOnFailureForZombieProcesses(
	ctx context.Context,
	containerId string,
	options *types.ContainerRemoveOptions,
	maxRetries uint8,
	timeBetweenRetries time.Duration,
) error {
	var err error
	for i := uint8(0); i < maxRetries; i++ {
		if err = manager.dockerClient.ContainerRemove(ctx, containerId, *options); err != nil {

			errMsg := strings.ToLower(err.Error())

			// For some stupid reason, ContainerKill throws an error if the container isn't running (even though
			//  ContainerStop does not)
			if strings.Contains(errMsg, zombieProcessesCannotRemoveContainerErrMsg) {
				logrus.Warnf("Container with ID '%s' has zombie processes and cannot be removed. Removal will be retried in %f seconds", containerId, timeBetweenRetries.Seconds())
				time.Sleep(timeBetweenRetries)
				continue
			} else {
				return err
			}
		}
		return nil
	}
	return stacktrace.Propagate(err, "All %d attempts to remove container with ID '%s' failed", maxRetries, containerId)
}

// Takes in a PortMap (as reported by Docker container inspect) and returns a map of the used ports -> host port binding on the expected interface
// If no bindings for the interface are found, len(output) < len(input)
func getHostPortBindingsOnExpectedInterface(hostPortBindingsOnAllInterfaces nat.PortMap) map[nat.Port]*nat.PortBinding {
	result := map[nat.Port]*nat.PortBinding{}
	for port, allInterfaceBindings := range hostPortBindingsOnAllInterfaces {
		for _, interfaceBinding := range allInterfaceBindings {
			logrus.Tracef(
				"Examining interface binding with host IP '%v' and port '%v' for port '%v'...",
				interfaceBinding.HostIP,
				interfaceBinding.HostPort,
				port,
			)
			if interfaceBinding.HostIP == expectedHostIp {
				logrus.Tracef("Interface binding matched expected host IP '%v'; registering binding", expectedHostIp)
				result[port] = &nat.PortBinding{
					HostIP:   hostPortBindingInterfaceForUserConsumption,
					HostPort: interfaceBinding.HostPort,
				}
				// Finding multiple public ports for the same interface would be silly, and unnecessary, so we break here
				break
			}
		}
	}
	return result
}

func (manager *DockerManager) getContainersByFilterArgs(ctx context.Context, filterArgs filters.Args, shouldShowStoppedContainers bool) ([]*docker_manager_types.Container, error) {
	opts := types.ContainerListOptions{
		Size:    false,
		All:     shouldShowStoppedContainers,
		Latest:  false,
		Since:   "",
		Before:  "",
		Limit:   0,
		Filters: filterArgs,
	}
	dockerContainers, err := manager.dockerClient.ContainerList(ctx, opts)
	if err != nil {
		return nil, stacktrace.Propagate(err, "An error occurred getting the docker containers with filter args '%+v'", filterArgs)
	}
	dockerContainersDetails := []types.ContainerJSON{}
	for _, dockerContainer := range dockerContainers {
		dockerContainerDetails, err := manager.InspectContainer(ctx, dockerContainer.ID)
		if err != nil {
			return nil, stacktrace.Propagate(err, "An error occurred inspecting the docker container with ID '%s'", dockerContainer.ID)
		}
		dockerContainersDetails = append(dockerContainersDetails, dockerContainerDetails)
	}
	containers, err := newContainersListFromDockerContainersList(dockerContainersDetails)
	if err != nil {
		return nil, stacktrace.Propagate(err, "An error occurred creating new containers list from Docker containers list")
	}
	return containers, nil
}

// didContainerStartSuccessfully there are 4 return cases:
// 1- sometime goes wrong during the method's execution, for example an error calling manager.InspectContainer
// 2- the container is running which will return true and nil
// 2- the container runs successfully and exited with 0, in this case this method will also return true and nil
// 3- the container dies, in this case this method will return false and the error with the container logs
func (manager *DockerManager) didContainerStartSuccessfully(ctx context.Context, containerId string, dockerImage string) (bool, error) {

	containerJson, err := manager.InspectContainer(ctx, containerId)
	if err != nil {
		return false, stacktrace.Propagate(err, "An error occurred getting container JSON info for container with ID '%v'", containerId)
	}
	containerState := containerJson.State
	containerStatus, err := getContainerStatusByDockerContainerState(containerState.Status)
	if err != nil {
		return false, stacktrace.Propagate(err, "An error occurred getting ContainerStatus from Docker container state '%v'", containerState.Status)
	}

	//check if the container run successfully, could be those cases were the container execute a small task, like configuration and then exits
	if containerStatus == docker_manager_types.ContainerStatus_Exited && containerState.ExitCode == successfulExitCode {
		return true, nil
	}

	isContainerRunning, found := consts.IsContainerRunningDeterminer[containerStatus]
	if !found {
		// This should never happen because we enforce completeness in a unit test
		return false, stacktrace.NewError("No is-running designation found for API container status '%v'; this is a bug in Kurtosis!", containerStatus.String())
	}

	if !isContainerRunning {
		containerLogs := manager.getFailedContainerLogsOrErrorString(ctx, containerId)
		containerLogsHeader := "\n--------------------- CONTAINER LOGS -----------------------\n"
		containerLogsFooter := "\n------------------- END CONTAINER LOGS --------------------"
		return false, stacktrace.NewError("Container '%v' (with image '%v') die with a non zero exit code rapidly after it was started. This likely indicates a misconfiguration with how the container was started. Container should either exit gracefully or keep running for Kurtosis to consider it in a good state; logs are below:%v%v%v", containerId, dockerImage, containerLogsHeader, containerLogs, containerLogsFooter)
	}

	return true, nil
}

func newContainersListFromDockerContainersList(dockerContainers []types.ContainerJSON) ([]*docker_manager_types.Container, error) {
	containers := make([]*docker_manager_types.Container, 0, len(dockerContainers))
	for _, dockerContainer := range dockerContainers {
		container, err := newContainerFromDockerContainer(dockerContainer)
		if err != nil {
			return nil, stacktrace.Propagate(err, "An error occurred creating new container from Docker container '%+v'", dockerContainer)
		}
		containers = append(containers, container)
	}
	return containers, nil
}

func newContainerFromDockerContainer(dockerContainer types.ContainerJSON) (*docker_manager_types.Container, error) {
	containerStatus, err := getContainerStatusByDockerContainerState(dockerContainer.State.Status)
	if err != nil {
		return nil, stacktrace.Propagate(err, "An error occurred getting ContainerStatus from Docker container state '%v'", dockerContainer.State.Status)
	}
	containerHostPortBindings := getHostPortBindingsOnExpectedInterface(dockerContainer.NetworkSettings.Ports)
	containerEnvArgs := map[string]string{}
	for _, env := range dockerContainer.Config.Env {
		envSlice := strings.Split(env, "=")
		containerEnvArgs[envSlice[0]] = envSlice[1]
	}

	newContainer := docker_manager_types.NewContainer(
		dockerContainer.ID,
		dockerContainer.Name,
		dockerContainer.Config.Labels,
		containerStatus,
		containerHostPortBindings,
		dockerContainer.Config.Image,
		dockerContainer.Config.Entrypoint,
		dockerContainer.Config.Cmd,
		containerEnvArgs,
	)

	return newContainer, nil
}

func getContainerStatusByDockerContainerState(dockerContainerState string) (docker_manager_types.ContainerStatus, error) {
	containerStatus, err := docker_manager_types.ContainerStatusString(dockerContainerState)
	if err != nil {
		return 0, stacktrace.NewError("No container status matches Docker container state '%v'; this is a bug in Kurtosis", dockerContainerState)
	}

	return containerStatus, nil
}

func getLabelsFilterArgs(searchFilterKey string, labels map[string]string) filters.Args {
	filtersArgs := []filters.KeyValuePair{}
	for labelsKey, labelsValue := range labels {
		labelFilterValue := strings.Join([]string{labelsKey, labelsValue}, "=")
		filterArg := filters.Arg(searchFilterKey, labelFilterValue)
		filtersArgs = append(filtersArgs, filterArg)
	}
	labelsFilterList := filters.NewArgs(filtersArgs...)
	return labelsFilterList
}

func newNetworkListFromDockerNetworkList(dockerNetworks []types.NetworkResource) ([]*docker_manager_types.Network, error) {
	networks := []*docker_manager_types.Network{}

	for _, dockerNetwork := range dockerNetworks {
		dockerManagerNetwork, err := newNetworkFromDockerNetwork(dockerNetwork)
		if err != nil {
			return nil, stacktrace.Propagate(err, "An error occurred creating new network from Docker network with ID '%v'", dockerNetwork.ID)
		}
		networks = append(networks, dockerManagerNetwork)
	}

	return networks, nil
}

func newNetworkFromDockerNetwork(dockerNetwork types.NetworkResource) (*docker_manager_types.Network, error) {
	if len(dockerNetwork.IPAM.Config) == 0 {
		return nil, stacktrace.NewError("Kurtosis Docker network with ID %v does not contains any IPAM config.", dockerNetwork.ID)
	}
	if len(dockerNetwork.IPAM.Config) > 1 {
		return nil, stacktrace.NewError("This is an unexpected error Docker network with ID '%v' shouldn't have more than one IPAM config; this is a bug in Kurtosis itself", dockerNetwork.ID)
	}
	firstIpamConfig := dockerNetwork.IPAM.Config[0]

	_, ipAndMask, err := net.ParseCIDR(firstIpamConfig.Subnet)
	if err != nil {
		return nil, stacktrace.Propagate(err, "An error occurred parsing CIDR '%v'", firstIpamConfig.Subnet)
	}

	gatewayIp := firstIpamConfig.Gateway

	networkWrapper := docker_manager_types.NewNetwork(
		dockerNetwork.Name,
		dockerNetwork.ID,
		ipAndMask,
		gatewayIp,
		dockerNetwork.Labels,
	)

	return networkWrapper, nil
}

func (manager *DockerManager) getFailedContainerLogsOrErrorString(ctx context.Context, containerId string) string {

	var containerLogs string

	containerLogsReadCloser, err := manager.GetContainerLogs(ctx, containerId, shouldFollowContainerLogsWhenGettingFailedContainerLogs)
	if err != nil {
		return fmt.Sprintf("An error occurred getting logs for container with ID '%v' error:\n%v", containerId, err)
	}
	defer func() {
		if err := containerLogsReadCloser.Close(); err != nil {
			logrus.Warningf("We tried to close the container logs read-closer, but doing so threw an error:\n%v", err)
		}
	}()

	containerLogsBufferSize := 10
	containerLogsBuffer := make([]byte, containerLogsBufferSize)

	for {
		numberOfBytesRead, err := containerLogsReadCloser.Read(containerLogsBuffer)
		if err == io.EOF {
			break
		}
		if err != nil {
			return fmt.Sprintf("An error occurred reading logs for container with ID '%v' error:\n%v", containerId, err)
		}
		if numberOfBytesRead > 0 {
			newString := string(containerLogsBuffer[:numberOfBytesRead])
			containerLogs = containerLogs + newString
		}
	}
	return containerLogs
}

func convertMegabytesToBytes(value uint64) uint64 {
	return value * megabytesToBytesFactor
}

// Intakes millicpu unit and converts to NanoCPUs in Docker
// In Docker 1 CPU = 1000 millicpus = 1000000000 NanoCPUs
func convertMillicpusToNanoCPUs(value uint64) uint64 {
	return value * millicpusToNanoCPUsFactor
}

func getEndpointSettingsForIpAddress(ipAddress string, alias string) *network.EndpointSettings {
	ipamConfig := &network.EndpointIPAMConfig{
		IPv4Address:  ipAddress,
		IPv6Address:  "",
		LinkLocalIPs: nil,
	}

	config := &network.EndpointSettings{
		IPAMConfig:          ipamConfig,
		Links:               nil,
		NetworkID:           "",
		EndpointID:          "",
		Gateway:             "",
		IPAddress:           "",
		Aliases:             nil,
		IPPrefixLen:         0,
		IPv6Gateway:         "",
		GlobalIPv6Address:   "",
		GlobalIPv6PrefixLen: 0,
		MacAddress:          "",
		DriverOpts:          nil,
	}

	if alias != emptyNetworkAlias {
		// docker treats [""] differently from []
		config.Aliases = []string{alias}
	}

	return config
}

func pullImage(ctx context.Context, dockerClient *client.Client, imageName string, platform string) (error, bool) {
	logrus.Tracef("Starting pulling '%s' for platform '%s'", imageName, platform)
	out, err := dockerClient.ImagePull(ctx, imageName, types.ImagePullOptions{
		All:           false,
		RegistryAuth:  "",
		PrivilegeFunc: nil,
		Platform:      platform,
	})
	if err != nil {
		return stacktrace.Propagate(err, "Tried pulling image '%v' with platform '%v' but failed", imageName, platform), false
	}
	defer out.Close()
	logrus.Tracef("Finished pulling '%s' for platform '%s'. Analyzing response to check for errors", imageName, platform)
	responseDecoder := json.NewDecoder(out)
	for {
		jsonMessage := new(jsonmessage.JSONMessage)
		err = responseDecoder.Decode(&jsonMessage)
		if err == io.EOF {
			break
		}
		if err != nil {
			return stacktrace.Propagate(err, "ImagePull for '%s' on platform '%s' failed with an unexpected error", imageName, platform), false
		}
		if jsonMessage.Error != nil {
			return stacktrace.NewError("ImagePull failed with the following error '%v'", jsonMessage.Error.Message), strings.HasPrefix(jsonMessage.Error.Message, architectureErrorString)
		}
	}
	logrus.Tracef("No error pulling '%s' for platform '%s'. Returning", imageName, platform)
	return nil, false
}

// getFreeMemoryAndCPU returns free memory in bytes and free cpu in MilliCores
// this is a best effort calculation, it creates a list of containers and then adds up resources on that list
// if a container dies during list creation this just ignores it
func getFreeMemoryAndCPU(ctx context.Context, dockerClient *client.Client) (compute_resources.MemoryInMegaBytes, compute_resources.CpuMilliCores, error) {
	info, err := dockerClient.Info(ctx)
	if err != nil {
		return 0, 0, stacktrace.Propagate(err, "An error occurred while running info on docker")
	}
	containers, err := dockerClient.ContainerList(ctx, types.ContainerListOptions{
		Size:    false,
		All:     false,
		Latest:  false,
		Since:   "",
		Before:  "",
		Limit:   0,
		Filters: filters.Args{},
	})
	if err != nil {
		return 0, 0, stacktrace.Propagate(err, "an error occurred while getting a list of all containers")
	}
	totalFreeMemory := uint64(info.MemTotal)
	totalUsedMemory := uint64(0)
	cpuUsageAsFractionOfAvailableCpu := float64(0)
	totalCPUs := info.NCPU

	var wg sync.WaitGroup
	resourceMutex := sync.Mutex{}

	for _, maybeRunningContainer := range containers {
		wg.Add(1)
		go func(containerId string) {
			defer wg.Done()
			containerStatsResponse, err := dockerClient.ContainerStats(ctx, containerId, dontStreamStats)
			if err != nil {
				if strings.Contains(err.Error(), "No such container") {
					logrus.Warnf("Container with '%v' was in the list of containers for which we wanted to calculate consumed resources but it vanished in the meantime.", containerId)
				}
				logrus.Errorf("An unexpected error occured while fetching information about container '%v':\n%v", containerId, err)
				return
			}
			var containerStats types.Stats
			if err = json.NewDecoder(containerStatsResponse.Body).Decode(&containerStats); err != nil {
				logrus.Errorf("an error occurred while unmarshalling stats response for container with id '%v':\n%v", containerId, err)
				return
			}
			resourceMutex.Lock()
			totalUsedMemory += containerStats.MemoryStats.Usage
			cpuUsageAsFractionOfAvailableCpu += float64(containerStats.CPUStats.CPUUsage.TotalUsage-containerStats.PreCPUStats.CPUUsage.TotalUsage) / float64(containerStats.CPUStats.SystemUsage-containerStats.PreCPUStats.SystemUsage)
			resourceMutex.Unlock()
		}(maybeRunningContainer.ID)
	}
	wg.Wait()
	return compute_resources.MemoryInMegaBytes((totalFreeMemory - totalUsedMemory) / bytesInMegaBytes), compute_resources.CpuMilliCores(float64(totalCPUs*coresToMilliCores) * (1 - cpuUsageAsFractionOfAvailableCpu)), nil
}

// TODO: THESE ARE TAKEN COPIED FROM SHARED UTILS IN THE CLI, DRY THESE FUNCTIONS
// CompressPath is similar to CompressPathToFile but opens the archive and returns a ReadCloser to it.
// It's the consumer's responsibility to make sure the result gets closed appropriately
func CompressPath(pathToCompress string, enforceMaxFileSizeLimit bool) (io.ReadCloser, uint64, []byte, error) {
	compressedFilePath, compressedFileSize, compressedFileContentMd5, err := CompressPathToFile(pathToCompress, enforceMaxFileSizeLimit)
	if err != nil {
		return nil, 0, nil, stacktrace.Propagate(err,
			"An error occurred creating the archive from the files at '%s'", pathToCompress)
	}
	compressedFile, err := os.OpenFile(compressedFilePath, os.O_RDONLY, ownerAllPermissions)
	if err != nil {
		return nil, 0, nil, stacktrace.Propagate(err,
			"Failed to open the archive file at '%s' during files upload for '%s'.", compressedFilePath, pathToCompress)
	}
	return compressedFile, compressedFileSize, compressedFileContentMd5, nil
}

// CompressPathToFile compresses the entire content of ther directory at pathToCom file opress and returns the path
// to the TGZ archive created, alongside the size (in bytes) of the archive and the md5 of its content
// Note: the MD5 is NOT the MD% of the archive file itself. See inline comments below for more info on this MD5 hash
func CompressPathToFile(pathToCompress string, enforceMaxFileSizeLimit bool) (string, uint64, []byte, error) {
	// First we compute the hash of the content about to be compressed
	// Note that we're computing this "complex" hash here because the way tar.gz works, it writes files metadata to the
	// archive, like last date of modification for each file. In our case, we just want to hash the content, regardless
	// of those metadata.
	filesInPathRecursive, err := listFilesInPathDeterministic(pathToCompress, true)
	if err != nil {
		return "", 0, nil, stacktrace.Propagate(err, "There was an error in getting a list of files in the directory '%s' provided", pathToCompress)
	}
	compressedFileContentMd5 := md5.New()
	for _, filePath := range filesInPathRecursive {
		pathRelativeToRoot := strings.Replace(filePath, pathToCompress, "", 1)
		// we write both the file path relative to the root AND the file content to the hash, such that if the structure
		// of the archive change but the files remains the same, the hash will change as well
		compressedFileContentMd5.Write([]byte(pathRelativeToRoot))
		if err = writeFileContent(filePath, compressedFileContentMd5); err != nil {
			return "", 0, nil, stacktrace.Propagate(err, "An error occurred computing files artifact hash for '%s' in '%s'", filePath, pathToCompress)
		}
	}

	// Then we compress the content into an archive
	filepathsToUpload, err := listFilesInPathDeterministic(pathToCompress, false)
	if err != nil {
		return "", 0, nil, stacktrace.Propagate(err, "There was an error in getting a list of files in the directory '%s' provided", pathToCompress)
	}

	tempDir, err := os.MkdirTemp(defaultTmpDir, tempCompressionDirPattern)
	if err != nil {
		return "", 0, nil, stacktrace.Propagate(err, "Failed to create temporary directory '%s' for compression.", tempDir)
	}

	compressedFilePath := filepath.Join(tempDir, filepath.Base(pathToCompress)+compressionExtension)
	if err = archiver.Archive(filepathsToUpload, compressedFilePath); err != nil {
		return "", 0, nil, stacktrace.Propagate(err, "Failed to compress '%s'.", pathToCompress)
	}

	compressedFileInfo, err := os.Stat(compressedFilePath)
	if err != nil {
		return "", 0, nil, stacktrace.Propagate(err,
			"Failed to inspect temporary archive file at '%s' during files upload for '%s'.",
			tempDir, pathToCompress)
	}

	var compressedFileSize uint64
	if compressedFileInfo.Size() >= 0 {
		compressedFileSize = uint64(compressedFileInfo.Size())
	} else {
		return "", 0, nil, stacktrace.Propagate(err,
			"Failed to compute archive size for temporary file '%s' obtained compressing path '%s'",
			tempDir, pathToCompress)
	}

	if enforceMaxFileSizeLimit && compressedFileSize >= kurtosisDataTransferLimit {
		return "", 0, nil, stacktrace.NewError(
			"The files you are trying to upload, which are now compressed, exceed or reach 100mb. " +
				"Manipulation (i.e. uploads or downloads) of files larger than 100mb is currently disallowed in Kurtosis.")
	}

	return compressedFilePath, compressedFileSize, compressedFileContentMd5.Sum(nil), nil
}

// listFilesInPathDeterministic returns the list of file paths in the path passed as an argument.
// If the path points to a file, it only returns the given file path
// If recursiveMode is true, it recursively iterates over the directory inside the given path
func listFilesInPathDeterministic(path string, recursiveMode bool) ([]string, error) {
	var listOfFiles []string
	err := listFilesInPathInternal(&listOfFiles, path, recursiveMode, true)
	if err != nil {
		return nil, stacktrace.Propagate(err, "Error listing files in '%s'", path)
	}
	sort.Strings(listOfFiles)
	return listOfFiles, nil
}

func listFilesInPathInternal(filesInPath *[]string, path string, recursiveMode bool, topLevel bool) error {
	trimmedPath := strings.TrimRight(path, string(filepath.Separator))
	uploadFileInfo, err := os.Stat(trimmedPath)
	if err != nil {
		return stacktrace.Propagate(err, "There was a path error for '%s'.", trimmedPath)
	}

	// This allows us to archive contents of dirs in root instead of nesting
	if uploadFileInfo.IsDir() {
		filesInDirectory, err := os.ReadDir(trimmedPath)
		if err != nil {
			return stacktrace.Propagate(err, "There was an error in getting a list of files in the directory '%s' provided", trimmedPath)
		}
		if topLevel && len(filesInDirectory) == 0 {
			return stacktrace.NewError("The directory '%s' you are trying to compress is empty", path)
		}
		for _, fileInDirectory := range filesInDirectory {
			fileInDirectoryPath := filepath.Join(trimmedPath, fileInDirectory.Name())
			*filesInPath = append(*filesInPath, fileInDirectoryPath)
			if recursiveMode && fileInDirectory.IsDir() {
				err := listFilesInPathInternal(filesInPath, fileInDirectoryPath, recursiveMode, false)
				if err != nil {
					return stacktrace.Propagate(err, "Error recursively listing files in '%s'", fileInDirectoryPath)
				}
			}
		}
	} else {
		*filesInPath = append(*filesInPath, trimmedPath)
	}
	return nil
}

// writeFileContent writes the content of the file at filePath to the provided writer.
// If the path points to a directory, it does nothing
func writeFileContent(filePath string, writer io.Writer) error {
	fileInfo, err := os.Stat(filePath)
	if err != nil {
		return stacktrace.Propagate(err, "There was a path error for '%s'.", filePath)
	}
	if fileInfo.IsDir() {
		// no content for directories
		return nil
	}
	file, err := os.OpenFile(filePath, os.O_RDONLY, readonlyPermissions)
	defer func() {
		if err := file.Close(); err != nil {
			logrus.Errorf("An unexpected error occured closing file '%s'. It will remain open, this is not critical"+
				"but might indicate a malfunction in how files are handled. Error was:\n%v", filePath, err)
		}
	}()
	if err != nil {
		return stacktrace.Propagate(err, "Fail to read file '%s' to hash its content.", filePath)
	}
	_, err = io.Copy(writer, file)
	if err != nil {
		return stacktrace.Propagate(err, "Unable to hash file content for file '%s'.", filePath)
	}
	return nil
}<|MERGE_RESOLUTION|>--- conflicted
+++ resolved
@@ -47,13 +47,9 @@
 )
 
 const (
-<<<<<<< HEAD
-	dockerClientTimeout = 1000000 * time.Second
-=======
 	// TODO(kevin): Set this more reasonably!
 	dockerClientTimeout = 30 * time.Second
 
->>>>>>> 403963bf
 	// We use a bridge network because, as of 2020-08-01, we're only running locally; however, this may need to change
 	//  at some point in the future
 	dockerNetworkDriver = "bridge"
