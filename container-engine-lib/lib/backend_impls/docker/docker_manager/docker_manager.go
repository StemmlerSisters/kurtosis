--- conflicted
+++ resolved
@@ -15,12 +15,13 @@
 	"github.com/docker/docker/api/types/container"
 	"github.com/docker/docker/api/types/filters"
 	"github.com/docker/docker/api/types/network"
+	"github.com/docker/docker/api/types/registry"
 	"github.com/docker/docker/api/types/volume"
 	"github.com/docker/docker/client"
-	"github.com/docker/docker/client/buildkit"
 	"github.com/docker/docker/pkg/jsonmessage"
 	"github.com/docker/docker/pkg/stdcopy"
 	"github.com/docker/go-connections/nat"
+	"github.com/docker/go-units"
 	kurtosis_sdk_version "github.com/kurtosis-tech/kurtosis/api/golang/kurtosis_version"
 	"github.com/kurtosis-tech/kurtosis/container-engine-lib/lib/backend_impls/docker/docker_kurtosis_backend/consts"
 	docker_manager_types "github.com/kurtosis-tech/kurtosis/container-engine-lib/lib/backend_impls/docker/docker_manager/types"
@@ -31,12 +32,7 @@
 	"github.com/kurtosis-tech/kurtosis/container-engine-lib/lib/uuid_generator"
 	"github.com/kurtosis-tech/stacktrace"
 	"github.com/mholt/archiver/v3"
-<<<<<<< HEAD
-	bkclient "github.com/moby/buildkit/client"
-	bksession "github.com/moby/buildkit/session"
-=======
 	"github.com/moby/buildkit/session"
->>>>>>> 9897da38
 	"github.com/sirupsen/logrus"
 	"io"
 	"math"
@@ -1281,26 +1277,6 @@
 		return stacktrace.Propagate(err, "An error occurred retrieving the build context for '%v' at context directory path: %v", imageName, contextDirPath)
 	}
 
-<<<<<<< HEAD
-	//create a connection to the build kit client
-	commonApiClient := client.CommonAPIClient(manager.dockerClientNoTimeout)
-	bkClientOpts := buildkit.ClientOpts(commonApiClient)
-	buildkitClient, err := bkclient.New(ctx, "", bkClientOpts...)
-	if err != nil {
-		return err
-	}
-
-	session, err := bksession.NewSession(ctx, imageName, "")
-	if err != nil {
-		return err
-	}
-	go session.Run(ctx, buildkitClient.Dialer())
-	defer session.Close()
-
-	imageBuildOpts := types.ImageBuildOptions{ // eslint-disable-line
-		Tags:           []string{imageName},
-		SuppressOutput: false,
-=======
 	// This whole sessions thing was blocking us from using Docker build, until we found this:
 	// https://github.com/hashicorp/waypoint/pull/1937
 	uuidStr, err := uuid_generator.GenerateUUIDString()
@@ -1329,18 +1305,22 @@
 		Tags:           []string{imageName},
 		SuppressOutput: false,
 		RemoteContext:  "",    // We don't have a remote context (we're uploading it)
->>>>>>> 9897da38
 		NoCache:        false, // needs to be false so image only rebuilds if docker detects changes to cached image
+		Remove:         false,
+		ForceRemove:    false,
+		PullParent:     false,
+		Isolation:      container.Isolation(""),
+		CPUSetCPUs:     "",
+		CPUSetMems:     "",
+		CPUShares:      0,
+		CPUQuota:       0,
+		CPUPeriod:      0,
+		Memory:         0,
+		MemorySwap:     0,
+		CgroupParent:   "",
+		NetworkMode:    "",
+		ShmSize:        0,
 		Dockerfile:     defaultContainerImageFile,
-<<<<<<< HEAD
-		Context:        containerImageFileTarReader,
-		Target:         imageBuildSpec.GetTargetStage(),
-		SessionID:      session.ID(),
-		Version:        types.BuilderBuildKit,
-	}
-
-	imageBuildResponse, err := manager.dockerClientNoTimeout.ImageBuild(ctx, containerImageFileTarReader, imageBuildOpts)
-=======
 		Ulimits:        []*units.Ulimit{},
 		// BuildArgs needs to be a *string instead of just a string so that
 		// we can tell the difference between "" (empty string) and no value
@@ -1372,8 +1352,7 @@
 		Outputs: []types.ImageBuildOutput{},
 	}
 
-	imageBuildResponse, err := manager.dockerClient.ImageBuild(ctx, containerImageFileTarReader, imageBuildOpts)
->>>>>>> 9897da38
+	imageBuildResponse, err := manager.dockerClientNoTimeout.ImageBuild(ctx, containerImageFileTarReader, imageBuildOpts)
 	if err != nil {
 		return stacktrace.Propagate(err, "An error occurred attempting to build image using Docker: %v", imageName)
 	}
