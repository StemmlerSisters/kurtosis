package docker

import (
	"bytes"
	"context"
	"errors"
	"fmt"
	"github.com/docker/go-connections/nat"
	"github.com/kurtosis-tech/container-engine-lib/lib/backend_impls/docker/docker_manager"
	"github.com/kurtosis-tech/container-engine-lib/lib/backend_impls/docker/docker_manager/types"
	"github.com/kurtosis-tech/container-engine-lib/lib/backend_impls/docker/docker_network_allocator"
	"github.com/kurtosis-tech/container-engine-lib/lib/backend_impls/docker/object_attributes_provider"
	"github.com/kurtosis-tech/container-engine-lib/lib/backend_impls/docker/object_attributes_provider/label_key_consts"
	"github.com/kurtosis-tech/container-engine-lib/lib/backend_interface/objects/enclave"
	"github.com/kurtosis-tech/container-engine-lib/lib/backend_interface/objects/port_spec"
	"github.com/kurtosis-tech/container-engine-lib/lib/backend_interface/objects/service"
	"github.com/kurtosis-tech/stacktrace"
	"github.com/sirupsen/logrus"
	"net"
	"strconv"
	"strings"
	"time"
)

const (
	// The Docker API's default is to return just containers whose status is "running"
	// However, we'd rather do our own filtering on what "running" means (because, e.g., "restarting"
	// should also be considered as running)
	shouldFetchAllContainersWhenRetrievingContainers = true

	// The ID of the GRPC port for Kurtosis-internal containers (e.g. API container, engine, modules, etc.) which will
	//  be stored in the port spec label
	kurtosisInternalContainerGrpcPortId = "grpc"

	// The ID of the GRPC proxy port for Kurtosis-internal containers. This is necessary because
	// Typescript's grpc-web cannot communicate directly with GRPC ports, so Kurtosis-internal containers
	// need a proxy  that will translate grpc-web requests before they hit the main GRPC server
	kurtosisInternalContainerGrpcProxyPortId = "grpcProxy"

	// Engine container port number string parsing constants
	hostMachinePortNumStrParsingBase = 10
	hostMachinePortNumStrParsingBits = 16

	netstatSuccessExitCode = 0

	uninitializedPublicIpAddrStrValue = ""

	dockerContainerPortNumUintBase = 10
	dockerContainerPortNumUintBits = 16
)

// This maps a Docker container's status to a binary "is the container considered running?" determiner
// Its completeness is enforced via unit test
var isContainerRunningDeterminer = map[types.ContainerStatus]bool{
	types.ContainerStatus_Paused:     false,
	types.ContainerStatus_Restarting: true,
	types.ContainerStatus_Running:    true,
	types.ContainerStatus_Removing:   false,
	types.ContainerStatus_Dead:       false,
	types.ContainerStatus_Created:    false,
	types.ContainerStatus_Exited:     false,
}

// Unfortunately, Docker doesn't have an enum for the protocols it supports, so we have to create this translation map
var portSpecProtosToDockerPortProtos = map[port_spec.PortProtocol]string{
	port_spec.PortProtocol_TCP:  "tcp",
	port_spec.PortProtocol_SCTP: "sctp",
	port_spec.PortProtocol_UDP:  "udp",
}

type DockerKurtosisBackend struct {
	dockerManager *docker_manager.DockerManager

	dockerNetworkAllocator *docker_network_allocator.DockerNetworkAllocator

	objAttrsProvider object_attributes_provider.DockerObjectAttributesProvider
}

func NewDockerKurtosisBackend(dockerManager *docker_manager.DockerManager) *DockerKurtosisBackend {
	dockerNetworkAllocator := docker_network_allocator.NewDockerNetworkAllocator(dockerManager)
	return &DockerKurtosisBackend{
		dockerManager:    dockerManager,
		dockerNetworkAllocator: dockerNetworkAllocator,
		objAttrsProvider: object_attributes_provider.GetDockerObjectAttributesProvider(),
	}
}

func (backendCore *DockerKurtosisBackend) PullImage(image string) error {
	//TODO implement me
	panic("implement me")
}

// Engine methods in separate file

/*
func (backendCore *DockerKurtosisBackend) CleanStoppedEngines(ctx context.Context) ([]string, []error, error) {
	successfullyDestroyedContainerNames, containerDestructionErrors, err := backendCore.cleanContainers(ctx, engineLabels, shouldCleanRunningEngineContainers)
	if err != nil {
		return nil, nil, stacktrace.Propagate(err, "An error occurred cleaning stopped Kurtosis engine containers")
	}
	return successfullyDestroyedContainerNames, containerDestructionErrors, nil
}


func (backendCore *DockerKurtosisBackend) GetEnginePublicIPAndPort(
	ctx context.Context,
) (
	resultPublicIpAddr net.IP,
	resultPublicPortNum uint16,
	resultIsEngineStopped bool,
	resultErr error,
) {
	runningEngineContainers, err := backendCore.dockerManager.GetContainersByLabels(ctx, engineLabels, shouldGetStoppedContainersWhenCheckingForExistingEngines)
	if err != nil {
		return nil, 0, false, stacktrace.Propagate(err, "An error occurred getting Kurtosis engine containers")
	}

	numRunningEngineContainers := len(runningEngineContainers)
	if numRunningEngineContainers > 1 {
		return nil, 0, false, stacktrace.NewError("Cannot report engine status because we found %v running Kurtosis engine containers; this is very strange as there should never be more than one", numRunningEngineContainers)
	}
	if numRunningEngineContainers == 0 {
		return nil, 0, true, nil
	}
	engineContainer := runningEngineContainers[0]

	currentlyRunningEngineContainerLabels := engineContainer.GetLabels()
}
*/

// ====================================================================================================
//                                     Private Helper Methods
// ====================================================================================================
func transformPortSpecToDockerPort(portSpec *port_spec.PortSpec) (nat.Port, error) {
	portSpecProto := portSpec.GetProtocol()
	dockerProto, found := portSpecProtosToDockerPortProtos[portSpecProto]
	if !found {
		// This should never happen because we enforce completeness via a unit test
		return "", stacktrace.NewError("Expected a Docker port protocol for port spec protocol '%v' but none was found; this is a bug in Kurtosis!", portSpecProto.String())
	}

	portSpecNum := portSpec.GetNumber()
	dockerPort, err := nat.NewPort(
		dockerProto,
		fmt.Sprintf("%v", portSpecNum),
	)
	if err != nil {
		return "", stacktrace.Propagate(
			err,
			"An error occurred creating a Docker port object using port num '%v' and Docker protocol '%v'",
			portSpecNum,
			dockerProto,
		)
	}
	return dockerPort, nil
}

// TODO MOVE THIS TO WHOMEVER CALLS KURTOSISBACKEND
// This is a helper function that will take multiple errors, each identified by an ID, and format them together
// If no errors are returned, this function returns nil
func buildCombinedError(errorsById map[string]error, titleStr string) error {
	allErrorStrs := []string{}
	for errorId, stopErr := range errorsById {
		errorFormatStr := ">>>>>>>>>>>>> %v %v <<<<<<<<<<<<<\n" +
			"%v\n" +
			">>>>>>>>>>>>> END %v %v <<<<<<<<<<<<<"
		errorStr := fmt.Sprintf(
			errorFormatStr,
			strings.ToUpper(titleStr),
			errorId,
			stopErr.Error(),
			strings.ToUpper(titleStr),
			errorId,
		)
		allErrorStrs = append(allErrorStrs, errorStr)
	}

	if len(allErrorStrs) > 0 {
		// NOTE: This is one of the VERY rare cases where we don't want to use stacktrace.Propagate, because
		// attaching stack information for this method (which simply combines errors) just isn't useful. The
		// expected behaviour is that the caller of this function will use stacktrace.Propagate
		return errors.New(strings.Join(
			allErrorStrs,
			"\n\n",
		))
	}

	return nil
}


func getPublicPortBindingFromPrivatePortSpec(privatePortSpec *port_spec.PortSpec, allHostMachinePortBindings map[nat.Port]*nat.PortBinding) (
	resultPublicIpAddr net.IP,
	resultPublicPortSpec *port_spec.PortSpec,
	resultErr error,
) {
	portNum := privatePortSpec.GetNumber()

	// Convert port spec protocol -> Docker protocol string
	portSpecProto := privatePortSpec.GetProtocol()
	privatePortDockerProto, found := portSpecProtosToDockerPortProtos[portSpecProto]
	if !found {
		return nil, nil, stacktrace.NewError(
			"No Docker protocol was defined for port spec proto '%v'; this is a bug in Kurtosis",
			portSpecProto.String(),
		)
	}

	privatePortNumStr := fmt.Sprintf("%v", portNum)
	dockerPrivatePort, err := nat.NewPort(
		privatePortDockerProto,
		privatePortNumStr,
	)
	if err != nil {
		return nil, nil, stacktrace.Propagate(
			err,
			"An error occurred creating the Docker private port object from port number '%v' and protocol '%v', which is necessary for getting the corresponding host machine port bindings",
			privatePortNumStr,
			privatePortDockerProto,
		)
	}

	hostMachinePortBinding, found := allHostMachinePortBindings[dockerPrivatePort]
	if !found {
		return nil, nil, stacktrace.NewError(
			"No host machine port binding was specified for Docker port '%v' which corresponds to port spec with num '%v' and protocol '%v'",
			dockerPrivatePort,
			portNum,
			portSpecProto.String(),
		)
	}

	hostMachineIpAddrStr := hostMachinePortBinding.HostIP
	hostMachineIp := net.ParseIP(hostMachineIpAddrStr)
	if hostMachineIp == nil {
		return nil, nil, stacktrace.NewError(
			"Found host machine IP string '%v' for port spec with number '%v' and protocol '%v', but it wasn't a valid IP",
			hostMachineIpAddrStr,
			portNum,
			portSpecProto.String(),
		)
	}

	hostMachinePortNumStr := hostMachinePortBinding.HostPort
	hostMachinePortNumUint64, err := strconv.ParseUint(hostMachinePortNumStr, hostMachinePortNumStrParsingBase, hostMachinePortNumStrParsingBits)
	if err != nil {
		return nil, nil, stacktrace.Propagate(
			err,
			"An error occurred parsing engine container host machine port num string '%v' using base '%v' and num bits '%v'",
			hostMachinePortNumStr,
			hostMachinePortNumStrParsingBase,
			hostMachinePortNumStrParsingBits,
		)
	}
	hostMachinePortNumUint16 := uint16(hostMachinePortNumUint64) // Okay to do due to specifying the number of bits above
	publicPortSpec, err := port_spec.NewPortSpec(hostMachinePortNumUint16, portSpecProto)
	if err != nil {
		return nil, nil, stacktrace.Propagate(err, "An error occurred creating public port spec with host machine port num '%v' and protocol '%v'", hostMachinePortNumUint16, portSpecProto.String())
	}

	return hostMachineIp, publicPortSpec, nil
}

func waitForPortAvailabilityUsingNetstat(
	ctx context.Context,
	dockerManager *docker_manager.DockerManager,
	containerId string,
	portSpec *port_spec.PortSpec,
	maxRetries uint,
	timeBetweenRetries time.Duration,
) error {
	commandStr := fmt.Sprintf(
		"[ -n \"$(netstat -anp %v | grep LISTEN | grep %v)\" ]",
		strings.ToLower(portSpec.GetProtocol().String()),
		portSpec.GetNumber(),
	)
	execCmd := []string{
		"sh",
		"-c",
		commandStr,
	}
	for i := uint(0); i < maxRetries; i++ {
		outputBuffer := &bytes.Buffer{}
		exitCode, err := dockerManager.RunExecCommand(ctx, containerId, execCmd, outputBuffer)
		if err == nil {
			if exitCode == netstatSuccessExitCode {
				return nil
			}
			logrus.Debugf(
				"Netstat availability-waiting command '%v' returned without a Docker error, but exited with non-%v exit code '%v' and logs:\n%v",
				commandStr,
				netstatSuccessExitCode,
				exitCode,
				outputBuffer.String(),
			)
		} else {
			logrus.Debugf(
				"Netstat availability-waiting command '%v' experienced a Docker error:\n%v",
				commandStr,
				err,
			)
		}

		// Tiny optimization to not sleep if we're not going to run the loop again
		if i < maxRetries {
			time.Sleep(timeBetweenRetries)
		}
	}

	return stacktrace.NewError(
		"The port didn't become available (as measured by the command '%v') even after retrying %v times with %v between retries",
		commandStr,
		maxRetries,
		timeBetweenRetries,
	)
}

func getUsedPortsFromPrivatePortSpecMapAndPortIdsForDockerPortObjs(privatePorts map[string]*port_spec.PortSpec) (map[nat.Port]docker_manager.PortPublishSpec, map[nat.Port]string, error) {
	publishSpecs := map[nat.Port]docker_manager.PortPublishSpec{}
	portIdsForDockerPortObjs := map[nat.Port]string{}
	for portId, portSpec := range privatePorts {
		dockerPort, err := transformPortSpecToDockerPort(portSpec)
		if err != nil {
			return nil, nil,  stacktrace.Propagate(err, "An error occurred transforming the '%+v' port spec to a Docker port", portSpec)
		}
		publishSpecs[dockerPort] =  docker_manager.NewManualPublishingSpec(portSpec.GetNumber())

		if preexistingPortId, found := portIdsForDockerPortObjs[dockerPort]; found {
			return nil, nil, stacktrace.NewError(
				"Port '%v' declares Docker port spec '%v', but this port spec is already in use by port '%v'",
				portId,
				dockerPort,
				preexistingPortId,
			)
		}
		portIdsForDockerPortObjs[dockerPort] = portId

	}
	return publishSpecs, portIdsForDockerPortObjs, nil
}

// condensePublicNetworkInfoFromHostMachineBindings
// Condenses declared private port bindings and the host machine port bindings returned by the container engine lib into:
//  1) a single host machine IP address
//  2) a map of private port binding IDs -> public ports
// An error is thrown if there are multiple host machine IP addresses
func condensePublicNetworkInfoFromHostMachineBindings(
	hostMachinePortBindings map[nat.Port]*nat.PortBinding,
	privatePorts map[string]*port_spec.PortSpec,
	portIdsForDockerPortObjs map[nat.Port]string,
) (
	resultPublicIpAddr net.IP,
	resultPublicPorts map[string]*port_spec.PortSpec,
	resultErr error,
) {
	if len(hostMachinePortBindings) == 0 {
		return nil, nil, stacktrace.NewError("Cannot condense public network info if no host machine port bindings are provided")
	}

	publicIpAddrStr := uninitializedPublicIpAddrStrValue
	publicPorts := map[string]*port_spec.PortSpec{}
	for dockerPortObj, hostPortBinding := range hostMachinePortBindings {
		portId, found := portIdsForDockerPortObjs[dockerPortObj]
		if !found {
			// If the container engine reports a host port binding that wasn't declared in the input used-ports object, ignore it
			// This could happen if a port is declared in the Dockerfile
			continue
		}

		privatePort, found := privatePorts[portId]
		if !found {
			return nil,  nil, stacktrace.NewError(
				"The container engine returned a host machine port binding for Docker port spec '%v', but this port spec didn't correspond to any port ID; this is very likely a bug in Kurtosis",
				dockerPortObj,
			)
		}

		hostIpAddr := hostPortBinding.HostIP
		if publicIpAddrStr == uninitializedPublicIpAddrStrValue {
			publicIpAddrStr = hostIpAddr
		} else if publicIpAddrStr != hostIpAddr {
			return nil, nil, stacktrace.NewError(
				"A public IP address '%v' was already declared for the service, but Docker port object '%v' declares a different public IP address '%v'",
				publicIpAddrStr,
				dockerPortObj,
				hostIpAddr,
			)
		}

		hostPortStr := hostPortBinding.HostPort
		hostPortUint64, err := strconv.ParseUint(hostPortStr, dockerContainerPortNumUintBase, dockerContainerPortNumUintBits)
		if err != nil {
			return nil, nil, stacktrace.Propagate(
				err,
				"An error occurred parsing host machine port string '%v' into a uint with %v bits and base %v",
				hostPortStr,
				dockerContainerPortNumUintBits,
				dockerContainerPortNumUintBase,
			)
		}
		hostPortUint16 := uint16(hostPortUint64) // Safe to do because our ParseUint declares the expected number of bits
		portProtocol := privatePort.GetProtocol()

		portSpec, err := port_spec.NewPortSpec(hostPortUint16, portProtocol)
		if err != nil {
			return nil, nil, stacktrace.Propagate(
				err,
				"An error occurred creating a new public port spec object using number '%v' and protocol '%v'",
				hostPortUint16,
				portProtocol,
			)
		}

		publicPorts[portId] = portSpec
	}
	if publicIpAddrStr == uninitializedPublicIpAddrStrValue {
		return nil, nil, stacktrace.NewError("No public IP address string was retrieved from host port bindings: %+v", hostMachinePortBindings)
	}
	publicIpAddr := net.ParseIP(publicIpAddrStr)
	if publicIpAddr == nil {
		return nil, nil, stacktrace.NewError("Couldn't parse service's public IP address string '%v' to an IP object", publicIpAddrStr)
	}
	return publicIpAddr, publicPorts, nil
}

func getEnclaveIdFromNetwork(network *types.Network) (enclave.EnclaveID, error) {
	labels := network.GetLabels()
	enclaveIdLabelValue, found := labels[label_key_consts.EnclaveIDLabelKey.GetString()]
	if !found {
		return "", stacktrace.NewError("Expected to find network's label with key '%v' but none was found", label_key_consts.EnclaveIDLabelKey.GetString())
	}
	enclaveId := enclave.EnclaveID(enclaveIdLabelValue)
	return enclaveId, nil
}
<<<<<<< HEAD

func hasEnclaveIdLabel(
	container *types.Container,
	enclaveId enclave.EnclaveID) bool {

	labels := container.GetLabels()
	enclaveIdLabelValue, found := labels[label_key_consts.EnclaveIDLabelKey.GetString()]
	if !found {
		//TODO Do all containers should have enclave ID label key??? we should return and error here if this answer is yes??
		logrus.Debugf("Container with ID '%v' haven't label '%v'", container.GetId(), label_key_consts.EnclaveIDLabelKey.GetString())
		return false
	}
	if enclaveIdLabelValue == string(enclaveId) {
		return true
	}
	return false
}

func hasUserServiceGuidLabel(container *types.Container, userServiceGuid service.ServiceGUID) bool {
	labels := container.GetLabels()
	userServiceGuidLabelValueStr, found := labels[label_key_consts.EnclaveIDLabelKey.GetString()]
	if !found {
		return false
	}
	userServiceGuidLabelValue := service.ServiceGUID(userServiceGuidLabelValueStr)
	if userServiceGuidLabelValue == userServiceGuid {
		return true
	}
	return false
}
=======
>>>>>>> 48fafe8e
<|MERGE_RESOLUTION|>--- conflicted
+++ resolved
@@ -432,7 +432,6 @@
 	enclaveId := enclave.EnclaveID(enclaveIdLabelValue)
 	return enclaveId, nil
 }
-<<<<<<< HEAD
 
 func hasEnclaveIdLabel(
 	container *types.Container,
@@ -462,6 +461,4 @@
 		return true
 	}
 	return false
-}
-=======
->>>>>>> 48fafe8e
+}