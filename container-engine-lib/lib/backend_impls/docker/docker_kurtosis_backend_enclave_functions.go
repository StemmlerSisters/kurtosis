package docker

import (
	"context"
	"fmt"
	"github.com/kurtosis-tech/container-engine-lib/lib/backend_impls/docker/docker_manager/types"
	"github.com/kurtosis-tech/container-engine-lib/lib/backend_impls/docker/object_attributes_provider/label_key_consts"
	"github.com/kurtosis-tech/container-engine-lib/lib/backend_impls/docker/object_attributes_provider/label_value_consts"
	"github.com/kurtosis-tech/container-engine-lib/lib/backend_interface/objects/enclave"
	"github.com/kurtosis-tech/stacktrace"
	"github.com/sirupsen/logrus"
	"strings"
)

const (
	shouldFetchStoppedContainersWhenGettingEnclaveStatus = true
)

func (backend *DockerKurtosisBackend) CreateEnclave(
	ctx context.Context,
	enclaveId enclave.EnclaveID,
	isPartitioningEnabled bool,
) (
	*enclave.Enclave,
	error,
) {
	teardownCtx := context.Background() // Separate context for tearing stuff down in case the input context is cancelled

	enclaveIDs := map[enclave.EnclaveID]bool{
		enclaveId: true,
	}

	networks, err := backend.getEnclaveNetworksByEnclaveIds(ctx, enclaveIDs)
	if err != nil {
		return nil, stacktrace.Propagate(err, "An error occurred checking for networks with ID '%v', which is necessary to ensure that our enclave doesn't exist yet", enclaveId)
	}
	if len(networks) > 0 {
		return nil, stacktrace.NewError("Cannot create enclave with ID '%v' because an enclave with ID '%v' already exists", enclaveId, enclaveId)
	}

	enclaveObjAttrsProvider, err := backend.objAttrsProvider.ForEnclave(enclaveId)
	if err != nil {
		return nil, stacktrace.Propagate(err, "An error occurred while trying to generate an object attributes provider for the enclave with ID '%v'", enclaveId)
	}

	enclaveNetworkAttrs, err := enclaveObjAttrsProvider.ForEnclaveNetwork(isPartitioningEnabled)
	if err != nil {
		return nil, stacktrace.Propagate(err, "An error occurred while trying to get the enclave network attributes for the enclave with ID '%v'", enclaveId)
	}

	enclaveNetworkName := enclaveNetworkAttrs.GetName()
	enclaveNetworkDockerObjectLabels := enclaveNetworkAttrs.GetLabels()

	enclaveNetworkLabels := map[string]string{}
	for dockerLabelKey, dockerLabelValue := range enclaveNetworkDockerObjectLabels {
		enclaveNetworkLabelKey := dockerLabelKey.GetString()
		enclaveNetworkLabelValue := dockerLabelValue.GetString()
		enclaveNetworkLabels[enclaveNetworkLabelKey] = enclaveNetworkLabelValue
	}

	logrus.Debugf("Creating Docker network for enclave '%v'...", enclaveId)
	networkId, networkIpAndMask, gatewayIp, freeIpAddrTracker, err := backend.dockerNetworkAllocator.CreateNewNetwork(
		ctx,
		enclaveNetworkName.GetString(),
		enclaveNetworkLabels,
	)
	if err != nil {
		// TODO If the user Ctrl-C's while the CreateNetwork call is ongoing then the CreateNetwork will error saying
		//  that the Context was cancelled as expected, but *the Docker engine will still create the network*!!! We'll
		//  need to parse the log message for the string "context canceled" and, if found, do another search for
		//  networks with our network name and delete them
		return nil, stacktrace.Propagate(err, "An error occurred allocating a new network for enclave '%v'", enclaveId)
	}
	shouldDeleteNetwork := true
	defer func() {
		if shouldDeleteNetwork {
			if err := backend.dockerManager.RemoveNetwork(teardownCtx, networkId); err != nil {
				logrus.Errorf("Creating the enclave didn't complete successfully, so we tried to delete network '%v' that we created but an error was thrown:", networkId)
				fmt.Fprintln(logrus.StandardLogger().Out, err)
				logrus.Errorf("ACTION REQUIRED: You'll need to manually remove network with ID '%v'!!!!!!!", networkId)
			}
		}
	}()
	logrus.Debugf("Docker network '%v' created successfully with ID '%v' and subnet CIDR '%v'", enclaveId, networkId, networkIpAndMask.String())

	newEnclave := enclave.NewEnclave(enclaveId, enclave.EnclaveStatus_Empty, networkId, networkIpAndMask.String(), gatewayIp, freeIpAddrTracker)

	return newEnclave, nil
}

// Gets enclaves matching the given filters
func (backend *DockerKurtosisBackend) GetEnclaves(
	ctx context.Context,
	filters *enclave.EnclaveFilters,
) (
	map[enclave.EnclaveID]*enclave.Enclave,
	error,
) {

	networks, err := backend.getEnclaveNetworksByEnclaveIds(ctx, filters.IDs)
	if err != nil {
		return nil, stacktrace.Propagate(err, "An error occurred getting enclave networks by enclave IDs '%+v'", filters.IDs)
	}

	result := map[enclave.EnclaveID]*enclave.Enclave{}

	for _, network := range networks {
		enclaveId, err := getEnclaveIdFromNetwork(network)
		if err != nil {
			return nil, stacktrace.Propagate(err, "An error occurred getting enclave ID from network '%+v'", network)
		}

		enclaveStatus, _, err := backend.getEnclaveStatusAndContainers(ctx, enclaveId)
		if err != nil {
			return nil, stacktrace.Propagate(err, "An error occurred getting enclave status and containers for enclave with ID '%v'", enclaveId)
		}

		if filters.Statuses == nil || isEnclaveStatusInEnclaveFilters(enclaveStatus, filters) {
			// TODO We're returning nil here for gatewayIp and freeIpAddrProvider as a temporary hack, until we can fully push all Docker stuff under the KurtosisBackend
			enclave := enclave.NewEnclave(enclaveId, enclaveStatus, network.GetId(), network.GetIpAndMask().String(), nil, nil)
			result[enclaveId] = enclave
		}
	}

	return result, nil
}

// TODO MAYYYYYYYBE DumpEnclaves?

// Stops enclaves matching the given filters
func (backend *DockerKurtosisBackend) StopEnclaves(
	ctx context.Context,
	filters *enclave.EnclaveFilters,
) (
	successfulEnclaveIds map[enclave.EnclaveID]bool,
	erroredEnclaveIds map[enclave.EnclaveID]error,
	resultErr error,
) {

	networks, err := backend.getEnclaveNetworksByEnclaveIds(ctx, filters.IDs)
	if err != nil {
		return nil, nil, stacktrace.Propagate(err, "An error occurred getting enclave networks by enclave IDs '%+v'", filters.IDs)
	}
	if len(networks) == 0 {
		return nil, nil, stacktrace.Propagate(err, "No Enclave was found with IDs '%+v'", filters.IDs)
	}

	for _, network := range networks {
		enclaveId, err := getEnclaveIdFromNetwork(network)
		if err != nil {
			return nil, nil, stacktrace.Propagate(err, "An error occurred getting enclave ID from network '%+v'", network)
		}

		enclaveStatus, containers, err := backend.getEnclaveStatusAndContainers(ctx, enclaveId)
		if err != nil {
			erroredEnclaveIds[enclaveId] = stacktrace.Propagate(err, "An error occurred getting enclave status and containers for enclave with ID '%v'", enclaveId)
			continue
		}

		if filters.Statuses == nil || isEnclaveStatusInEnclaveFilters(enclaveStatus, filters) {

			logrus.Debugf("Containers in enclave '%v' that will be stopped: %+v", enclaveId, containers)

			if _, erroredContainers := backend.killContainers(ctx, containers); len(erroredContainers) > 0 {
				containerKillErrorStrs := []string{}
				for _, err = range erroredContainers{
					containerKillErrorStrs = append(containerKillErrorStrs, err.Error())
				}
				errorStr := strings.Join(containerKillErrorStrs, "\n\n")
				erroredEnclaveIds[enclaveId] = stacktrace.NewError(
					"One or more errors occurred killing the containers in enclave '%v':\n%v",
					enclaveId,
					errorStr,
				)
				continue
			}

			// If all the kills went off successfully, wait for all the containers we just killed to definitively exit
			//  before we return
			if _, erroredContainers := backend.waitForExitContainers(ctx, containers); len(erroredContainers) > 0 {
				containerWaitErrorStrs := []string{}
				for _, err = range erroredContainers{
					containerWaitErrorStrs = append(containerWaitErrorStrs, err.Error())
				}
				errorStr := strings.Join(containerWaitErrorStrs, "\n\n")
				erroredEnclaveIds[enclaveId] = stacktrace.NewError(
					"One or more errors occurred waiting for containers in enclave '%v' to exit after killing, meaning we can't guarantee the enclave is completely stopped:\n%v",
					enclaveId,
					errorStr,
				)
				continue
			}

			successfulEnclaveIds[enclaveId] = true
		}
	}
	return successfulEnclaveIds, erroredEnclaveIds, nil
}

// Destroys enclaves matching the given filters
func (backend *DockerKurtosisBackend) DestroyEnclaves(
	ctx context.Context,
	filters *enclave.EnclaveFilters,
) (
	successfulEnclaveIds map[enclave.EnclaveID]bool,
	erroredEnclaveIds map[enclave.EnclaveID]error,
	resultErr error,
) {
	// Stop containers
	resultSuccessfulEnclaveIds, resultErroredEnclaveIds, err := backend.StopEnclaves(ctx, filters)
	if err != nil {
		return nil, nil, stacktrace.Propagate(err, "An error occurred stopping enclaves using filters '%v'", filters)
	}

	for enclaveId, err := range resultErroredEnclaveIds {
		erroredEnclaveIds[enclaveId] = err
	}

	// Remove containers
<<<<<<< HEAD
	for enclaveId := range successfulEnclaveIds {
		containers, err := backend.getEnclaveContainers(ctx, enclaveId)
=======
	for enclaveId := range resultSuccessfulEnclaveIds {
		_, containers, err := backend.getEnclaveStatusAndContainers(ctx, enclaveId)
>>>>>>> 7cce438d
		if err != nil {
			erroredEnclaveIds[enclaveId] = stacktrace.Propagate(err, "An error occurred getting enclave status and containers for enclave with ID '%v'", enclaveId)
			continue
		}

		if _, erroredContainers := backend.removeContainers(ctx, containers); len(erroredContainers) > 0 {
			removeContainerErrorStrs := []string{}
			for _, err = range erroredContainers{
				removeContainerErrorStrs = append(removeContainerErrorStrs, err.Error())
			}
<<<<<<< HEAD
			errorStr := strings.Join(removeContainerErrorStrs, "\n\n")
			delete(successfulEnclaveIds, enclaveId)
=======
		}

		if len(removeContainerErrorStrs) > 0 {
>>>>>>> 7cce438d
			erroredEnclaveIds[enclaveId] = stacktrace.NewError(
				"An error occurred removing one or more containers in enclave '%v':\n%v",
				enclaveId,
				errorStr,
			)
		}
		successfulEnclaveIds[enclaveId] = true
	}

	// Remove the networks
	networks, err := backend.getEnclaveNetworksByEnclaveIds(ctx, successfulEnclaveIds)
	if err != nil {
		return successfulEnclaveIds, erroredEnclaveIds, stacktrace.Propagate(err, "An error occurred getting enclave networks by enclave IDs '%+v'", successfulEnclaveIds)
	}

	for _, network := range networks {
		if err := backend.dockerManager.RemoveNetwork(ctx, network.GetId()); err != nil {
			networkName := network.GetName()
			enclaveId := enclave.EnclaveID(networkName)
			delete(successfulEnclaveIds, enclaveId)
			erroredEnclaveIds[enclaveId] = stacktrace.Propagate(err, "An error occurred removing the network for enclave '%v'", enclaveId)
		}
	}

	return successfulEnclaveIds, erroredEnclaveIds, nil
}

// ====================================================================================================
// 									   Private helper methods
// ====================================================================================================
func (backend *DockerKurtosisBackend) getEnclaveNetworksByEnclaveIds(ctx context.Context, enclaveIds map[enclave.EnclaveID]bool) ([]*types.Network, error) {
	enclaveNetworks := []*types.Network{}
	if len(enclaveIds) == 0 {
		return enclaveNetworks, nil
	}

	kurtosisNetworkLabels := map[string]string{
		label_key_consts.AppIDLabelKey.GetString(): label_value_consts.AppIDLabelValue.GetString(),
	}

	appNetworks, err := backend.dockerManager.GetNetworksByLabels(ctx, kurtosisNetworkLabels)
	if err != nil {
		return nil, stacktrace.Propagate(err, "An error occurred getting Kurtosis networks")
	}

	for _, network := range appNetworks {
		enclaveId, err := getEnclaveIdFromNetwork(network)
		if err != nil {
			return nil, stacktrace.Propagate(err, "An error occurred getting enclave ID from network '%+v'; it should never happens it's a bug in Kurtosis", network)
		}
		if _, found := enclaveIds[enclaveId]; found {
			enclaveNetworks = append(enclaveNetworks, network)
		}
	}

	return enclaveNetworks, nil
}

func (backend *DockerKurtosisBackend) getEnclaveStatusAndContainers(
	ctx context.Context,
	enclaveId enclave.EnclaveID,
) (

	enclave.EnclaveStatus,
	[]*types.Container,
	error,
) {
	allEnclaveContainers, err := backend.getEnclaveContainers(ctx, enclaveId)
	if err != nil {
		return 0, nil, stacktrace.Propagate(err, "An error occurred getting the containers for enclave '%v'", enclaveId)
	}
	if len(allEnclaveContainers) == 0 {
		return enclave.EnclaveStatus_Empty, nil, nil
	}

	resultEnclaveStatus := enclave.EnclaveStatus_Stopped
	for _, enclaveContainer := range allEnclaveContainers {
		containerStatus := enclaveContainer.GetStatus()
		isContainerRunning, found := isContainerRunningDeterminer[containerStatus]
		if !found {
			// This should never happen because we enforce completeness in a unit test
			return 0, nil, stacktrace.NewError("No is-running designation found for enclave container status '%v'; this is a bug in Kurtosis!", containerStatus.String())
		}
		if isContainerRunning {
			resultEnclaveStatus = enclave.EnclaveStatus_Running
		}
	}

	return resultEnclaveStatus, allEnclaveContainers, nil
}

func (backend *DockerKurtosisBackend) getEnclaveContainers(
	ctx context.Context,
	enclaveId enclave.EnclaveID,
) ([]*types.Container, error) {
	searchLabels := map[string]string{
		label_key_consts.EnclaveIDLabelKey.GetString(): string(enclaveId),
	}
	containers, err := backend.dockerManager.GetContainersByLabels(ctx, searchLabels, shouldFetchStoppedContainersWhenGettingEnclaveStatus)
	if err != nil {
		return nil, stacktrace.Propagate(err, "An error occurred getting the containers for enclave '%v' by labels '%+v'", enclaveId, searchLabels)
	}
	return containers, nil
}

func isEnclaveStatusInEnclaveFilters(enclaveStatus enclave.EnclaveStatus, filters *enclave.EnclaveFilters) bool {
	if _, found := filters.Statuses[enclaveStatus]; found {
		return true
	}

	return false
}<|MERGE_RESOLUTION|>--- conflicted
+++ resolved
@@ -217,13 +217,8 @@
 	}
 
 	// Remove containers
-<<<<<<< HEAD
-	for enclaveId := range successfulEnclaveIds {
-		containers, err := backend.getEnclaveContainers(ctx, enclaveId)
-=======
 	for enclaveId := range resultSuccessfulEnclaveIds {
 		_, containers, err := backend.getEnclaveStatusAndContainers(ctx, enclaveId)
->>>>>>> 7cce438d
 		if err != nil {
 			erroredEnclaveIds[enclaveId] = stacktrace.Propagate(err, "An error occurred getting enclave status and containers for enclave with ID '%v'", enclaveId)
 			continue
@@ -231,17 +226,11 @@
 
 		if _, erroredContainers := backend.removeContainers(ctx, containers); len(erroredContainers) > 0 {
 			removeContainerErrorStrs := []string{}
-			for _, err = range erroredContainers{
+			for _, err = range erroredContainers {
 				removeContainerErrorStrs = append(removeContainerErrorStrs, err.Error())
 			}
-<<<<<<< HEAD
 			errorStr := strings.Join(removeContainerErrorStrs, "\n\n")
-			delete(successfulEnclaveIds, enclaveId)
-=======
-		}
-
-		if len(removeContainerErrorStrs) > 0 {
->>>>>>> 7cce438d
+
 			erroredEnclaveIds[enclaveId] = stacktrace.NewError(
 				"An error occurred removing one or more containers in enclave '%v':\n%v",
 				enclaveId,
