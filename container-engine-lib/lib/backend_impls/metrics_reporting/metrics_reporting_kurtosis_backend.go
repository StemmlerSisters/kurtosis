package metrics_reporting

import (
	"context"
	"github.com/kurtosis-tech/container-engine-lib/lib/backend_interface"
<<<<<<< HEAD
	engine2 "github.com/kurtosis-tech/container-engine-lib/lib/backend_interface/objects/engine"
	"github.com/kurtosis-tech/container-engine-lib/lib/backend_interface/objects/module"
	"github.com/kurtosis-tech/container-engine-lib/lib/backend_interface/objects/partition"
	"github.com/kurtosis-tech/container-engine-lib/lib/backend_interface/objects/port_spec"
	"github.com/kurtosis-tech/container-engine-lib/lib/backend_interface/objects/service"
=======
	"github.com/kurtosis-tech/container-engine-lib/lib/backend_interface/objects/api_container"
	"github.com/kurtosis-tech/container-engine-lib/lib/backend_interface/objects/enclave"
	"github.com/kurtosis-tech/container-engine-lib/lib/backend_interface/objects/engine"
	"github.com/kurtosis-tech/container-engine-lib/lib/backend_interface/objects/port_spec"
>>>>>>> c29d6128
	"github.com/kurtosis-tech/stacktrace"
	"io"
	"net"
)

// TODO CALL THE METRICS LIBRARY EVENT-REGISTRATION FUNCTIONS HERE!!!!
type MetricsReportingKurtosisBackend struct {
	underlying backend_interface.KurtosisBackend
}

func NewMetricsReportingKurtosisBackend(underlying backend_interface.KurtosisBackend) *MetricsReportingKurtosisBackend {
	return &MetricsReportingKurtosisBackend{underlying: underlying}
}

func (backend *MetricsReportingKurtosisBackend) CreateEngine(ctx context.Context, imageOrgAndRepo string, imageVersionTag string, grpcPortNum uint16, grpcProxyPortNum uint16, engineDataDirpathOnHostMachine string, envVars map[string]string) (*engine.Engine, error) {
	result, err := backend.underlying.CreateEngine(ctx, imageOrgAndRepo, imageVersionTag, grpcPortNum, grpcProxyPortNum, engineDataDirpathOnHostMachine, envVars)
	if err != nil {
		return nil, stacktrace.Propagate(err, "An error occurred creating the engine using image '%v' with tag '%v'", imageOrgAndRepo, imageVersionTag)
	}
	return result, nil
}

// Gets point-in-time data about engines matching the given filters
func (backend *MetricsReportingKurtosisBackend) GetEngines(ctx context.Context, filters *engine.EngineFilters) (map[string]*engine.Engine, error) {
	engines, err := backend.underlying.GetEngines(ctx, filters)
	if err != nil {
		return nil, stacktrace.Propagate(err, "An error occurred getting engines using filters: %+v", filters)
	}
	return engines, nil
}

func (backend *MetricsReportingKurtosisBackend) StopEngines(ctx context.Context, filters *engine.EngineFilters) (
	successfulIds map[string]bool,
	failedIds map[string]error,
	resultErr error,
) {
	successes, failures, err := backend.underlying.StopEngines(ctx, filters)
	if err != nil {
		return nil, nil, stacktrace.Propagate(err, "An error occurred stopping engines using filters: %+v", filters)
	}
	return successes, failures, nil
}

func (backend *MetricsReportingKurtosisBackend) DestroyEngines(ctx context.Context, filters *engine.EngineFilters) (
	successfulIds map[string]bool,
	failedIds map[string]error,
	resultErr error,
) {
	successes, failures, err := backend.underlying.DestroyEngines(ctx, filters)
	if err != nil {
		return nil, nil, stacktrace.Propagate(err, "An error occurred destroying engines using filters: %+v", filters)
	}
	return successes, failures, nil
}

<<<<<<< HEAD
func (backend *MetricsReportingKurtosisBackend) CreateModule(
	ctx context.Context,
	id string,
	containerImageName string,
	serializedParams string,
)(
	resultPrivateIp net.IP,
	resultPrivatePort *port_spec.PortSpec,
	resultPublicIp net.IP,
	resultPublicPort *port_spec.PortSpec,
	resultErr error,
) {
	privateIp, privatePort, publicIp, publicPort, err := backend.underlying.CreateModule(
		ctx,
		id,
		containerImageName,
		serializedParams,
		)
	if err != nil {
		return nil, nil, nil, nil,
		stacktrace.Propagate(
			err,
			"An error occurred creating module with ID '%v', container image name '%v' and serialized params '%+v'",
			id,
			containerImageName,
			serializedParams)
	}

	return privateIp, privatePort, publicIp, publicPort, nil
}

func (backend *MetricsReportingKurtosisBackend) GetModules(
	ctx context.Context,
	filters *module.ModuleFilters,
)(
	map[string]*module.Module,
	error,
) {
	modules, err := backend.underlying.GetModules(ctx, filters)
	if err != nil {
		return nil, stacktrace.Propagate(err, "An error occurred getting modules using filters: %+v", filters)
	}
	return modules, nil
}

func (backend *MetricsReportingKurtosisBackend) DestroyModules(
	ctx context.Context,
	filters *module.ModuleFilters,
)(
	successfulModuleIds map[string]bool,
	erroredModuleIds map[string]error,
	resultErr error,
) {
	successes, failures, err := backend.underlying.DestroyModules(ctx, filters)
	if err != nil {
		return nil, nil, stacktrace.Propagate(err, "An error occurred destroying modules using filters: %+v", filters)
=======
func (backend *MetricsReportingKurtosisBackend) CreateEnclave(ctx context.Context, enclaveId string) (*enclave.Enclave, error) {
	result, err := backend.underlying.CreateEnclave(ctx, enclaveId)
	if err != nil {
		return nil, stacktrace.Propagate(err, "An error occurred creating enclave with ID '%v'", enclaveId)
	}
	return result, nil
}

func (backend *MetricsReportingKurtosisBackend) GetEnclaves(ctx context.Context, filters *enclave.EnclaveFilters) (map[string]*enclave.Enclave, error) {
	results, err := backend.underlying.GetEnclaves(ctx, filters)
	if err != nil {
		return nil, stacktrace.Propagate(err, "An error occurred getting enclaves using filters: %+v", filters)
	}
	return results, nil
}

func (backend *MetricsReportingKurtosisBackend) StopEnclaves(ctx context.Context, filters *enclave.EnclaveFilters) (successfulEnclaveIds map[string]bool, erroredEnclaveIds map[string]error, resultErr error) {
	successes, failures, err := backend.underlying.StopEnclaves(ctx, filters)
	if err != nil {
		return nil, nil, stacktrace.Propagate(err, "An error occurred stopping enclaves using filters: %+v", filters)
	}
	return successes, failures, nil
}

func (backend *MetricsReportingKurtosisBackend) DestroyEnclaves(ctx context.Context, filters *enclave.EnclaveFilters) (successfulEnclaveIds map[string]bool, erroredEnclaveIds map[string]error, resultErr error) {
	successes, failures, err := backend.underlying.DestroyEnclaves(ctx, filters)
	if err != nil {
		return nil, nil, stacktrace.Propagate(err, "An error occurred destroying enclaves using filters: %+v", filters)
>>>>>>> c29d6128
	}
	return successes, failures, nil
}

<<<<<<< HEAD
func (backend *MetricsReportingKurtosisBackend) CreateUserService(
	ctx context.Context,
	id string,
	containerImageName string,
	privatePorts []*port_spec.PortSpec,
	entrypointArgs []string,
	cmdArgs []string,
	envVars map[string]string,
	enclaveDataDirMntDirpath string,
	filesArtifactMountDirpaths map[string]string,
)(
	maybePublicIpAddr net.IP,
	publicPorts map[string]*port_spec.PortSpec,
	resultErr error,
) {
	publicIpAddr, publicPort, err := backend.underlying.CreateUserService(
		ctx,
		id,
		containerImageName,
		privatePorts,
		entrypointArgs,
		cmdArgs,
		envVars,
		enclaveDataDirMntDirpath,
		filesArtifactMountDirpaths,
		)
	if err != nil {
		return nil, nil,
		stacktrace.Propagate(
			err,
			"An error occurred creating the user service with ID '%v' using image '%v' with private ports '%+v' with entry point args '%+v', command args '%+v', environment vars '%+v', enclave data mount dirpath '%v' and file artifacts mount dirpath '%v'",
			id,
			containerImageName,
			privatePorts,
			entrypointArgs,
			cmdArgs,
			envVars,
			enclaveDataDirMntDirpath,
			filesArtifactMountDirpaths,
			)
	}
	return publicIpAddr, publicPort, nil
}

func (backend *MetricsReportingKurtosisBackend) GetUserServices(
	ctx context.Context,
	filters *service.ServiceFilters,
)(
	map[string]*service.Service,
	error,
){
	services, err := backend.underlying.GetUserServices(ctx, filters)
	if err != nil {
		return nil, stacktrace.Propagate(err, "An error occurred getting user services using filters '%+v'", filters)
	}
	return services, nil
}

func (backend *MetricsReportingKurtosisBackend) GetUserServiceLogs(
	ctx context.Context,
	filters *service.ServiceFilters,
)(
	map[string]io.ReadCloser,
	error,
) {
	userServiceLogs, err := backend.underlying.GetUserServiceLogs(ctx, filters)
	if err != nil {
		return nil, stacktrace.Propagate(err, "An error occurred getting user service logs using filters '%+v'", filters)
	}
	return userServiceLogs, nil
}

func (backend *MetricsReportingKurtosisBackend) RunUserServiceExecCommand (
	ctx context.Context,
	serviceId string,
	commandArgs []string,
)(
	resultExitCode int32,
	resultOutput string,
	resultErr error,
) {
	exitCode, output, err := backend.underlying.RunUserServiceExecCommand(ctx, serviceId, commandArgs)
	if err != nil {
		return 0, "", stacktrace.Propagate(
			err,
			"An error occurred running user service exec command with user service ID '%v' and command args '%+v'",
			serviceId,
			commandArgs,
			)
	}
	return exitCode, output, nil
}

func (backend *MetricsReportingKurtosisBackend) WaitForHttpEndpointInUserServiceIsAvailable (
	ctx context.Context,
	serviceId string,
	httpMethod string,
	port uint32,
	path string,
	requestBody string,
	bodyText string,
	initialDelayMilliseconds uint32,
	retries uint32,
	retriesDelayMilliseconds uint32,
)(
	resultErr error,
) {
	if err := backend.underlying.WaitForHttpEndpointInUserServiceIsAvailable(
		ctx,
		serviceId,
		httpMethod,
		port,
		path,
		requestBody,
		bodyText,
		initialDelayMilliseconds,
		retries,
		retriesDelayMilliseconds,
		); err != nil {
		return stacktrace.Propagate(
			err,
			"An error occurred waiting for http endpoint with path '%v', port '%v', request body '%v', body text '%v' from service with ID '%v' to become available after '%v' retries and '%v' milliseconds between retries,",
			path,
			port,
			requestBody,
			bodyText,
			serviceId,
			retries,
			retriesDelayMilliseconds,
		)
	}
	return nil
}

func (backend *MetricsReportingKurtosisBackend) RegisterUserServiceFileArtifacts(
	ctx context.Context,
	serviceId string,
	fileArtifactsUrls map[service.FilesArtifactID]string,
)(
	resultErr error,
) {
	if err := backend.underlying.RegisterUserServiceFileArtifacts(ctx, serviceId, fileArtifactsUrls); err != nil {
		return stacktrace.Propagate(err, "An error occurred registering user service file artifacts with urls '%+v' for user service with ID '%v'", fileArtifactsUrls, serviceId)
	}
	return nil
}

func (backend *MetricsReportingKurtosisBackend) StopUserServices(
	ctx context.Context,
	filters *service.ServiceFilters,
)(
	successfulUserServiceIds map[string]bool,
	erroredUserServiceIds map[string]error,
	resultErr error,
) {
	successes, failures, err := backend.underlying.StopUserServices(ctx, filters)
	if err != nil {
		return nil, nil, stacktrace.Propagate(err, "An error occurred stopping user services using filters: %+v", filters)
	}
	return successes, failures, nil
}

func (backend *MetricsReportingKurtosisBackend) GetShellOnUserService(
	ctx context.Context,
	userServiceId string,
)(
	resultErr error,
) {
	if err := backend.underlying.GetShellOnUserService(ctx, userServiceId); err != nil {
		return stacktrace.Propagate(err, "An error occurred getting shell on user service with ID '%v'", userServiceId)
	}
	return nil
}

func (backend *MetricsReportingKurtosisBackend) CreateRepartition(
	ctx context.Context,
	partitions []*partition.Partition,
	newPartitionConnections map[partition.PartitionConnectionID]partition.PartitionConnection,
	newDefaultConnection partition.PartitionConnection,
)(
	resultErr error,
) {
	if err := backend.underlying.CreateRepartition(
		ctx,
		partitions,
		newPartitionConnections,
		newDefaultConnection,
		); err != nil {
		return stacktrace.Propagate(
			err,
			"An error occurred creating repartition with partitions '%+v', partition connections '%+v' and default connection '%+v'",
			partitions,
			newPartitionConnections,
			newDefaultConnection,
			)
	}
	return nil
=======
func (backend *MetricsReportingKurtosisBackend) CreateAPIContainer(
	ctx context.Context,
	image string,
	grpcPortId string,
	grpcPortSpec *port_spec.PortSpec,
	grpcProxyPortId string,
	grpcProxyPortSpec *port_spec.PortSpec,
	enclaveDataDirpathOnHostMachine string,
	envVars map[string]string,
) (*api_container.APIContainer, error) {
	result, err := backend.underlying.CreateAPIContainer(
		ctx,
		image,
		grpcPortId,
		grpcPortSpec,
		grpcProxyPortId,
		grpcProxyPortSpec,
		enclaveDataDirpathOnHostMachine,
		envVars,
	)
	if err != nil {
		return nil, stacktrace.Propagate(
			err,
			"An error occurred creating an API container from image '%v' with envvars: %+v",
			image,
			envVars,
		)
	}
	return result, nil
}

func (backend *MetricsReportingKurtosisBackend) GetAPIContainers(ctx context.Context, filters *api_container.APIContainerFilters) (map[string]*api_container.APIContainer, error) {
	results, err := backend.underlying.GetAPIContainers(ctx, filters)
	if err != nil {
		return nil, stacktrace.Propagate(err, "An error occurred getting API containers matching filters: %+v", filters)
	}
	return results, nil
}

func (backend *MetricsReportingKurtosisBackend) StopAPIContainers(ctx context.Context, filters *enclave.EnclaveFilters) (successApiContainerIds map[string]bool, erroredApiContainerIds map[string]error, resultErr error) {
	successes, failures, err := backend.underlying.StopAPIContainers(ctx, filters)
	if err != nil {
		return nil, nil, stacktrace.Propagate(err, "An error occurred stopping API containers using filters: %+v", filters)
	}
	return successes, failures, nil
}

func (backend *MetricsReportingKurtosisBackend) DestroyAPIContainers(ctx context.Context, filters *enclave.EnclaveFilters) (successApiContainerIds map[string]bool, erroredApiContainerIds map[string]error, resultErr error) {
	successes, failures, err := backend.underlying.DestroyAPIContainers(ctx, filters)
	if err != nil {
		return nil, nil, stacktrace.Propagate(err, "An error occurred destroying API containers using filters: %+v", filters)
	}
	return successes, failures, nil
>>>>>>> c29d6128
}<|MERGE_RESOLUTION|>--- conflicted
+++ resolved
@@ -3,18 +3,13 @@
 import (
 	"context"
 	"github.com/kurtosis-tech/container-engine-lib/lib/backend_interface"
-<<<<<<< HEAD
-	engine2 "github.com/kurtosis-tech/container-engine-lib/lib/backend_interface/objects/engine"
+	"github.com/kurtosis-tech/container-engine-lib/lib/backend_interface/objects/api_container"
+	"github.com/kurtosis-tech/container-engine-lib/lib/backend_interface/objects/enclave"
+	"github.com/kurtosis-tech/container-engine-lib/lib/backend_interface/objects/engine"
 	"github.com/kurtosis-tech/container-engine-lib/lib/backend_interface/objects/module"
 	"github.com/kurtosis-tech/container-engine-lib/lib/backend_interface/objects/partition"
 	"github.com/kurtosis-tech/container-engine-lib/lib/backend_interface/objects/port_spec"
 	"github.com/kurtosis-tech/container-engine-lib/lib/backend_interface/objects/service"
-=======
-	"github.com/kurtosis-tech/container-engine-lib/lib/backend_interface/objects/api_container"
-	"github.com/kurtosis-tech/container-engine-lib/lib/backend_interface/objects/enclave"
-	"github.com/kurtosis-tech/container-engine-lib/lib/backend_interface/objects/engine"
-	"github.com/kurtosis-tech/container-engine-lib/lib/backend_interface/objects/port_spec"
->>>>>>> c29d6128
 	"github.com/kurtosis-tech/stacktrace"
 	"io"
 	"net"
@@ -70,64 +65,6 @@
 	return successes, failures, nil
 }
 
-<<<<<<< HEAD
-func (backend *MetricsReportingKurtosisBackend) CreateModule(
-	ctx context.Context,
-	id string,
-	containerImageName string,
-	serializedParams string,
-)(
-	resultPrivateIp net.IP,
-	resultPrivatePort *port_spec.PortSpec,
-	resultPublicIp net.IP,
-	resultPublicPort *port_spec.PortSpec,
-	resultErr error,
-) {
-	privateIp, privatePort, publicIp, publicPort, err := backend.underlying.CreateModule(
-		ctx,
-		id,
-		containerImageName,
-		serializedParams,
-		)
-	if err != nil {
-		return nil, nil, nil, nil,
-		stacktrace.Propagate(
-			err,
-			"An error occurred creating module with ID '%v', container image name '%v' and serialized params '%+v'",
-			id,
-			containerImageName,
-			serializedParams)
-	}
-
-	return privateIp, privatePort, publicIp, publicPort, nil
-}
-
-func (backend *MetricsReportingKurtosisBackend) GetModules(
-	ctx context.Context,
-	filters *module.ModuleFilters,
-)(
-	map[string]*module.Module,
-	error,
-) {
-	modules, err := backend.underlying.GetModules(ctx, filters)
-	if err != nil {
-		return nil, stacktrace.Propagate(err, "An error occurred getting modules using filters: %+v", filters)
-	}
-	return modules, nil
-}
-
-func (backend *MetricsReportingKurtosisBackend) DestroyModules(
-	ctx context.Context,
-	filters *module.ModuleFilters,
-)(
-	successfulModuleIds map[string]bool,
-	erroredModuleIds map[string]error,
-	resultErr error,
-) {
-	successes, failures, err := backend.underlying.DestroyModules(ctx, filters)
-	if err != nil {
-		return nil, nil, stacktrace.Propagate(err, "An error occurred destroying modules using filters: %+v", filters)
-=======
 func (backend *MetricsReportingKurtosisBackend) CreateEnclave(ctx context.Context, enclaveId string) (*enclave.Enclave, error) {
 	result, err := backend.underlying.CreateEnclave(ctx, enclaveId)
 	if err != nil {
@@ -156,210 +93,10 @@
 	successes, failures, err := backend.underlying.DestroyEnclaves(ctx, filters)
 	if err != nil {
 		return nil, nil, stacktrace.Propagate(err, "An error occurred destroying enclaves using filters: %+v", filters)
->>>>>>> c29d6128
-	}
-	return successes, failures, nil
-}
-
-<<<<<<< HEAD
-func (backend *MetricsReportingKurtosisBackend) CreateUserService(
-	ctx context.Context,
-	id string,
-	containerImageName string,
-	privatePorts []*port_spec.PortSpec,
-	entrypointArgs []string,
-	cmdArgs []string,
-	envVars map[string]string,
-	enclaveDataDirMntDirpath string,
-	filesArtifactMountDirpaths map[string]string,
-)(
-	maybePublicIpAddr net.IP,
-	publicPorts map[string]*port_spec.PortSpec,
-	resultErr error,
-) {
-	publicIpAddr, publicPort, err := backend.underlying.CreateUserService(
-		ctx,
-		id,
-		containerImageName,
-		privatePorts,
-		entrypointArgs,
-		cmdArgs,
-		envVars,
-		enclaveDataDirMntDirpath,
-		filesArtifactMountDirpaths,
-		)
-	if err != nil {
-		return nil, nil,
-		stacktrace.Propagate(
-			err,
-			"An error occurred creating the user service with ID '%v' using image '%v' with private ports '%+v' with entry point args '%+v', command args '%+v', environment vars '%+v', enclave data mount dirpath '%v' and file artifacts mount dirpath '%v'",
-			id,
-			containerImageName,
-			privatePorts,
-			entrypointArgs,
-			cmdArgs,
-			envVars,
-			enclaveDataDirMntDirpath,
-			filesArtifactMountDirpaths,
-			)
-	}
-	return publicIpAddr, publicPort, nil
-}
-
-func (backend *MetricsReportingKurtosisBackend) GetUserServices(
-	ctx context.Context,
-	filters *service.ServiceFilters,
-)(
-	map[string]*service.Service,
-	error,
-){
-	services, err := backend.underlying.GetUserServices(ctx, filters)
-	if err != nil {
-		return nil, stacktrace.Propagate(err, "An error occurred getting user services using filters '%+v'", filters)
-	}
-	return services, nil
-}
-
-func (backend *MetricsReportingKurtosisBackend) GetUserServiceLogs(
-	ctx context.Context,
-	filters *service.ServiceFilters,
-)(
-	map[string]io.ReadCloser,
-	error,
-) {
-	userServiceLogs, err := backend.underlying.GetUserServiceLogs(ctx, filters)
-	if err != nil {
-		return nil, stacktrace.Propagate(err, "An error occurred getting user service logs using filters '%+v'", filters)
-	}
-	return userServiceLogs, nil
-}
-
-func (backend *MetricsReportingKurtosisBackend) RunUserServiceExecCommand (
-	ctx context.Context,
-	serviceId string,
-	commandArgs []string,
-)(
-	resultExitCode int32,
-	resultOutput string,
-	resultErr error,
-) {
-	exitCode, output, err := backend.underlying.RunUserServiceExecCommand(ctx, serviceId, commandArgs)
-	if err != nil {
-		return 0, "", stacktrace.Propagate(
-			err,
-			"An error occurred running user service exec command with user service ID '%v' and command args '%+v'",
-			serviceId,
-			commandArgs,
-			)
-	}
-	return exitCode, output, nil
-}
-
-func (backend *MetricsReportingKurtosisBackend) WaitForHttpEndpointInUserServiceIsAvailable (
-	ctx context.Context,
-	serviceId string,
-	httpMethod string,
-	port uint32,
-	path string,
-	requestBody string,
-	bodyText string,
-	initialDelayMilliseconds uint32,
-	retries uint32,
-	retriesDelayMilliseconds uint32,
-)(
-	resultErr error,
-) {
-	if err := backend.underlying.WaitForHttpEndpointInUserServiceIsAvailable(
-		ctx,
-		serviceId,
-		httpMethod,
-		port,
-		path,
-		requestBody,
-		bodyText,
-		initialDelayMilliseconds,
-		retries,
-		retriesDelayMilliseconds,
-		); err != nil {
-		return stacktrace.Propagate(
-			err,
-			"An error occurred waiting for http endpoint with path '%v', port '%v', request body '%v', body text '%v' from service with ID '%v' to become available after '%v' retries and '%v' milliseconds between retries,",
-			path,
-			port,
-			requestBody,
-			bodyText,
-			serviceId,
-			retries,
-			retriesDelayMilliseconds,
-		)
-	}
-	return nil
-}
-
-func (backend *MetricsReportingKurtosisBackend) RegisterUserServiceFileArtifacts(
-	ctx context.Context,
-	serviceId string,
-	fileArtifactsUrls map[service.FilesArtifactID]string,
-)(
-	resultErr error,
-) {
-	if err := backend.underlying.RegisterUserServiceFileArtifacts(ctx, serviceId, fileArtifactsUrls); err != nil {
-		return stacktrace.Propagate(err, "An error occurred registering user service file artifacts with urls '%+v' for user service with ID '%v'", fileArtifactsUrls, serviceId)
-	}
-	return nil
-}
-
-func (backend *MetricsReportingKurtosisBackend) StopUserServices(
-	ctx context.Context,
-	filters *service.ServiceFilters,
-)(
-	successfulUserServiceIds map[string]bool,
-	erroredUserServiceIds map[string]error,
-	resultErr error,
-) {
-	successes, failures, err := backend.underlying.StopUserServices(ctx, filters)
-	if err != nil {
-		return nil, nil, stacktrace.Propagate(err, "An error occurred stopping user services using filters: %+v", filters)
-	}
-	return successes, failures, nil
-}
-
-func (backend *MetricsReportingKurtosisBackend) GetShellOnUserService(
-	ctx context.Context,
-	userServiceId string,
-)(
-	resultErr error,
-) {
-	if err := backend.underlying.GetShellOnUserService(ctx, userServiceId); err != nil {
-		return stacktrace.Propagate(err, "An error occurred getting shell on user service with ID '%v'", userServiceId)
-	}
-	return nil
-}
-
-func (backend *MetricsReportingKurtosisBackend) CreateRepartition(
-	ctx context.Context,
-	partitions []*partition.Partition,
-	newPartitionConnections map[partition.PartitionConnectionID]partition.PartitionConnection,
-	newDefaultConnection partition.PartitionConnection,
-)(
-	resultErr error,
-) {
-	if err := backend.underlying.CreateRepartition(
-		ctx,
-		partitions,
-		newPartitionConnections,
-		newDefaultConnection,
-		); err != nil {
-		return stacktrace.Propagate(
-			err,
-			"An error occurred creating repartition with partitions '%+v', partition connections '%+v' and default connection '%+v'",
-			partitions,
-			newPartitionConnections,
-			newDefaultConnection,
-			)
-	}
-	return nil
-=======
+	}
+	return successes, failures, nil
+}
+
 func (backend *MetricsReportingKurtosisBackend) CreateAPIContainer(
 	ctx context.Context,
 	image string,
@@ -413,5 +150,264 @@
 		return nil, nil, stacktrace.Propagate(err, "An error occurred destroying API containers using filters: %+v", filters)
 	}
 	return successes, failures, nil
->>>>>>> c29d6128
+}
+
+
+func (backend *MetricsReportingKurtosisBackend) CreateModule(
+	ctx context.Context,
+	id string,
+	containerImageName string,
+	serializedParams string,
+)(
+	resultPrivateIp net.IP,
+	resultPrivatePort *port_spec.PortSpec,
+	resultPublicIp net.IP,
+	resultPublicPort *port_spec.PortSpec,
+	resultErr error,
+) {
+	privateIp, privatePort, publicIp, publicPort, err := backend.underlying.CreateModule(
+		ctx,
+		id,
+		containerImageName,
+		serializedParams,
+		)
+	if err != nil {
+		return nil, nil, nil, nil,
+		stacktrace.Propagate(
+			err,
+			"An error occurred creating module with ID '%v', container image name '%v' and serialized params '%+v'",
+			id,
+			containerImageName,
+			serializedParams)
+	}
+
+	return privateIp, privatePort, publicIp, publicPort, nil
+}
+
+func (backend *MetricsReportingKurtosisBackend) GetModules(
+	ctx context.Context,
+	filters *module.ModuleFilters,
+)(
+	map[string]*module.Module,
+	error,
+) {
+	modules, err := backend.underlying.GetModules(ctx, filters)
+	if err != nil {
+		return nil, stacktrace.Propagate(err, "An error occurred getting modules using filters: %+v", filters)
+	}
+	return modules, nil
+}
+
+func (backend *MetricsReportingKurtosisBackend) DestroyModules(
+	ctx context.Context,
+	filters *module.ModuleFilters,
+)(
+	successfulModuleIds map[string]bool,
+	erroredModuleIds map[string]error,
+	resultErr error,
+) {
+	successes, failures, err := backend.underlying.DestroyModules(ctx, filters)
+	if err != nil {
+		return nil, nil, stacktrace.Propagate(err, "An error occurred destroying modules using filters: %+v", filters)
+	}
+	return successes, failures, nil
+}
+
+func (backend *MetricsReportingKurtosisBackend) CreateUserService(
+	ctx context.Context,
+	id string,
+	containerImageName string,
+	privatePorts []*port_spec.PortSpec,
+	entrypointArgs []string,
+	cmdArgs []string,
+	envVars map[string]string,
+	enclaveDataDirMntDirpath string,
+	filesArtifactMountDirpaths map[string]string,
+)(
+	maybePublicIpAddr net.IP,
+	publicPorts map[string]*port_spec.PortSpec,
+	resultErr error,
+) {
+	publicIpAddr, publicPort, err := backend.underlying.CreateUserService(
+		ctx,
+		id,
+		containerImageName,
+		privatePorts,
+		entrypointArgs,
+		cmdArgs,
+		envVars,
+		enclaveDataDirMntDirpath,
+		filesArtifactMountDirpaths,
+		)
+	if err != nil {
+		return nil, nil,
+		stacktrace.Propagate(
+			err,
+			"An error occurred creating the user service with ID '%v' using image '%v' with private ports '%+v' with entry point args '%+v', command args '%+v', environment vars '%+v', enclave data mount dirpath '%v' and file artifacts mount dirpath '%v'",
+			id,
+			containerImageName,
+			privatePorts,
+			entrypointArgs,
+			cmdArgs,
+			envVars,
+			enclaveDataDirMntDirpath,
+			filesArtifactMountDirpaths,
+			)
+	}
+	return publicIpAddr, publicPort, nil
+}
+
+func (backend *MetricsReportingKurtosisBackend) GetUserServices(
+	ctx context.Context,
+	filters *service.ServiceFilters,
+)(
+	map[string]*service.Service,
+	error,
+){
+	services, err := backend.underlying.GetUserServices(ctx, filters)
+	if err != nil {
+		return nil, stacktrace.Propagate(err, "An error occurred getting user services using filters '%+v'", filters)
+	}
+	return services, nil
+}
+
+func (backend *MetricsReportingKurtosisBackend) GetUserServiceLogs(
+	ctx context.Context,
+	filters *service.ServiceFilters,
+)(
+	map[string]io.ReadCloser,
+	error,
+) {
+	userServiceLogs, err := backend.underlying.GetUserServiceLogs(ctx, filters)
+	if err != nil {
+		return nil, stacktrace.Propagate(err, "An error occurred getting user service logs using filters '%+v'", filters)
+	}
+	return userServiceLogs, nil
+}
+
+func (backend *MetricsReportingKurtosisBackend) RunUserServiceExecCommand (
+	ctx context.Context,
+	serviceId string,
+	commandArgs []string,
+)(
+	resultExitCode int32,
+	resultOutput string,
+	resultErr error,
+) {
+	exitCode, output, err := backend.underlying.RunUserServiceExecCommand(ctx, serviceId, commandArgs)
+	if err != nil {
+		return 0, "", stacktrace.Propagate(
+			err,
+			"An error occurred running user service exec command with user service ID '%v' and command args '%+v'",
+			serviceId,
+			commandArgs,
+			)
+	}
+	return exitCode, output, nil
+}
+
+func (backend *MetricsReportingKurtosisBackend) WaitForHttpEndpointInUserServiceIsAvailable (
+	ctx context.Context,
+	serviceId string,
+	httpMethod string,
+	port uint32,
+	path string,
+	requestBody string,
+	bodyText string,
+	initialDelayMilliseconds uint32,
+	retries uint32,
+	retriesDelayMilliseconds uint32,
+)(
+	resultErr error,
+) {
+	if err := backend.underlying.WaitForHttpEndpointInUserServiceIsAvailable(
+		ctx,
+		serviceId,
+		httpMethod,
+		port,
+		path,
+		requestBody,
+		bodyText,
+		initialDelayMilliseconds,
+		retries,
+		retriesDelayMilliseconds,
+		); err != nil {
+		return stacktrace.Propagate(
+			err,
+			"An error occurred waiting for http endpoint with path '%v', port '%v', request body '%v', body text '%v' from service with ID '%v' to become available after '%v' retries and '%v' milliseconds between retries,",
+			path,
+			port,
+			requestBody,
+			bodyText,
+			serviceId,
+			retries,
+			retriesDelayMilliseconds,
+		)
+	}
+	return nil
+}
+
+func (backend *MetricsReportingKurtosisBackend) RegisterUserServiceFileArtifacts(
+	ctx context.Context,
+	serviceId string,
+	fileArtifactsUrls map[service.FilesArtifactID]string,
+)(
+	resultErr error,
+) {
+	if err := backend.underlying.RegisterUserServiceFileArtifacts(ctx, serviceId, fileArtifactsUrls); err != nil {
+		return stacktrace.Propagate(err, "An error occurred registering user service file artifacts with urls '%+v' for user service with ID '%v'", fileArtifactsUrls, serviceId)
+	}
+	return nil
+}
+
+func (backend *MetricsReportingKurtosisBackend) StopUserServices(
+	ctx context.Context,
+	filters *service.ServiceFilters,
+)(
+	successfulUserServiceIds map[string]bool,
+	erroredUserServiceIds map[string]error,
+	resultErr error,
+) {
+	successes, failures, err := backend.underlying.StopUserServices(ctx, filters)
+	if err != nil {
+		return nil, nil, stacktrace.Propagate(err, "An error occurred stopping user services using filters: %+v", filters)
+	}
+	return successes, failures, nil
+}
+
+func (backend *MetricsReportingKurtosisBackend) GetShellOnUserService(
+	ctx context.Context,
+	userServiceId string,
+)(
+	resultErr error,
+) {
+	if err := backend.underlying.GetShellOnUserService(ctx, userServiceId); err != nil {
+		return stacktrace.Propagate(err, "An error occurred getting shell on user service with ID '%v'", userServiceId)
+	}
+	return nil
+}
+
+func (backend *MetricsReportingKurtosisBackend) CreateRepartition(
+	ctx context.Context,
+	partitions []*partition.Partition,
+	newPartitionConnections map[partition.PartitionConnectionID]partition.PartitionConnection,
+	newDefaultConnection partition.PartitionConnection,
+)(
+	resultErr error,
+) {
+	if err := backend.underlying.CreateRepartition(
+		ctx,
+		partitions,
+		newPartitionConnections,
+		newDefaultConnection,
+		); err != nil {
+		return stacktrace.Propagate(
+			err,
+			"An error occurred creating repartition with partitions '%+v', partition connections '%+v' and default connection '%+v'",
+			partitions,
+			newPartitionConnections,
+			newDefaultConnection,
+			)
+	}
+	return nil
 }