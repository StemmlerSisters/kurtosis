--- conflicted
+++ resolved
@@ -295,15 +295,6 @@
 		return nil, stacktrace.Propagate(err, "An error occurred getting the service with name '%v' in namespace '%v'", service.Name, engineNamespaceName)
 	}
 
-<<<<<<< HEAD
-=======
-	// Use cluster IP as public IP
-	clusterIp := net.ParseIP(service.Spec.ClusterIP)
-	if clusterIp == nil {
-		return nil, stacktrace.NewError("Expected to be able to parse cluster IP from the Kubernetes spec for service '%v', instead nil was parsed.", service.Name)
-	}
-
->>>>>>> 9d7778e8
 	// Left a nil because the KurtosisBackend has no way of knowing what the public port spec will be
 	var publicIpAddr net.IP
 	var publicGrpcPort *port_spec.PortSpec
