--- conflicted
+++ resolved
@@ -6,17 +6,9 @@
 	"github.com/kurtosis-tech/container-engine-lib/lib/backend_interface/objects/enclave"
 	"github.com/kurtosis-tech/container-engine-lib/lib/backend_interface/objects/engine"
 	"github.com/kurtosis-tech/container-engine-lib/lib/backend_interface/objects/module"
-<<<<<<< HEAD
 	"github.com/kurtosis-tech/container-engine-lib/lib/backend_interface/objects/port_spec"
 	"github.com/kurtosis-tech/container-engine-lib/lib/backend_interface/objects/service"
 	"io"
-	"net"
-=======
-	"github.com/kurtosis-tech/container-engine-lib/lib/backend_interface/objects/partition"
-	"github.com/kurtosis-tech/container-engine-lib/lib/backend_interface/objects/port_spec"
-	"github.com/kurtosis-tech/container-engine-lib/lib/backend_interface/objects/service"
-	"io"
->>>>>>> ca07d986
 )
 
 // KurtosisBackend abstracts a Kurtosis backend, which will be a container engine (Docker or Kubernetes).
@@ -102,18 +94,10 @@
 	)
 
 	// Repartition the Enclave network defining which services will be on each part
-<<<<<<< HEAD
 	RepartitionEnclave(
 		ctx context.Context,
 		enclaveId string,
 		servicesConnections map[service.ServiceID]map[service.ServiceID]enclave.NetworkConnection,
-=======
-	CreateRepartition(
-		ctx context.Context,
-		partitions []*partition.Partition,
-		newPartitionConnections map[partition.PartitionConnectionID]partition.PartitionConnection,
-		newDefaultConnection partition.PartitionConnection,
->>>>>>> ca07d986
 	)(
 		resultErr error,
 	)
@@ -166,23 +150,12 @@
 	// Create a module from a container image with serialized params
 	CreateModule(
 		ctx context.Context,
-<<<<<<< HEAD
-		id string,
-		containerImageName string,
-		serializedParams string,
-	)(
-		privateIp net.IP,
-		privatePort *port_spec.PortSpec,
-		publicIp net.IP,
-		publicPort *port_spec.PortSpec,
-=======
 		id module.ModuleID,
 		guid module.ModuleGUID,
 		containerImageName string,
 		serializedParams string,
 	)(
 		newModule *module.Module,
->>>>>>> ca07d986
 		resultErr error,
 	)
 
@@ -194,25 +167,16 @@
 		ctx context.Context,
 		filters *module.ModuleFilters,
 	) (
-<<<<<<< HEAD
-		successfulModuleIds map[string]bool, // "set" of module IDs that were successfully destroyed
-		erroredModuleIds map[string]error, // "set" of module IDs that errored when destroying, with the error
-=======
 		successfulModuleIds map[module.ModuleGUID]bool, // "set" of module IDs that were successfully destroyed
 		erroredModuleIds map[module.ModuleGUID]error, // "set" of module IDs that errored when destroying, with the error
->>>>>>> ca07d986
 		resultErr error, // Represents an error with the function itself, rather than the modules
 	)
 
 	// Creates a user service inside an enclave with the given configuration
 	CreateUserService(
 		ctx context.Context,
-<<<<<<< HEAD
-		id string,
-=======
 		id service.ServiceID,
 		guid service.ServiceGUID,
->>>>>>> ca07d986
 		containerImageName string,
 		privatePorts []*port_spec.PortSpec,
 		entrypointArgs []string,
@@ -221,88 +185,11 @@
 		enclaveDataDirMntDirpath string,
 		filesArtifactMountDirpaths map[string]string,
     )(
-<<<<<<< HEAD
-		maybePublicIpAddr net.IP, // The ip exposed in the host machine. Will be nil if the service doesn't declare any private ports
-		publicPorts map[string]*port_spec.PortSpec, //Mapping of port-used-by-service -> port-on-the-host-machine where the user can make requests to the port to access the port. If a used port doesn't have a host port bound, then the value will be nil.
-=======
 		newUserService *service.Service,
->>>>>>> ca07d986
 		resultErr error,
 	)
 
 	// Gets user services using the given filters, returning a map of matched user services identified by their ID
-<<<<<<< HEAD
-	GetUserServices(ctx context.Context, filters *service.ServiceFilters) (map[string]*service.Service, error)
-
-	// Get user service logs using the given filters, returning a map of matched user services identified by their ID and a readCloser object for each one
-	GetUserServiceLogs(ctx context.Context, filters *service.ServiceFilters) (map[string]io.ReadCloser, error)
-
-	// Executes a shell command inside an user service instance indenfified by its ID
-	RunUserServiceExecCommand (
-		ctx context.Context,
-		serviceId string,
-		commandArgs []string,
-	)(
-		exitCode int32,
-		output string,
-		resultErr error,
-	)
-
-	// Wait for succesful http endpoint response which can be used to check if the service is available
-	WaitForUserServiceHttpEndpointAvailability(
-		ctx context.Context,
-		serviceId string,
-		httpMethod string, //The httpMethod used to execute the request. Valid values: GET and POST
-		port uint32, //The port of the service to check. For instance 8080
-		path string, //The path of the service to check. It mustn't start with the first slash. For instance `service/health`
-		requestBody string, //The content of the request body. Only valid when the httpMethod is POST
-		bodyText string, //If the endpoint returns this value, the service will be marked as available (e.g. Hello World).
-		initialDelayMilliseconds uint32, //The number of milliseconds to wait until executing the first HTTP call
-		retries uint32, //Max number of HTTP call attempts that this will execute until giving up and returning an error
-		retriesDelayMilliseconds uint32, //Number of milliseconds to wait between retries
-	)(
-		resultErr error,
-	)
-
-	// Stop user services using the given filters,
-	StopUserServices(
-		ctx context.Context,
-		filters *service.ServiceFilters,
-	)(
-		successfulUserServiceIds map[string]bool, // "set" of user service IDs that were successfully stopped
-		erroredUserServiceIds map[string]error, // "set" of user service IDs that errored when stopping, with the error
-		resultErr error, // Represents an error with the function itself, rather than the user services
-	)
-
-	// Destroy user services using the given filters,
-	DestroyUserServices(
-		ctx context.Context,
-		filters *service.ServiceFilters,
-	)(
-		successfulUserServiceIds map[string]bool, // "set" of user service IDs that were successfully destroyed
-		erroredUserServiceIds map[string]error, // "set" of user service IDs that errored when destroying, with the error
-		resultErr error, // Represents an error with the function itself, rather than the user services
-	)
-
-	// Get an interactive shell to execute commands in an user service
-	GetShellOnUserService(
-		ctx context.Context,
-		userServiceId string,
-	)(
-		resultErr error,
-	)
-
-	// TODO CreateRepl
-
-	// TODO AttachToRepl
-
-	// TODO GetRepls
-
-	// TODO StopRepl
-
-	// TODO DestroyRepl
-
-=======
 	GetUserServices(ctx context.Context, filters *service.ServiceFilters) (map[service.ServiceGUID]*service.Service, error)
 
 	// Get user service logs using the given filters, returning a map of matched user services identified by their ID and a readCloser object for each one
@@ -373,7 +260,6 @@
 
 	// TODO DestroyRepl
 
->>>>>>> ca07d986
 	// TODO RunReplExecCommand
 
 }