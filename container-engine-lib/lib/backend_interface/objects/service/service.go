package service

import (
	"github.com/kurtosis-tech/container-engine-lib/lib/backend_interface/objects/enclave"
	"github.com/kurtosis-tech/container-engine-lib/lib/backend_interface/objects/port_spec"
	"net"
)

type ServiceID string
type ServiceGUID string

// Object that represents POINT-IN-TIME information about an user service
// Store this object and continue to reference it at your own risk!!!
type Service struct {
	id ServiceID
	guid ServiceGUID
<<<<<<< HEAD
	enclaveId enclave.
=======
	enclaveId enclave.EnclaveID
>>>>>>> 002ac99e
	maybePublicIpAddr net.IP // The ip exposed in the host machine. Will be nil if the service doesn't declare any private ports
	publicPorts map[string]*port_spec.PortSpec //Mapping of port-used-by-service -> port-on-the-host-machine where the user can make requests to the port to access the port. If a used port doesn't have a host port bound, then the value will be nil.
}

func NewService(id ServiceID, guid ServiceGUID, enclaveId enclave.EnclaveID, maybePublicIpAddr net.IP, publicPorts map[string]*port_spec.PortSpec) *Service {
	return &Service{id: id, guid: guid, enclaveId: enclaveId, maybePublicIpAddr: maybePublicIpAddr, publicPorts: publicPorts}
}

func (service *Service) GetID() ServiceID {
	return service.id
}

func (service *Service) GetGUID() ServiceGUID {
	return service.guid
}

func (service *Service) GetEnclaveId() enclave.EnclaveID {
	return service.enclaveId
}

func (service *Service) GetMaybePublicIpAddr() net.IP {
	return service.maybePublicIpAddr
}

func (service *Service) GetPublicPorts() map[string]*port_spec.PortSpec {
	return service.publicPorts
}<|MERGE_RESOLUTION|>--- conflicted
+++ resolved
@@ -14,11 +14,7 @@
 type Service struct {
 	id ServiceID
 	guid ServiceGUID
-<<<<<<< HEAD
-	enclaveId enclave.
-=======
 	enclaveId enclave.EnclaveID
->>>>>>> 002ac99e
 	maybePublicIpAddr net.IP // The ip exposed in the host machine. Will be nil if the service doesn't declare any private ports
 	publicPorts map[string]*port_spec.PortSpec //Mapping of port-used-by-service -> port-on-the-host-machine where the user can make requests to the port to access the port. If a used port doesn't have a host port bound, then the value will be nil.
 }
