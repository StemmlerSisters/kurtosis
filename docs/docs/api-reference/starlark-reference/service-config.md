--- conflicted
+++ resolved
@@ -4,8 +4,6 @@
 ---
 
 The `ServiceConfig` object constructor configures the parameters of a container for the [`plan.add_service`][add-service-reference] function.
-
-<<<<<<< HEAD
 
 Signature
 ---------
@@ -17,155 +15,6 @@
     files = {},
     entrypoint = None,
     cmd = None,
-=======
-```python
-config = ServiceConfig(
-    # The name of the container image that Kurtosis will use to create and start the service's container.
-    # This image can be pulled from a remote container registry, picked up from the local cache, or built by Kurtosis using
-    # the underlying container engine.
-    # If a string is provided, Kurtosis will by default detect if images exists locally, or pull from container registry if not.
-    # The string form is syntactic sugar for ImageSpec with only image set
-    # ImageSpec referring to private registries limited to Docker
-    # Reach out to the team if you want to run Kurtosis with private images on Kubernetes
-    # If an ImageBuildSpec is provided, Kurtosis will build the image.
-    # MANDATORY
-    image = "kurtosistech/example-datastore-server",
-
-    OR
-
-    image = ImageSpec(
-        #  The name of the image that needs to be pulled qualified with the registry
-        # MANDATORY
-        name = "my.registry.io/my-user/my-image",
-
-        # The username that will be used to pull the image from the given registry
-        # OPTIONAL
-        username = "my-user",
-
-        # The password that will be used to pull the image from the given registry
-        # OPTIONAL
-        password = "password",
-
-        # The URL of the registry
-        # OPTIONAL
-        registry = "http://my.registry.io/"
-    )
-
-    OR
-
-    image = ImageBuildSpec(
-        # Name to give built image
-        # MANDATORY
-        image_name="kurtosistech/example-datastore-server"
-
-        # Locator to build context within the Kurtosis package
-        # As of now, Kurtosis expects a Dockerfile at the root of the build context
-        # MANDATORY
-        build_context_dir="./server"
-
-        # Name of the build file
-        # The default value is "Dockerfile"
-        # OPTIONAL
-        build_file=""
-
-        # Stage of image build to target for multi-stage container image
-        # OPTIONAL
-        target_stage=""
-    )
-
-    OR
-
-    image = NixBuildSpec(
-        #  The name of the image that needs to be pulled qualified with the registry
-        # MANDATORY
-        image_name = "hello-world-server",
-
-        # Locator to build context within the Kurtosis package
-        # This allows to select a sub-package where the context is going be used to build the image
-        # MANDATORY
-        build_context_dir = "./"
-
-        #  The relative path (from the `build_context_dir`) to the folder containing the flake.nix file
-        # MANDATORY
-        flake_location_dir = "./hello-go",
-
-        #  The selector for the Flake output with the image derivation. Fallbacks to the default package.
-        flake_output = "containerImage",
-    )
-
-    # The ports that the container should listen on, identified by a user-friendly ID that can be used to select the port again in the future.
-    # Kurtosis will automatically perform a check to ensure all declared UDP and TCP ports are open and ready for traffic and connections upon startup.
-    # You may specify a custom wait timeout duration or disable the feature entirely, learn more via PortSpec docs
-    # If no ports are provided, no ports will be exposed on the host machine, unless there is an EXPOSE in the Dockerfile.
-    # OPTIONAL (Default: {})
-    ports = {
-        "grpc": PortSpec(
-            # The port number which we want to expose
-            # MANDATORY
-            number = 3000,
-
-            # Transport protocol for the port (can be either "TCP" or "UDP")
-            # Optional (DEFAULT:"TCP")
-            transport_protocol = "TCP",
-
-            # Application protocol for the port
-            # Optional
-            application_protocol = "http",
-
-            # Kurtosis will automatically perform a check to ensure all declared UDP and TCP ports are open and ready for traffic and connections upon startup.
-            # You may specify a custom wait timeout duration or disable the feature entirely.
-            # You may specify a custom wait timeout duration with a string:
-            #  wait = "2m"
-            # Or, you can disable this feature by setting the value to None:
-            #  wait = None
-            # The feature is enabled by default with a default timeout of 15s
-            # OPTIONAL (DEFAULT:"15s")
-            wait = "4s"
-        ),
-    },
-
-    # A mapping of path_on_container_where_contents_will_be_mounted -> Directory object or file artifact name
-    # For more info on what a Directory object is, see below
-    #
-    # OPTIONAL (Default: {})
-    files = {
-        "path/to/files/artifact_1/": files_artifact_1,
-        "path/to/files/artifact_2/": Directory(
-            artifact_names=[files_artifact_2],
-        ),
-        "path/to/persistent/directory/": Directory(
-            persistent_key="data-directory",
-        ),
-    },
-
-    # The ENTRYPOINT statement hardcoded in a container image's Dockerfile might not be suitable for your needs.
-    # This field allows you to override the ENTRYPOINT when the container starts.
-    # OPTIONAL (Default: [])
-    entrypoint = [
-        "bash",
-    ],
-
-    # The CMD statement hardcoded in a container image's Dockerfile might not be suitable for your needs.
-    # This field allows you to override the CMD when the container starts.
-    # OPTIONAL (Default: [])
-    cmd = [
-        "-c",
-        "sleep 99",
-    ],
-
-    # Defines environment variables that should be set inside the Docker container running the service.
-    # This can be necessary for starting containers from Docker images you don’t control, as they’ll often be parameterized with environment variables.
-    # OPTIONAL (Default: {})
-    env_vars = {
-        "VAR_1": "VALUE_1",
-        "VAR_2": "VALUE_2",
-    },
-
-    # ENTRYPOINT, CMD, and ENV variables sometimes need to refer to the container's own IP address.
-    # If this placeholder string is referenced inside the 'entrypoint', 'cmd', or 'env_vars' properties, the Kurtosis engine will replace it at launch time
-    # with the container's actual IP address.
-    # OPTIONAL (Default: "KURTOSIS_IP_ADDR_PLACEHOLDER")
->>>>>>> 473d0ee0
     private_ip_address_placeholder = "KURTOSIS_IP_ADDRESS_PLACEHOLDER",
     min_cpu = None,
     max_cpu = None,
@@ -179,7 +28,6 @@
 )
 ```
 
-<<<<<<< HEAD
 | Property | Description |
 | --- | --- |
 | **image**<br/>_string\|[ImageSpec][image-spec]\|[ImageBuildSpec][image-build-spec]\|[NixBuildSpec][nix-build-spec]_ | The container image that will be used to back the service.<br/><br/>This can a simple container image string just like you'd feed to `docker run`, or a more complex specification instructing Kurtosis to build an image on demand.<br/><br/>If a `string` is provided, the string will be treated as an image identifier just like you'd use in `docker run`. `name = "IMAGE"` is merely syntactic sugar for `ImageSpec(name = "IMAGE")`.<br/><br/>If an [`ImageSpec`][image-spec] is provided, then the information provided in the `ImageSpec` will be used to pull the image.<br/><br/>If an [`ImageBuildSpec`][image-build-spec] is provided, Kurtosis will build the image using the provided Dockerfile information upon every run.<br/><br/>If a [`NixBuildSpec`][nix-build-spec] is provided, Kurtosis will build the image using the provided Nix Flake information  |
@@ -240,77 +88,6 @@
             "/docker-entrypoint-initdb.d": init_sql,
         },
     )
-=======
-    # The maximum amount of CPUs the service can use, in millicpu/millicore.
-    # OPTIONAL (Default: no limit)
-    max_cpu = 1000,
-
-    # The minimum amout of CPUs the service must have, in millicpu/millicore.
-    # CAUTION: This is only available for Kubernetes, and will be ignored for Docker.
-    # OPTIONAL (Default: no limit)
-    min_cpu = 500,
-
-    # The maximum amount of memory, in megabytes, the service can use.
-    # OPTIONAL (Default: no limit)
-    max_memory = 1024,
-
-    # The minimum amount of memory, in megabytes, the service must have.
-    # CAUTION: This is only available for Kubernetes, and will be ignored for Docker.
-    # OPTIONAL (Default: no limit)
-    min_memory = 512,
-
-    # This field can be used to check the service's readiness after the service has started,
-    # to confirm that it is ready to receive connections and traffic
-    # OPTIONAL (Default: no ready conditions)
-    ready_conditions = ReadyCondition(...),
-
-    # This field is used to specify custom labels at the container level in Docker and Pod level in Kubernetes.
-    # For Docker, the label syntax and format will follow: "com.kurtosistech.custom.key": "value"
-    # For Kubernetes, the label syntax & format will follow: kurtosistech.com.custom/key=value
-
-    # Labels must follow the label standards outlined in [RFC-1035](https://datatracker.ietf.org/doc/html/rfc1035),
-    # meaning that both the label key and label value must contain at most 63 characters, contain only lowercase
-    # alphanumeric characters, dashes (-), underscores (_) or dots (.), start with an alphabetic character, and end with an alphanumeric character.
-    # Empty value and capital letters are valid on label values.
-    # OPTIONAL
-    labels = {
-        "key": "value",
-        # Examples
-        "name": "alice",
-    }
-
-    # The user id and group id to start the container with
-    # Some containers are configured to start with users other than root by default; this allows you to override to root or other
-    # users if you choose to.
-    # Note that the `gid` field is optional
-    # OPTIONAL
-    user = User(uid=0, gid=0),
-
-    # An array of Toleration
-    # This refers to Kubernetes Tolerations https://kubernetes.io/docs/concepts/scheduling-eviction/taint-and-toleration/
-    # This has no effect on Docker
-    # As of 2024-01-24 Taints and Tolerations to work with Kubernetes you need at least one untainted node
-    # Refer to the Toleration docs linked near the end of the page to learn more
-    # OPTIONAL
-    tolerations = [
-        Toleration(
-            key = "test-key",
-            value = "test-value",
-            operator = "Equal",
-            effect = "NoSchedule",
-            toleration_seconds = 64,
-        )
-    ],
-
-    # A map of node selectors
-    # This refers to Node Selectors in Kubernetes https://kubernetes.io/docs/concepts/scheduling-eviction/assign-pod-node/#nodeselector
-    # This has no effect on Docker
-    # This is an experimental feature that might get replaced with a better abstraction suited for Kurtosis
-    # OPTIONAL
-    node_selectors = {
-        "disktype": "ssd",
-    }
->>>>>>> 473d0ee0
 )
 ```
 
