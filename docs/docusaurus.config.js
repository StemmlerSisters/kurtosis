// @ts-check

const lightCodeTheme = require('prism-react-renderer/themes/github');
const darkCodeTheme = require('prism-react-renderer/themes/vsDark');

/** @type {import('@docusaurus/types').Config} */
const config = {
  title: 'Kurtosis Docs',
  tagline: 'Next-gen developer experience for building, testing, and running distributed systems.',
  url: 'https://docs.kurtosis.com',
  baseUrl: '/',
  onBrokenLinks: 'throw',
  onBrokenMarkdownLinks: 'throw',
  favicon: 'img/favicon.ico',

  // GitHub pages deployment config.
  organizationName: 'kurtosis-tech',
  projectName: 'docs', 

  i18n: {
    defaultLocale: 'en',
    locales: ['en'],
  },

  presets: [
    [
      'classic',
      /** @type {import('@docusaurus/preset-classic').Options} */
      ({
        docs: {
          sidebarPath: require.resolve('./sidebars.js'),
          routeBasePath: '/',
          versions: {
            current: {
<<<<<<< HEAD
              label: 'main',
=======
              label: 'Upcoming Release',
>>>>>>> a1b07949
            }
          }
        },
        theme: {
          customCss: require.resolve('./src/css/custom.css'),
        },
        gtag: {
          trackingID: 'G-9D2YD4C5FV',
        },
      }),
    ],
  ],

  themeConfig:
    /** @type {import('@docusaurus/preset-classic').ThemeConfig} */
    ({
      announcementBar: {
        id: 'support_us',
        content:
            '<a target="_blank" rel="noopener noreferrer" href="https://calendly.com/d/zgt-f2c-66p/kurtosis-onboarding">Schedule a live session with us for help getting started or to learn more.</a>',
        backgroundColor: '#fafbfc',
        textColor: '#091E42',
        isCloseable: false,
      },
      colorMode: {
        defaultMode: 'dark',
        disableSwitch: true,
        respectPrefersColorScheme: false,
      },
      navbar: {
        logo: {
          alt: 'Kurtosis',
          src: 'img/brand/kurtosis-logo-white-text.png',
        },
        items: [
          {
            to: '/quickstart',
            position: 'left',
            label: 'Quickstart',
            activeBasePath: '/quickstart'
          },
          {
            to: '/cli',
            position: 'left',
            label: 'CLI',
            activeBasePath: '/cli'
          },
          {
            to: '/sdk',
            position: 'left',
            label: 'SDK',
            activeBasePath: '/sdk'
          },
          {
            type: 'docsVersionDropdown',
            position: 'right',
            dropdownActiveClassDisabled: true,
          },
          {
            href: 'https://github.com/kurtosis-tech/kurtosis/issues/new/',
            position: 'right',
            label: 'Report Docs Issue',
          },
          {
            href: 'https://calendly.com/d/zgt-f2c-66p/kurtosis-onboarding',
            position: 'right',
            label: 'Schedule a personalized on-boarding session with us.',
          },
        ],
      },
      footer: {
        style: 'dark',
        links: [
          {
            title: 'Docs',
            items: [
              {
                label: 'Quickstart',
                to: '/quickstart',
              },
              {
                label: 'CLI',
                to: '/cli',
              },
              {
                label: 'SDK',
                to: '/sdk',
              },
            ],
          },
          {
            title: 'Community',
            items: [
              {
                label: 'Discord',
                href: 'https://discord.gg/HUapYX9RvV',
              },
              {
                label: 'Twitter',
                href: 'https://twitter.com/KurtosisTech',
              },
              {
                label: 'GitHub',
                href: 'https://github.com/kurtosis-tech',
              },
            ],
          },
          {
            title: 'Company',
            items: [
              {
                label: `Careers - We're Hiring`,
                href: 'https://www.kurtosis.com/careers',
              },
              {
                label: 'About Us',
                href: 'https://www.kurtosis.com/company',
              },
              {
                label: 'Blog',
                href: 'https://www.kurtosis.com/blog',
              },
            ],
          },
        ],
        copyright: `Copyright © ${new Date().getFullYear()} Kurtosis Technologies`,
      },
      prism: {
        theme: lightCodeTheme,
        darkTheme: darkCodeTheme,
      },
    }),
};

module.exports = config;<|MERGE_RESOLUTION|>--- conflicted
+++ resolved
@@ -32,11 +32,7 @@
           routeBasePath: '/',
           versions: {
             current: {
-<<<<<<< HEAD
-              label: 'main',
-=======
               label: 'Upcoming Release',
->>>>>>> a1b07949
             }
           }
         },
@@ -99,11 +95,6 @@
             href: 'https://github.com/kurtosis-tech/kurtosis/issues/new/',
             position: 'right',
             label: 'Report Docs Issue',
-          },
-          {
-            href: 'https://calendly.com/d/zgt-f2c-66p/kurtosis-onboarding',
-            position: 'right',
-            label: 'Schedule a personalized on-boarding session with us.',
           },
         ],
       },
