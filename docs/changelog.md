# TBD
### Breaking Changes
* Updated `kurtosisBackend.CreateLogsCollector` method in `container-engine-lib`, added the `logsCollectorTcpPortNumber` parameter
  * Users will need to update all the `kurtosisBackend.CreateLogsCollector` setting the logs collector `TCP` port number 

### Features
* Added `KurtosisContext.GetUserServiceLogs` method in `golang` and `typescript` api libraries
* Added the public documentation for the new `KurtosisContext.GetUserServiceLogs` method
* Added `GetUserServiceLogs` in Kurtosis engine gateway
* Implemented IP address references for services
* Added the `defaultTcpLogsCollectorPortNum` with `9713` value in `EngineManager`
* Added the `LogsCollectorAvailabilityChecker` interface

### Changes
* Add back old enclave continuity test
<<<<<<< HEAD
* Refactored `service logs` Kurtosis CLI command in order to get the user service logs from the `logs database` (implemented in Docker cluster so far)
=======
* Updated the `FluentbitAvailabilityChecker` constructor now it also receives the IP address as a parameter instead of using `localhost`
* Published the `FluentbitAvailabilityChecker` constructor for using it during starting modules and user services
>>>>>>> 81213821

# 0.50.2
### Fixes
* Fixes how the push cli artifacts & publish engine runs by generating kurtosis_version before hand

# 0.50.1

### Fixes
* Fix generate scripts to take passed version on release

# 0.50.0
### Features
* Created new engine's endpoint `GetUserServiceLogs` for consuming user service container logs from the logs database server
* Added `LogsDatabaseClient` interface for defining the behaviour for consuming logs from the centralized logs database
* Added `LokiLogsDatabaseClient` which implements `LogsDatabaseClient` for consuming logs from a Loki's server
* Added `KurtosisBackendLogsClient` which implements `LogsDatabaseClient` for consuming user service container logs using `KurtosisBackend`
* Created the `LogsDatabase` object in `container-engine-lib`
* Created the `LogsCollector` object in `container-engine-lib`
* Added `LogsDatabase` CRUD methods in `Docker` Kurtosis backend
* Added `LogsCollector` CRUD methods in `Docker` Kurtosis backend
* Added `ServiceNetwork` (interface), `DefaultServiceNetwork` and `MockServiceNetwork`

### Breaking Changes
* Updated `CreateEngine` method in `container-engine-lib`, removed the `logsCollectorHttpPortNumber` parameter
    * Users will need to update all the `CreateEngine` calls removing this parameter
* Updated `NewEngineServerArgs`,  `LaunchWithDefaultVersion` and `LaunchWithCustomVersion` methods in `engine_server_launcher` removed the `logsCollectorHttpPortNumber` parameter
  * Users will need to update these method calls removing this parameter
  
### Changes
* Untied the logs components containers and volumes creation and removal from the engine's crud in `container-engine-lib`
* Made some changes to the implementation of the module manager based on some PR comments by Kevin

### Features
* Implement Startosis add_service image pull validation
* Startosis scripts can now be run from the CLI: `kurtosis startosis exec path/to/script/file --enclave-id <ENCLAVE_ID>`
* Implemented Startosis load method to load from Github repositories

### Fixes
* Fix IP address placeholder injected by default in Startosis instructions. It used to be empty, which is invalid now
it is set to `KURTOSIS_IP_ADDR_PLACEHOLDER`
* Fix enclave inspect CLI command error when there are additional port bindings
* Fix a stale message the run-all-test-against-latest-code script
* Fix bug that creates database while running local unit tests
* Manually truncate string instead of using `k8s.io/utils/strings`

### Removals
* Removes version constants within launchers and cli in favor of centralized generated version constant
* Removes remote-docker-setup from the `build_cli` job in Circle

# 0.49.9

### Features
* Implement Startosis add_service method
* Enable linter on Startosis codebase

# 0.49.8
### Changes
* Added a linter
* Made changes based on the linters output
* Made the `discord` command a LowLevelKurtosisCommand instead of an EngineConsumingKurtosisCommand

### Features
* API container now saves free IPs on a local database

### Fixes
* Fix go.mod for commons & cli to reflect monorepo and replaced imports with write package name
* Move linter core/server linter config to within core/server

# 0.49.7
### Features
* Implement skeleton for the Startosis engine

### Fixes
* Fixed a message that referred to an old repo.

### Changes
* Added `cli` to the monorepo

# 0.49.6
### Fixes
* Fixed a bug where engine launcher would try to launch older docker image `kurtosistech/kurtosis-engine-server`.

# 0.49.5
### Changes
* Added `kurtosis-engine-server` to the monorepo
* Merged the `kurtosis-engine-sdk` & `kurtosis-core-sdk`

### Removals
* Remove unused variables from Docker Kurtosis backend

# 0.49.4
### Fixes
* Fix historical changelog for `kurtosis-core`
* Don't check for grpc proxy to be available

# 0.49.3
### Fixes
* Fix typescript package releases

# 0.49.2
### Removals
* Remove envoy proxy from docker image. No envoy proxy is being run anymore, effectively removing HTTP1.

### Changes
* Added `kurtosis-core` to the monorepo

### Fixes
* Fixed circle to not docs check on merge

# 0.49.1
### Fixes
* Attempting to fix the release version
### Changes
* Added container-engine-lib

# 0.49.0
### Changes
* This version is a dummy version to set the minimum. We pick a version greater than the current version of the CLI (0.29.1). <|MERGE_RESOLUTION|>--- conflicted
+++ resolved
@@ -13,12 +13,9 @@
 
 ### Changes
 * Add back old enclave continuity test
-<<<<<<< HEAD
-* Refactored `service logs` Kurtosis CLI command in order to get the user service logs from the `logs database` (implemented in Docker cluster so far)
-=======
 * Updated the `FluentbitAvailabilityChecker` constructor now it also receives the IP address as a parameter instead of using `localhost`
 * Published the `FluentbitAvailabilityChecker` constructor for using it during starting modules and user services
->>>>>>> 81213821
+* Refactored `service logs` Kurtosis CLI command in order to get the user service logs from the `logs database` (implemented in Docker cluster so far)
 
 # 0.50.2
 ### Fixes
