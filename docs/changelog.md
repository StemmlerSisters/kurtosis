# TBD

<<<<<<< HEAD
### Fixes
- Fixes a bug where the CLI was returning 0 even when an error happened running a Kurtosis script
=======
### Changes
- Small cleanup in `grpc_web_api_container_client` and `grpc_node_api_container_client`. They were implementing executeRemoteKurtosisModule unnecessarily
>>>>>>> 36df8e56

# 0.54.0

### Breaking Changes
- Renamed `kurtosis exec` to `kurtosis run` and `main in main.star` to `run in main.star`
  - Upgrade to the latest CLI, and use the `run` function instead
  - Upgrade existing modules to have `run` and not `main` in `main.star`

### Features
- Updated the CLI to consume the streaming endpoints to execute Startosis. Kurtosis Instructions are now returned live, but the script output is still printed at the end (until we have better formatting).
- Update integration tests to consume Startosis streaming endpoints

# 0.53.12

### Changes
- Changed occurrences of `[sS]tartosis` to `Starlark` in errors sent by the CLI and its long and short description
- Changed some logs and error messages inside core that which had references to Startosis to Starlark
- Allow `dicts` & `structs` to be passed to `render_templates.config.data`

# 0.53.11
### Changes
- Published the log-database HTTP port to the host machine

# 0.53.10

### Changes
- Add 2 endpoints to the APIC that streams the output of a Startosis script execution
- Changed the syntax of render_templates in Starlark

### Fixes
- Fixed the error that would happen if there was a missing `kurtosis.mod` file at the root of the module

# 0.53.9

### Fixes
- Renamed `artifact_uuid` to `artifact_id` and `src` to `src_path` in `upload_files` in Starlark

# 0.53.8

# 0.53.7
### Changes
- Modified the `EnclaveIdGenerator` now is a user defined type and can be initialized once because it contains a time-seed inside
- Simplify how the kurtosis instruction canonicalizer works. It now generates a single line canonicalized instruction, and indentation is performed at the CLI level using Bazel buildtools library.

### Fixes
- Fixed the `isEnclaveIdInUse` for the enclave validator, now uses on runtime for `is-key-in-map`

### Features
- Add the ability to execute remote modules using `EnclaveContext.ExecuteStartoisRemoteModule`
- Add the ability to execute remote module using cli `kurtosis exec github.com/author/module`

# 0.53.6

# 0.53.5
### Changes
- Error types in ExecuteStartosisResponse type is now a union type, to better represent they are exclusive and prepare for transition to streaming
- Update the KurtosisInstruction API type returned to the CLI. It now contains a combination of instruction position, the canonicalized instruction, and an optional instruction result 
- Renamed `store_files_from_service` to `store_service_files`
- Slightly update the way script output information are passed from the Startosis engine back the API container main class. This is a step to prepare for streaming this output all the way back the CLI.
- Removed `load` statement in favour of `import_module`. Calling load will now throw an InterpretationError
- Refactored startosis tests to enable parallel execution of tests

# 0.53.4

# 0.53.3
### Fixes
- Fixed a bug with dumping enclave logs during the CI run

### Features
- Log that the module is being compressed & uploaded during `kurtosis exec`

### Changes
- `print()` is now a regular instructions like others, and it takes effect at execution time (used to be during interpretation)
- Added `import_module` startosis builtin to replace `load`. Load is now deprecated. It can still be used but it will log a warning. It will be entirely removed in a future PR
- Added exhaustive struct linting and brought code base into exhaustive struct compliance
- Temporarily disable enclave dump for k8s in CircleCI until we fix issue #407
- Small cleanup to kurtosis instruction classes. It now uses a pointer to the position object.

### Fixes
- Renamed `cmd_args` and `entrypoint_args` inside `config` inside `add_service` to `cmd` and `entrypoint`

### Breaking Changes
- Renamed `cmd_args` and `entrypoint_args` inside `config` inside `add_service` to `cmd` and `entrypoint`
  - Users will have to replace their use of `cmd_args` and `entry_point_args` to the above inside their Starlark modules 

# 0.53.2
### Features
- Make facts referencable on `add_service`
- Added a new log line for printing the `created enclave ID` just when this is created in `kurtosis exec` and `kurtosis module exec` commands

# 0.53.1
### Features
- Added random enclave ID generation in `EnclaveManager.CreateEnclave()` when an empty enclave ID is provided
- Added the `created enclave` spotlight message when a new enclave is created from the CLI (currently with the `enclave add`, `module exec` and `exec` commands)

### Changes
- Moved the enclave ID auto generation and validation from the CLI to the engine's server which will catch all the presents and future use cases

### Fixes
- Fixed a bug where we had renamed `container_image_name` inside the proto definition to `image`
- Fix a test that dependent on an old on existent Starlark module

# 0.53.0
### Features
- Made `render_templates`, `upload_files`, `store_Files_from_service` accept `artifact_uuid` and
return `artifact_uuid` during interpretation time
- Moved `kurtosis startosis exec` to `kurtosis exec`

### Breaking Features
- Moved `kurtosis startosis exec` to `kurtosis exec`
  - Users now need to use the new command to launch Starlark programs

### Fixes
- Fixed building kurtosis by adding a conditional to build.sh to ignore startosis folder under internal_testsuites

# 0.52.5
### Fixes
- Renamed `files_artifact_mount_dirpaths` to just `files`

# 0.52.4
### Features
- Added the enclave's creation time info which can be obtained through the `enclave ls` and the `enclave inspect` commands

### Fixes
- Smoothened the experience `used_ports` -> `ports`, `container_image_name` -> `name`, `service_config` -> `config`

# 0.52.3
### Changes
- Cleanup Startosis interpreter predeclared

# 0.52.2

# 0.52.1
### Features
- Add `wait` and `define` command in Startosis
- Added `not found service GUIDs information` in `KurtosisContext.GetServiceLogs` method
- Added a warning message in `service logs` CLI command when the request service GUID is not found in the logs database
- Added ip address replacement in the JSON for `render_template` instruction

### Changes
- `kurtosis_instruction.String()` now returns a single line version of the instruction for more concise logging

### Fixes
- Fixes a bug where we'd propagate a nil error
- Adds validation for `service_id` in `store_files_from_service`
- Fixes a bug where typescript (jest) unit tests do not correctly wait for grpc services to become available
- Fixed a panic that would happen cause of a `nil` error being returned
- Fixed TestValidUrls so that it checks for the correct http return code

# 0.52.0
### Breaking Changes
- Unified `GetUserServiceLogs` and `StreamUserServiceLogs` engine's endpoints, now `GetUserServiceLogs` will handle both use cases
  - Users will have to re-adapt `GetUserServiceLogs` calls and replace the `StreamUserServiceLogs` call with this
- Added the `follow_logs` parameter in `GetUserServiceLogsArgs` engine's proto file
  - Users should have to add this param in all the `GetUserServiceLogs` calls
- Unified `GetUserServiceLogs` and `StreamUserServiceLogs` methods in `KurtosisContext`, now `GetUserServiceLogs` will handle both use cases
  - Users will have to re-adapt `GetUserServiceLogs` calls and replace the `StreamUserServiceLogs` call with this
- Added the `follow_logs` parameter in `KurtosisContext.GetUserServiceLogs`
  - Users will have to addition this new parameter on every call

### Changes
- InterpretationError is now able to store a `cause`. It simplifies being more explicit on want the root issue was
- Added `upload_service` to Startosis
- Add `--args` to `kurtosis startosis exec` CLI command to pass in a serialized JSON
- Moved `read_file` to be a simple Startosis builtin in place of a Kurtosis instruction

# 0.51.13
### Fixes
- Set `entrypoint` and `cmd_args` to `nil` if not specified instead of empty array 

# 0.51.12
### Features
- Added an optional `--dry-run` flag to the `startosis exec` (defaulting to false) command which prints the list of Kurtosis instruction without executing any. When `--dry-run` is set to false, the list of Kurtosis instructions is printed to the output of CLI after being executed.

# 0.51.11
### Features
- Improve how kurtosis instructions are canonicalized with a universal canonicalizer. Each instruction is now printed on multiple lines with a comment pointing the to position in the source code.
- Support `private_ip_address_placeholder` to be passed in `config` for `add_service` in Starlark

### Changes
- Updated how we generate the canonical string for Kurtosis `upload_files` instruction

# 0.51.10
### Changes
- Added Starlark `proto` module, such that you can now do `proto.has(msg, "field_name")` in Startosis to differentiate between when a field is set to its default value and when it is unset (the field has to be marked as optional) in the proto file though.

# 0.51.9
### Features
- Implemented the new `StreamUserServiceLogs` endpoint in the Kurtosis engine server
- Added the new `StreamUserServiceLogs` in the Kurtosis engine Golang library
- Added the new `StreamUserServiceLogs` in the Kurtosis engine Typescript library
- Added the `StreamUserServiceLogs` method in Loki logs database client
- Added `stream-logs` test in Golang and Typescript `internal-testsuites`
- Added `service.GUID` field in `Service.Ctx` in the Kurtosis SDK

### Changes
- Updated the CLI `service logs` command in order to use the new `KurtosisContext.StreamUserServiceLogs` when user requested to follow logs
- InterpretationError is now able to store a `cause`. It simplifies being more explicit on want the root issue was
- Added `upload_service` to Startosis
- Add `--args` to `kurtosis startosis exec` CLI command to pass in a serialized JSON

# 0.51.8
### Features
- Added exec and HTTP request facts
- Prints out the instruction line, col & filename in the execution error
- Prints out the instruction line, col & filename in the validation error
- Added `remove_service` to Startosis

### Fixes
- Fixed nil accesses on Fact Engine

### Changes
- Add more integration tests for Kurtosis modules with input and output types

# 0.51.7
### Fixes
- Fixed instruction position to work with nested functions

### Features
- Instruction position now contains the filename too

# 0.51.6
### Features
- Added an `import_types` Starlark instruction to read types from a .proto file inside a module
- Added the `time` module for Starlark to the interpreter
- Added the ability for a Starlark module to take input args when a `ModuleInput` in the module `types.proto` file

# 0.51.5
### Fixes
- Testsuite CircleCI jobs also short-circuit if the only changes are to docs, to prevent them failing due to no CLI artifact

# 0.51.4
### Fixes
- Fixed a bug in `GetLogsCollector` that was failing when there is an old logs collector container running that doesn't publish the TCP port
- Add missing bindings to Kubernetes gateway

### Changes
- Adding/removing methods from `.proto` files will now be compile errors in Go code, rather than failing at runtime
- Consolidated the core & engine Protobuf regeneration scripts into a single one

### Features
- Validate service IDs on Startosis commands

# 0.51.3
### Fixes
- Added `protoc` install step to the `publish_api_container_server_image` CircleCI task

# 0.51.2
### Features
- Added a `render_templates` command to Startosis
- Implemented backend for facts engine
- Added a `proto_file_store` in charge of compiling Startosis module's .proto file on the fly and storing their FileDescriptorSet in memory

### Changes
- Simplified own-version constant generation by checking in `kurtosis_version` directory

# 0.51.1
- Added an `exec` command to Startosis
- Added a `store_files_from_service` command to Startosis
- Added the ability to pass `files` to the service config
- Added a `read_file` command to Startosis
- Added the ability to execute local modules in Startosis

### Changes
- Fixed a typo in a filename

### Fixes
- Fixed a bug in exec where we'd propagate a `nil` error
- Made the `startosis_module_test` in js & golang deterministic and avoid race conditions during parallel runs

### Removals
- Removed  stale `scripts/run-pre-release-scripts` which isn't used anywhere and is invalid.

# 0.51.0
### Breaking Changes
- Updated `kurtosisBackend.CreateLogsCollector` method in `container-engine-lib`, added the `logsCollectorTcpPortNumber` parameter
  - Users will need to update all the `kurtosisBackend.CreateLogsCollector` setting the logs collector `TCP` port number 

### Features
- Added `KurtosisContext.GetUserServiceLogs` method in `golang` and `typescript` api libraries
- Added the public documentation for the new `KurtosisContext.GetUserServiceLogs` method
- Added `GetUserServiceLogs` in Kurtosis engine gateway
- Implemented IP address references for services
- Added the `defaultTcpLogsCollectorPortNum` with `9713` value in `EngineManager`
- Added the `LogsCollectorAvailabilityChecker` interface

### Changes
- Add back old enclave continuity test
- Updated the `FluentbitAvailabilityChecker` constructor now it also receives the IP address as a parameter instead of using `localhost`
- Published the `FluentbitAvailabilityChecker` constructor for using it during starting modules and user services
- Refactored `service logs` Kurtosis CLI command in order to get the user service logs from the `logs database` (implemented in Docker cluster so far)

# 0.50.2
### Fixes
- Fixes how the push cli artifacts & publish engine runs by generating kurtosis_version before hand

# 0.50.1
### Fixes
- Fix generate scripts to take passed version on release

# 0.50.0
### Features
- Created new engine's endpoint `GetUserServiceLogs` for consuming user service container logs from the logs database server
- Added `LogsDatabaseClient` interface for defining the behaviour for consuming logs from the centralized logs database
- Added `LokiLogsDatabaseClient` which implements `LogsDatabaseClient` for consuming logs from a Loki's server
- Added `KurtosisBackendLogsClient` which implements `LogsDatabaseClient` for consuming user service container logs using `KurtosisBackend`
- Created the `LogsDatabase` object in `container-engine-lib`
- Created the `LogsCollector` object in `container-engine-lib`
- Added `LogsDatabase` CRUD methods in `Docker` Kurtosis backend
- Added `LogsCollector` CRUD methods in `Docker` Kurtosis backend
- Added `ServiceNetwork` (interface), `DefaultServiceNetwork` and `MockServiceNetwork`

### Breaking Changes
- Updated `CreateEngine` method in `container-engine-lib`, removed the `logsCollectorHttpPortNumber` parameter
    - Users will need to update all the `CreateEngine` calls removing this parameter
- Updated `NewEngineServerArgs`,  `LaunchWithDefaultVersion` and `LaunchWithCustomVersion` methods in `engine_server_launcher` removed the `logsCollectorHttpPortNumber` parameter
    - Users will need to update these method calls removing this parameter
  
### Changes
- Untied the logs components containers and volumes creation and removal from the engine's crud in `container-engine-lib`
- Made some changes to the implementation of the module manager based on some PR comments by Kevin

### Features
- Implement Startosis add_service image pull validation
- Startosis scripts can now be run from the CLI: `kurtosis startosis exec path/to/script/file --enclave-id <ENCLAVE_ID>`
- Implemented Startosis load method to load from Github repositories

### Fixes
- Fix IP address placeholder injected by default in Startosis instructions. It used to be empty, which is invalid now
it is set to `KURTOSIS_IP_ADDR_PLACEHOLDER`
- Fix enclave inspect CLI command error when there are additional port bindings
- Fix a stale message the run-all-test-against-latest-code script
- Fix bug that creates database while running local unit tests
- Manually truncate string instead of using `k8s.io/utils/strings`

### Removals
- Removes version constants within launchers and cli in favor of centralized generated version constant
- Removes remote-docker-setup from the `build_cli` job in Circle

# 0.49.9
### Features
- Implement Startosis add_service method
- Enable linter on Startosis codebase

# 0.49.8
### Changes
- Added a linter
- Made changes based on the linters output
- Made the `discord` command a LowLevelKurtosisCommand instead of an EngineConsumingKurtosisCommand

### Features
- API container now saves free IPs on a local database

### Fixes
- Fix go.mod for commons & cli to reflect monorepo and replaced imports with write package name
- Move linter core/server linter config to within core/server

# 0.49.7
### Features
- Implement skeleton for the Startosis engine

### Fixes
- Fixed a message that referred to an old repo.

### Changes
- Added `cli` to the monorepo

# 0.49.6
### Fixes
- Fixed a bug where engine launcher would try to launch older docker image `kurtosistech/kurtosis-engine-server`.

# 0.49.5
### Changes
- Added `kurtosis-engine-server` to the monorepo
- Merged the `kurtosis-engine-sdk` & `kurtosis-core-sdk`

### Removals
- Remove unused variables from Docker Kurtosis backend

# 0.49.4
### Fixes
- Fix historical changelog for `kurtosis-core`
- Don't check for grpc proxy to be available

# 0.49.3
### Fixes
- Fix typescript package releases

# 0.49.2
### Removals
- Remove envoy proxy from docker image. No envoy proxy is being run anymore, effectively removing HTTP1.

### Changes
- Added `kurtosis-core` to the monorepo

### Fixes
- Fixed circle to not docs check on merge

# 0.49.1
### Fixes
- Attempting to fix the release version
### Changes
- Added container-engine-lib

# 0.49.0
### Changes
- This version is a dummy version to set the minimum. We pick a version greater than the current version of the CLI (0.29.1). <|MERGE_RESOLUTION|>--- conflicted
+++ resolved
@@ -1,12 +1,10 @@
 # TBD
 
-<<<<<<< HEAD
 ### Fixes
 - Fixes a bug where the CLI was returning 0 even when an error happened running a Kurtosis script
-=======
+
 ### Changes
 - Small cleanup in `grpc_web_api_container_client` and `grpc_node_api_container_client`. They were implementing executeRemoteKurtosisModule unnecessarily
->>>>>>> 36df8e56
 
 # 0.54.0
 
