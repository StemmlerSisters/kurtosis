--- conflicted
+++ resolved
@@ -2,13 +2,10 @@
 ### Changes
 - Error types in ExecuteStartosisResponse type is now a union type, to better represent they are exclusive and prepare for transition to streaming
 - Update the KurtosisInstruction API type returned to the CLI. It now contains a combination of instruction position, the canonicalized instruction, and an optional instruction result 
-<<<<<<< HEAD
-- Refactored startosis tests to enable parallel execution of tests
-=======
 - Renamed `store_files_from_service` to `store_service_files`
 - Slightly update the way script output information are passed from the Startosis engine back the API container main class. This is a step to prepare for streaming this output all the way back the CLI.
 - Removed `load` statement in favour of `import_module`. Calling load will now throw an InterpretationError
->>>>>>> fc7a8b10
+- Refactored startosis tests to enable parallel execution of tests
 
 # 0.53.4
 
