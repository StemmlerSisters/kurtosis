--- conflicted
+++ resolved
@@ -1,13 +1,11 @@
 # TBD
 
-<<<<<<< HEAD
 ### Features
 * Implemented Startosis load method to load from Github repositories
-=======
+
 ### Removals
 * Removes version constants within launchers and cli in favor of centralized generated version constant
 * Removes remote-docker-setup from the `build_cli` job in Circle
->>>>>>> 4dfee716
 
 # 0.49.9
 
