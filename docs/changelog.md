--- conflicted
+++ resolved
@@ -1,20 +1,20 @@
 # TBD
 
-# 0.53.12
-
-### Changes
-- Changed occurrences of `[sS]tartosis` to `Starlark` in errors sent by the CLI and its long and short description
-- Changed some logs and error messages inside core that which had references to Startosis to Starlark
-<<<<<<< HEAD
+### Changes
 - Renamed `kurtosis exec` to `kurtosis run` and `main in main.star` to `run in main.star`
+- Make `kurtosis run` an EngineConsumingKurtosis command, which automatically starts an engine
 
 ### Breaking Changes
 - Renamed `kurtosis exec` to `kurtosis run` and `main in main.star` to `run in main.star`
   - Upgrade to the latest CLI, and use the `run` function instead
   - Upgrade existing modules to have `run` and not `main` in `main.star`
-=======
+
+# 0.53.12
+
+### Changes
+- Changed occurrences of `[sS]tartosis` to `Starlark` in errors sent by the CLI and its long and short description
+- Changed some logs and error messages inside core that which had references to Startosis to Starlark
 - Allow `dicts` & `structs` to be passed to `render_templates.config.data`
->>>>>>> d07bdc33
 
 # 0.53.11
 ### Changes
@@ -53,7 +53,7 @@
 # 0.53.5
 ### Changes
 - Error types in ExecuteStartosisResponse type is now a union type, to better represent they are exclusive and prepare for transition to streaming
-- Update the KurtosisInstruction API type returned to the CLI. It now contains a combination of instruction position, the canonicalized instruction, and an optional instruction result 
+- Update the KurtosisInstruction API type returned to the CLI. It now contains a combination of instruction position, the canonicalized instruction, and an optional instruction result
 - Renamed `store_files_from_service` to `store_service_files`
 - Slightly update the way script output information are passed from the Startosis engine back the API container main class. This is a step to prepare for streaming this output all the way back the CLI.
 - Removed `load` statement in favour of `import_module`. Calling load will now throw an InterpretationError
@@ -80,7 +80,7 @@
 
 ### Breaking Changes
 - Renamed `cmd_args` and `entrypoint_args` inside `config` inside `add_service` to `cmd` and `entrypoint`
-  - Users will have to replace their use of `cmd_args` and `entry_point_args` to the above inside their Starlark modules 
+  - Users will have to replace their use of `cmd_args` and `entry_point_args` to the above inside their Starlark modules
 
 # 0.53.2
 ### Features
@@ -102,7 +102,7 @@
 # 0.53.0
 ### Features
 - Made `render_templates`, `upload_files`, `store_Files_from_service` accept `artifact_uuid` and
-return `artifact_uuid` during interpretation time
+  return `artifact_uuid` during interpretation time
 - Moved `kurtosis startosis exec` to `kurtosis exec`
 
 ### Breaking Features
@@ -165,7 +165,7 @@
 
 # 0.51.13
 ### Fixes
-- Set `entrypoint` and `cmd_args` to `nil` if not specified instead of empty array 
+- Set `entrypoint` and `cmd_args` to `nil` if not specified instead of empty array
 
 # 0.51.12
 ### Features
@@ -273,7 +273,7 @@
 # 0.51.0
 ### Breaking Changes
 - Updated `kurtosisBackend.CreateLogsCollector` method in `container-engine-lib`, added the `logsCollectorTcpPortNumber` parameter
-  - Users will need to update all the `kurtosisBackend.CreateLogsCollector` setting the logs collector `TCP` port number 
+  - Users will need to update all the `kurtosisBackend.CreateLogsCollector` setting the logs collector `TCP` port number
 
 ### Features
 - Added `KurtosisContext.GetUserServiceLogs` method in `golang` and `typescript` api libraries
@@ -311,10 +311,10 @@
 
 ### Breaking Changes
 - Updated `CreateEngine` method in `container-engine-lib`, removed the `logsCollectorHttpPortNumber` parameter
-    - Users will need to update all the `CreateEngine` calls removing this parameter
+  - Users will need to update all the `CreateEngine` calls removing this parameter
 - Updated `NewEngineServerArgs`,  `LaunchWithDefaultVersion` and `LaunchWithCustomVersion` methods in `engine_server_launcher` removed the `logsCollectorHttpPortNumber` parameter
-    - Users will need to update these method calls removing this parameter
-  
+  - Users will need to update these method calls removing this parameter
+
 ### Changes
 - Untied the logs components containers and volumes creation and removal from the engine's crud in `container-engine-lib`
 - Made some changes to the implementation of the module manager based on some PR comments by Kevin
@@ -326,7 +326,7 @@
 
 ### Fixes
 - Fix IP address placeholder injected by default in Startosis instructions. It used to be empty, which is invalid now
-it is set to `KURTOSIS_IP_ADDR_PLACEHOLDER`
+  it is set to `KURTOSIS_IP_ADDR_PLACEHOLDER`
 - Fix enclave inspect CLI command error when there are additional port bindings
 - Fix a stale message the run-all-test-against-latest-code script
 - Fix bug that creates database while running local unit tests
