# TBD
### Breaking Changes
- Unified `GetUserServiceLogs` and `StreamUserServiceLogs` engine's endpoints, now `GetUserServiceLogs` will handle both use cases
  - Users will have to re-adapt `GetUserServiceLogs` calls and replace the `StreamUserServiceLogs` call with this
- Added the `follow_logs` parameter in `GetUserServiceLogsArgs` engine's proto file
  - Users should have to add this param in all the `GetUserServiceLogs` calls
- Unified `GetUserServiceLogs` and `StreamUserServiceLogs` methods in `KurtosisContext`, now `GetUserServiceLogs` will handle both use cases
  - Users will have to re-adapt `GetUserServiceLogs` calls and replace the `StreamUserServiceLogs` call with this
- Added the `follow_logs` parameter in `KurtosisContext.GetUserServiceLogs`

<<<<<<< HEAD
### Changes
- InterpretationError is now able to store a `cause`. It simplifies being more explicit on want the root issue was
- Added `upload_service` to Startosis
- Add `--args` to `kurtosis startosis exec` CLI command to pass in a serialized JSON
=======
### Features
- Added an optionl `--dry-run` flag to the `startosis exec` (defaulting to false) command which prints the list of Kurtosis instruction without executing any. When `--dry-run` is set to false, the list of Kurtosis instructions is printed to the output of CLI after being executed.

# 0.51.11

### Features
- Improve how kurtosis instructions are canonicalized with a universal canonicalizer. Each instruction is now printed on multiple lines with a comment pointing the to position in the source code.
- Support `private_ip_address_placeholder` to be passed in `service_config` for `add_service` in Starlark
>>>>>>> 36e661c0

# 0.51.10
### Changes
- Updated how we generate the canonical string for Kurtosis `upload_files` instruction

# 0.51.10
### Changes
- Added Starlark `proto` module, such that you can now do `proto.has(msg, "field_name")` in Startosis to differentiate between when a field is set to its default value and when it is unset (the field has to be marked as optional) in the proto file though.

# 0.51.9
### Features
- Implemented the new `StreamUserServiceLogs` endpoint in the Kurtosis engine server
- Added the new `StreamUserServiceLogs` in the Kurtosis engine Golang library
- Added the new `StreamUserServiceLogs` in the Kurtosis engine Typescript library
- Added the `StreamUserServiceLogs` method in Loki logs database client
- Added `stream-logs` test in Golang and Typescript `internal-testsuites`
- Added `service.GUID` field in `Service.Ctx` in the Kurtosis SDK

### Changes
- Updated the CLI `service logs` command in order to use the new `KurtosisContext.StreamUserServiceLogs` when user requested to follow logs
<<<<<<< HEAD
=======
- InterpretationError is now able to store a `cause`. It simplifies being more explicit on want the root issue was
- Added `upload_service` to Startosis
- Add `--args` to `kurtosis startosis exec` CLI command to pass in a serialized JSON
>>>>>>> 36e661c0

# 0.51.8
### Features
- Added exec and HTTP request facts
- Prints out the instruction line, col & filename in the execution error
- Prints out the instruction line, col & filename in the validation error
- Added `remove_service` to Startosis

### Fixes
- Fixed nil accesses on Fact Engine

### Changes
- Add more integration tests for Kurtosis modules with input and output types

# 0.51.7
### Fixes
- Fixed instruction position to work with nested functions

### Features
- Instruction position now contains the filename too

# 0.51.6
### Features
- Added an `import_types` Starlark instruction to read types from a .proto file inside a module
- Added the `time` module for Starlark to the interpreter
- Added the ability for a Starlark module to take input args when a `ModuleInput` in the module `types.proto` file

# 0.51.5
### Fixes
- Testsuite CircleCI jobs also short-circuit if the only changes are to docs, to prevent them failing due to no CLI artifact

# 0.51.4
### Fixes
- Fixed a bug in `GetLogsCollector` that was failing when there is an old logs collector container running that doesn't publish the TCP port
- Add missing bindings to Kubernetes gateway

### Changes
- Adding/removing methods from `.proto` files will now be compile errors in Go code, rather than failing at runtime
- Consolidated the core & engine Protobuf regeneration scripts into a single one

### Features
- Validate service IDs on Startosis commands

# 0.51.3
### Fixes
- Added `protoc` install step to the `publish_api_container_server_image` CircleCI task

# 0.51.2
### Features
- Added a `render_templates` command to Startosis
- Implemented backend for facts engine
- Added a `proto_file_store` in charge of compiling Startosis module's .proto file on the fly and storing their FileDescriptorSet in memory

### Changes
- Simplified own-version constant generation by checking in `kurtosis_version` directory

# 0.51.1
- Added an `exec` command to Startosis
- Added a `store_files_from_service` command to Startosis
- Added the ability to pass `files_artifact_mount_dirpaths` to the service config
- Added a `read_file` command to Startosis
- Added the ability to execute local modules in Startosis

### Changes
- Fixed a typo in a filename

### Fixes
- Fixed a bug in exec where we'd propagate a `nil` error
- Made the `startosis_module_test` in js & golang deterministic and avoid race conditions during parallel runs

### Removals
- Removed  stale `scripts/run-pre-release-scripts` which isn't used anywhere and is invalid.

# 0.51.0
### Breaking Changes
- Updated `kurtosisBackend.CreateLogsCollector` method in `container-engine-lib`, added the `logsCollectorTcpPortNumber` parameter
  - Users will need to update all the `kurtosisBackend.CreateLogsCollector` setting the logs collector `TCP` port number 

### Features
- Added `KurtosisContext.GetUserServiceLogs` method in `golang` and `typescript` api libraries
- Added the public documentation for the new `KurtosisContext.GetUserServiceLogs` method
- Added `GetUserServiceLogs` in Kurtosis engine gateway
- Implemented IP address references for services
- Added the `defaultTcpLogsCollectorPortNum` with `9713` value in `EngineManager`
- Added the `LogsCollectorAvailabilityChecker` interface

### Changes
- Add back old enclave continuity test
- Updated the `FluentbitAvailabilityChecker` constructor now it also receives the IP address as a parameter instead of using `localhost`
- Published the `FluentbitAvailabilityChecker` constructor for using it during starting modules and user services
- Refactored `service logs` Kurtosis CLI command in order to get the user service logs from the `logs database` (implemented in Docker cluster so far)

# 0.50.2
### Fixes
- Fixes how the push cli artifacts & publish engine runs by generating kurtosis_version before hand

# 0.50.1
### Fixes
- Fix generate scripts to take passed version on release

# 0.50.0
### Features
- Created new engine's endpoint `GetUserServiceLogs` for consuming user service container logs from the logs database server
- Added `LogsDatabaseClient` interface for defining the behaviour for consuming logs from the centralized logs database
- Added `LokiLogsDatabaseClient` which implements `LogsDatabaseClient` for consuming logs from a Loki's server
- Added `KurtosisBackendLogsClient` which implements `LogsDatabaseClient` for consuming user service container logs using `KurtosisBackend`
- Created the `LogsDatabase` object in `container-engine-lib`
- Created the `LogsCollector` object in `container-engine-lib`
- Added `LogsDatabase` CRUD methods in `Docker` Kurtosis backend
- Added `LogsCollector` CRUD methods in `Docker` Kurtosis backend
- Added `ServiceNetwork` (interface), `DefaultServiceNetwork` and `MockServiceNetwork`

### Breaking Changes
- Updated `CreateEngine` method in `container-engine-lib`, removed the `logsCollectorHttpPortNumber` parameter
    - Users will need to update all the `CreateEngine` calls removing this parameter
- Updated `NewEngineServerArgs`,  `LaunchWithDefaultVersion` and `LaunchWithCustomVersion` methods in `engine_server_launcher` removed the `logsCollectorHttpPortNumber` parameter
    - Users will need to update these method calls removing this parameter
  
### Changes
- Untied the logs components containers and volumes creation and removal from the engine's crud in `container-engine-lib`
- Made some changes to the implementation of the module manager based on some PR comments by Kevin

### Features
- Implement Startosis add_service image pull validation
- Startosis scripts can now be run from the CLI: `kurtosis startosis exec path/to/script/file --enclave-id <ENCLAVE_ID>`
- Implemented Startosis load method to load from Github repositories

### Fixes
- Fix IP address placeholder injected by default in Startosis instructions. It used to be empty, which is invalid now
it is set to `KURTOSIS_IP_ADDR_PLACEHOLDER`
- Fix enclave inspect CLI command error when there are additional port bindings
- Fix a stale message the run-all-test-against-latest-code script
- Fix bug that creates database while running local unit tests
- Manually truncate string instead of using `k8s.io/utils/strings`

### Removals
- Removes version constants within launchers and cli in favor of centralized generated version constant
- Removes remote-docker-setup from the `build_cli` job in Circle

# 0.49.9
### Features
- Implement Startosis add_service method
- Enable linter on Startosis codebase

# 0.49.8
### Changes
- Added a linter
- Made changes based on the linters output
- Made the `discord` command a LowLevelKurtosisCommand instead of an EngineConsumingKurtosisCommand

### Features
- API container now saves free IPs on a local database

### Fixes
- Fix go.mod for commons & cli to reflect monorepo and replaced imports with write package name
- Move linter core/server linter config to within core/server

# 0.49.7
### Features
- Implement skeleton for the Startosis engine

### Fixes
- Fixed a message that referred to an old repo.

### Changes
- Added `cli` to the monorepo

# 0.49.6
### Fixes
- Fixed a bug where engine launcher would try to launch older docker image `kurtosistech/kurtosis-engine-server`.

# 0.49.5
### Changes
- Added `kurtosis-engine-server` to the monorepo
- Merged the `kurtosis-engine-sdk` & `kurtosis-core-sdk`

### Removals
- Remove unused variables from Docker Kurtosis backend

# 0.49.4
### Fixes
- Fix historical changelog for `kurtosis-core`
- Don't check for grpc proxy to be available

# 0.49.3
### Fixes
- Fix typescript package releases

# 0.49.2
### Removals
- Remove envoy proxy from docker image. No envoy proxy is being run anymore, effectively removing HTTP1.

### Changes
- Added `kurtosis-core` to the monorepo

### Fixes
- Fixed circle to not docs check on merge

# 0.49.1
### Fixes
- Attempting to fix the release version
### Changes
- Added container-engine-lib

# 0.49.0
### Changes
- This version is a dummy version to set the minimum. We pick a version greater than the current version of the CLI (0.29.1). <|MERGE_RESOLUTION|>--- conflicted
+++ resolved
@@ -1,4 +1,7 @@
 # TBD
+### Features
+- Added an optional `--dry-run` flag to the `startosis exec` (defaulting to false) command which prints the list of Kurtosis instruction without executing any. When `--dry-run` is set to false, the list of Kurtosis instructions is printed to the output of CLI after being executed.
+
 ### Breaking Changes
 - Unified `GetUserServiceLogs` and `StreamUserServiceLogs` engine's endpoints, now `GetUserServiceLogs` will handle both use cases
   - Users will have to re-adapt `GetUserServiceLogs` calls and replace the `StreamUserServiceLogs` call with this
@@ -8,23 +11,16 @@
   - Users will have to re-adapt `GetUserServiceLogs` calls and replace the `StreamUserServiceLogs` call with this
 - Added the `follow_logs` parameter in `KurtosisContext.GetUserServiceLogs`
 
-<<<<<<< HEAD
 ### Changes
 - InterpretationError is now able to store a `cause`. It simplifies being more explicit on want the root issue was
 - Added `upload_service` to Startosis
 - Add `--args` to `kurtosis startosis exec` CLI command to pass in a serialized JSON
-=======
-### Features
-- Added an optionl `--dry-run` flag to the `startosis exec` (defaulting to false) command which prints the list of Kurtosis instruction without executing any. When `--dry-run` is set to false, the list of Kurtosis instructions is printed to the output of CLI after being executed.
 
 # 0.51.11
-
 ### Features
 - Improve how kurtosis instructions are canonicalized with a universal canonicalizer. Each instruction is now printed on multiple lines with a comment pointing the to position in the source code.
 - Support `private_ip_address_placeholder` to be passed in `service_config` for `add_service` in Starlark
->>>>>>> 36e661c0
-
-# 0.51.10
+
 ### Changes
 - Updated how we generate the canonical string for Kurtosis `upload_files` instruction
 
@@ -43,12 +39,9 @@
 
 ### Changes
 - Updated the CLI `service logs` command in order to use the new `KurtosisContext.StreamUserServiceLogs` when user requested to follow logs
-<<<<<<< HEAD
-=======
 - InterpretationError is now able to store a `cause`. It simplifies being more explicit on want the root issue was
 - Added `upload_service` to Startosis
 - Add `--args` to `kurtosis startosis exec` CLI command to pass in a serialized JSON
->>>>>>> 36e661c0
 
 # 0.51.8
 ### Features
