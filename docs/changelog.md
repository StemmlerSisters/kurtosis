# TBD
<<<<<<< HEAD
=======

### Fixes
- Fixed a bug which was happening on small terminal windows regarding the display of the progress bar and progress info

# 0.57.6

>>>>>>> 37a8ec74
### Features
- The "Starlark code successfully executed" or "Error encountered running Starlark code" messages are now "Starlark 
code successfully run in dry-run mode" and "Error encountered running Starlark code in dry-run mode" when Starlark is 
run in dry-run mode (and without the "in dry-run mode" when the script is executed for real)\
- Added `RunStarlarkScriptBlocking`, `RunStarlarkPackageBlocking` and `RunStarlarkRemotePackageBlocking` functions
to the enclave context to facilitate automated testing in our current modules.

### Fixes
- Don't duplicate instruction position information in `store_service_files`
- Use constants instead of hardcoded string for validation errors

### Removals
- Remove stack trace from validation errors as it isn't used currently

### Changes
- Changed validation message from "Pre-validating" to "Validating"
- Disabled progress info in non-interactive terminals when running a Starlark Package
- Prepared the Kurtosis engine server to do search in logs
- Adding `log line filters` parameter in the `GetServiceLogs` Kurtosis engine endpoint

# 0.57.5
### Changes
- Replaced stack name with the stack file name in custom evaluation errors
- Replaced "internal ID" in the output message of `add_service` and `remove_service` instructions with "service GUID"

### Features
- Support public ports in Starlark to cover the NEAR usecase

### Fixes
- Corrected some old references to Starlark "modules"
- Fixed a typo where the CLI setup URL was redirecting to the CI setup
- Corrected almost all old references to `docs.kurtosistech.com`
- Changed the name from startosis to starlark in the `internal_testsuite` build script
- Fixed `internal-testsuites` omission during build time
- Fixed a bug related to omitting the `enclave ID` value when a function which filters modules is called

# 0.57.4
### Changes
- Simplified the API by removing the ServiceInfo struct that was adding unnecessary complexity.

# 0.57.3

### Changes
- Added exponential back-off and retries to `get_value`
- Removed `core-lib-documentation.md` and `engine-lib-documentation.md` in favour of the ones in the public docs repo

# 0.57.2

### Changes
- Added `startosis_add_service_with_empty_ports` Golang and Typescript internal tests

### Fixes
- Make validation more human-readable for missing docker images and instructions that depend on invalid service ids
- Fixed mismatch between `kurtosis enclave inspect` and `kurtosis enclave ls` displaying enclave creation time in different timezones

### Changes
- Make arg parsing errors more explicit on structs
- Updated Starlark section of core-lib-documentation.md to match the new streaming endpoints
- Updated `datastore-army-module` -> `datastore-army-package`
- Added `startosis_add_service_with_empty_ports` Golang and Typescript internal tests
- Removed `core-lib-documentation.md` and `engine-lib-documentation.md` in favour of the ones in the public docs repo

### Features
- Log file name and function like [filename.go:FunctionName()] while logging in `core` & `engine`
- Add artifact ID validation to Starlark commands
- Add IP address string replacement in `print` command
- All Kurtosis instructions now returns a simple but explicit output
- The object returned by Starlark's `run()` function is serialized as JSON and returned to the CLI output.
- Enforce `run(args)` for individual scripts 

# 0.57.1

### Changes
- Added tab-completion (suggestions) to commands that require Service GUIDs, i.e.  `service shell` and `service logs` paths

# 0.57.0
### Breaking Changes
- Renamed `src_path` parameter in `read_file` to `src`
  - Users will have to upgrade their `read_file` calls to reflect this change

### Features
- Progress information (spinner, progress bar and quick progress message) is now printed by the CLI
- Instruction are now printed before the execution, and the associated result is printed once the execution is finished. This allows failed instruction to be printed before the error message is returned.

### Breaking changes
- Endpoints `ExecuteStartosisScript` and `ExecuteStartosisModule` were removed
- Endpoints `ExecuteKurtosisScript` was renamed `RunStarlarkScript` and `ExecuteKurtosisModule` was renamed `RunStarlarkPackage`

### Changes
- Starlark execution progress is now returned to the CLI via the KurtosisExecutionResponseLine stream
- Renamed `module` to `package` in the context of the Startosis engine

### Fixes
- Fixed the error message when the relative filename was incorrect in a Starlark import
- Fixed the error message when package name was incorrect
- Don't proceed with execution if there are validation errors in Starlark
- Made missing `run` method interpretation error more user friendly

# 0.56.0
### Breaking Changes
- Removed `module` key in the `kurtosis.yml` (formerly called `kurtosis.mod`) file to don't have nested keys
  - Users will have to update their `kurtosis.yml` to remove the key and move the `name` key in the root

# 0.55.1

### Changes
- Re-activate tests that had to be skipped because of the "Remove support for protobuf in Startosis" breaking change
- Renamed `input_args` to `args`. All Starlark packages should update `run(input_args)` to `run(args)`

# 0.55.0
### Fixes
- Fix failing documentation tests by linking to new domain in `cli`
- Fix failing `docs-checker` checks by pointing to `https://kurtosis-tech.github.io/kurtosis/` instead of `docs.kurtosistech.com`

### Breaking Changes
- Renamed `kurtosis.mod` file to `kurtosis.yml` this file extension enable syntax highlighting
  - Users will have to rename all theirs `kurtosis.mod` files

### Changes
- Made `run` an EngineConsumingKurtosisCommand, i.e. it automatically creates an engine if it doesn't exist
- Added serialized arguments to KurtosisInstruction API type such that the CLI can display executed instructions in a nicer way.

### Features
- Added one-off HTTP requests, `extract` and `assert`

# 0.54.1
### Fixes
- Fixes a bug where the CLI was returning 0 even when an error happened running a Kurtosis script

### Changes
- Small cleanup in `grpc_web_api_container_client` and `grpc_node_api_container_client`. They were implementing executeRemoteKurtosisModule unnecessarily

# 0.54.0
### Breaking Changes
- Renamed `kurtosis exec` to `kurtosis run` and `main in main.star` to `run in main.star`
  - Upgrade to the latest CLI, and use the `run` function instead
  - Upgrade existing modules to have `run` and not `main` in `main.star`

### Features
- Updated the CLI to consume the streaming endpoints to execute Startosis. Kurtosis Instructions are now returned live, but the script output is still printed at the end (until we have better formatting).
- Update integration tests to consume Startosis streaming endpoints

# 0.53.12
### Changes
- Changed occurrences of `[sS]tartosis` to `Starlark` in errors sent by the CLI and its long and short description
- Changed some logs and error messages inside core that which had references to Startosis to Starlark
- Allow `dicts` & `structs` to be passed to `render_templates.config.data`

# 0.53.11
### Changes
- Published the log-database HTTP port to the host machine

# 0.53.10
### Changes
- Add 2 endpoints to the APIC that streams the output of a Startosis script execution
- Changed the syntax of render_templates in Starlark

### Fixes
- Fixed the error that would happen if there was a missing `kurtosis.mod` file at the root of the module

# 0.53.9
### Fixes
- Renamed `artifact_uuid` to `artifact_id` and `src` to `src_path` in `upload_files` in Starlark

# 0.53.8

# 0.53.7
### Changes
- Modified the `EnclaveIdGenerator` now is a user defined type and can be initialized once because it contains a time-seed inside
- Simplify how the kurtosis instruction canonicalizer works. It now generates a single line canonicalized instruction, and indentation is performed at the CLI level using Bazel buildtools library.

### Fixes
- Fixed the `isEnclaveIdInUse` for the enclave validator, now uses on runtime for `is-key-in-map`

### Features
- Add the ability to execute remote modules using `EnclaveContext.ExecuteStartoisRemoteModule`
- Add the ability to execute remote module using cli `kurtosis exec github.com/author/module`

# 0.53.6

# 0.53.5
### Changes
- Error types in ExecuteStartosisResponse type is now a union type, to better represent they are exclusive and prepare for transition to streaming
- Update the KurtosisInstruction API type returned to the CLI. It now contains a combination of instruction position, the canonicalized instruction, and an optional instruction result 
- Renamed `store_files_from_service` to `store_service_files`
- Slightly update the way script output information are passed from the Startosis engine back the API container main class. This is a step to prepare for streaming this output all the way back the CLI.
- Removed `load` statement in favour of `import_module`. Calling load will now throw an InterpretationError
- Refactored startosis tests to enable parallel execution of tests

# 0.53.4

# 0.53.3
### Fixes
- Fixed a bug with dumping enclave logs during the CI run

### Features
- Log that the module is being compressed & uploaded during `kurtosis exec`
- Added `file_system_path_arg` in the CLI which provides validation and tab auto-completion for filepath, dirpath, or both kind of arguments
- Added tab-auto-complete for the `script-or-module-path` argument in `kurtosis exec` CLI command

### Changes
- `print()` is now a regular instructions like others, and it takes effect at execution time (used to be during interpretation)
- Added `import_module` startosis builtin to replace `load`. Load is now deprecated. It can still be used but it will log a warning. It will be entirely removed in a future PR
- Added exhaustive struct linting and brought code base into exhaustive struct compliance
- Temporarily disable enclave dump for k8s in CircleCI until we fix issue #407
- Small cleanup to kurtosis instruction classes. It now uses a pointer to the position object.

### Fixes
- Renamed `cmd_args` and `entrypoint_args` inside `config` inside `add_service` to `cmd` and `entrypoint`

### Breaking Changes
- Renamed `cmd_args` and `entrypoint_args` inside `config` inside `add_service` to `cmd` and `entrypoint`
  - Users will have to replace their use of `cmd_args` and `entry_point_args` to the above inside their Starlark modules 

# 0.53.2
### Features
- Make facts referencable on `add_service`
- Added a new log line for printing the `created enclave ID` just when this is created in `kurtosis exec` and `kurtosis module exec` commands

# 0.53.1
### Features
- Added random enclave ID generation in `EnclaveManager.CreateEnclave()` when an empty enclave ID is provided
- Added the `created enclave` spotlight message when a new enclave is created from the CLI (currently with the `enclave add`, `module exec` and `exec` commands)

### Changes
- Moved the enclave ID auto generation and validation from the CLI to the engine's server which will catch all the presents and future use cases

### Fixes
- Fixed a bug where we had renamed `container_image_name` inside the proto definition to `image`
- Fix a test that dependent on an old on existent Starlark module

# 0.53.0
### Features
- Made `render_templates`, `upload_files`, `store_Files_from_service` accept `artifact_uuid` and
return `artifact_uuid` during interpretation time
- Moved `kurtosis startosis exec` to `kurtosis exec`

### Breaking Features
- Moved `kurtosis startosis exec` to `kurtosis exec`
  - Users now need to use the new command to launch Starlark programs

### Fixes
- Fixed building kurtosis by adding a conditional to build.sh to ignore startosis folder under internal_testsuites

# 0.52.5
### Fixes
- Renamed `files_artifact_mount_dirpaths` to just `files`

# 0.52.4
### Features
- Added the enclave's creation time info which can be obtained through the `enclave ls` and the `enclave inspect` commands

### Fixes
- Smoothened the experience `used_ports` -> `ports`, `container_image_name` -> `name`, `service_config` -> `config`

# 0.52.3
### Changes
- Cleanup Startosis interpreter predeclared

# 0.52.2

# 0.52.1
### Features
- Add `wait` and `define` command in Startosis
- Added `not found service GUIDs information` in `KurtosisContext.GetServiceLogs` method
- Added a warning message in `service logs` CLI command when the request service GUID is not found in the logs database
- Added ip address replacement in the JSON for `render_template` instruction

### Changes
- `kurtosis_instruction.String()` now returns a single line version of the instruction for more concise logging

### Fixes
- Fixes a bug where we'd propagate a nil error
- Adds validation for `service_id` in `store_files_from_service`
- Fixes a bug where typescript (jest) unit tests do not correctly wait for grpc services to become available
- Fixed a panic that would happen cause of a `nil` error being returned
- Fixed TestValidUrls so that it checks for the correct http return code

# 0.52.0
### Breaking Changes
- Unified `GetUserServiceLogs` and `StreamUserServiceLogs` engine's endpoints, now `GetUserServiceLogs` will handle both use cases
  - Users will have to re-adapt `GetUserServiceLogs` calls and replace the `StreamUserServiceLogs` call with this
- Added the `follow_logs` parameter in `GetUserServiceLogsArgs` engine's proto file
  - Users should have to add this param in all the `GetUserServiceLogs` calls
- Unified `GetUserServiceLogs` and `StreamUserServiceLogs` methods in `KurtosisContext`, now `GetUserServiceLogs` will handle both use cases
  - Users will have to re-adapt `GetUserServiceLogs` calls and replace the `StreamUserServiceLogs` call with this
- Added the `follow_logs` parameter in `KurtosisContext.GetUserServiceLogs`
  - Users will have to addition this new parameter on every call

### Changes
- InterpretationError is now able to store a `cause`. It simplifies being more explicit on want the root issue was
- Added `upload_service` to Startosis
- Add `--args` to `kurtosis startosis exec` CLI command to pass in a serialized JSON
- Moved `read_file` to be a simple Startosis builtin in place of a Kurtosis instruction

# 0.51.13
### Fixes
- Set `entrypoint` and `cmd_args` to `nil` if not specified instead of empty array 

# 0.51.12
### Features
- Added an optional `--dry-run` flag to the `startosis exec` (defaulting to false) command which prints the list of Kurtosis instruction without executing any. When `--dry-run` is set to false, the list of Kurtosis instructions is printed to the output of CLI after being executed.

# 0.51.11
### Features
- Improve how kurtosis instructions are canonicalized with a universal canonicalizer. Each instruction is now printed on multiple lines with a comment pointing the to position in the source code.
- Support `private_ip_address_placeholder` to be passed in `config` for `add_service` in Starlark

### Changes
- Updated how we generate the canonical string for Kurtosis `upload_files` instruction

# 0.51.10
### Changes
- Added Starlark `proto` module, such that you can now do `proto.has(msg, "field_name")` in Startosis to differentiate between when a field is set to its default value and when it is unset (the field has to be marked as optional) in the proto file though.

# 0.51.9
### Features
- Implemented the new `StreamUserServiceLogs` endpoint in the Kurtosis engine server
- Added the new `StreamUserServiceLogs` in the Kurtosis engine Golang library
- Added the new `StreamUserServiceLogs` in the Kurtosis engine Typescript library
- Added the `StreamUserServiceLogs` method in Loki logs database client
- Added `stream-logs` test in Golang and Typescript `internal-testsuites`
- Added `service.GUID` field in `Service.Ctx` in the Kurtosis SDK

### Changes
- Updated the CLI `service logs` command in order to use the new `KurtosisContext.StreamUserServiceLogs` when user requested to follow logs
- InterpretationError is now able to store a `cause`. It simplifies being more explicit on want the root issue was
- Added `upload_service` to Startosis
- Add `--args` to `kurtosis startosis exec` CLI command to pass in a serialized JSON

# 0.51.8
### Features
- Added exec and HTTP request facts
- Prints out the instruction line, col & filename in the execution error
- Prints out the instruction line, col & filename in the validation error
- Added `remove_service` to Startosis

### Fixes
- Fixed nil accesses on Fact Engine

### Changes
- Add more integration tests for Kurtosis modules with input and output types

# 0.51.7
### Fixes
- Fixed instruction position to work with nested functions

### Features
- Instruction position now contains the filename too

# 0.51.6
### Features
- Added an `import_types` Starlark instruction to read types from a .proto file inside a module
- Added the `time` module for Starlark to the interpreter
- Added the ability for a Starlark module to take input args when a `ModuleInput` in the module `types.proto` file

# 0.51.5
### Fixes
- Testsuite CircleCI jobs also short-circuit if the only changes are to docs, to prevent them failing due to no CLI artifact

# 0.51.4
### Fixes
- Fixed a bug in `GetLogsCollector` that was failing when there is an old logs collector container running that doesn't publish the TCP port
- Add missing bindings to Kubernetes gateway

### Changes
- Adding/removing methods from `.proto` files will now be compile errors in Go code, rather than failing at runtime
- Consolidated the core & engine Protobuf regeneration scripts into a single one

### Features
- Validate service IDs on Startosis commands

# 0.51.3
### Fixes
- Added `protoc` install step to the `publish_api_container_server_image` CircleCI task

# 0.51.2
### Features
- Added a `render_templates` command to Startosis
- Implemented backend for facts engine
- Added a `proto_file_store` in charge of compiling Startosis module's .proto file on the fly and storing their FileDescriptorSet in memory

### Changes
- Simplified own-version constant generation by checking in `kurtosis_version` directory

# 0.51.1
- Added an `exec` command to Startosis
- Added a `store_files_from_service` command to Startosis
- Added the ability to pass `files` to the service config
- Added a `read_file` command to Startosis
- Added the ability to execute local modules in Startosis

### Changes
- Fixed a typo in a filename

### Fixes
- Fixed a bug in exec where we'd propagate a `nil` error
- Made the `startosis_module_test` in js & golang deterministic and avoid race conditions during parallel runs

### Removals
- Removed  stale `scripts/run-pre-release-scripts` which isn't used anywhere and is invalid.

# 0.51.0
### Breaking Changes
- Updated `kurtosisBackend.CreateLogsCollector` method in `container-engine-lib`, added the `logsCollectorTcpPortNumber` parameter
  - Users will need to update all the `kurtosisBackend.CreateLogsCollector` setting the logs collector `TCP` port number 

### Features
- Added `KurtosisContext.GetUserServiceLogs` method in `golang` and `typescript` api libraries
- Added the public documentation for the new `KurtosisContext.GetUserServiceLogs` method
- Added `GetUserServiceLogs` in Kurtosis engine gateway
- Implemented IP address references for services
- Added the `defaultTcpLogsCollectorPortNum` with `9713` value in `EngineManager`
- Added the `LogsCollectorAvailabilityChecker` interface

### Changes
- Add back old enclave continuity test
- Updated the `FluentbitAvailabilityChecker` constructor now it also receives the IP address as a parameter instead of using `localhost`
- Published the `FluentbitAvailabilityChecker` constructor for using it during starting modules and user services
- Refactored `service logs` Kurtosis CLI command in order to get the user service logs from the `logs database` (implemented in Docker cluster so far)

# 0.50.2
### Fixes
- Fixes how the push cli artifacts & publish engine runs by generating kurtosis_version before hand

# 0.50.1
### Fixes
- Fix generate scripts to take passed version on release

# 0.50.0
### Features
- Created new engine's endpoint `GetUserServiceLogs` for consuming user service container logs from the logs database server
- Added `LogsDatabaseClient` interface for defining the behaviour for consuming logs from the centralized logs database
- Added `LokiLogsDatabaseClient` which implements `LogsDatabaseClient` for consuming logs from a Loki's server
- Added `KurtosisBackendLogsClient` which implements `LogsDatabaseClient` for consuming user service container logs using `KurtosisBackend`
- Created the `LogsDatabase` object in `container-engine-lib`
- Created the `LogsCollector` object in `container-engine-lib`
- Added `LogsDatabase` CRUD methods in `Docker` Kurtosis backend
- Added `LogsCollector` CRUD methods in `Docker` Kurtosis backend
- Added `ServiceNetwork` (interface), `DefaultServiceNetwork` and `MockServiceNetwork`

### Breaking Changes
- Updated `CreateEngine` method in `container-engine-lib`, removed the `logsCollectorHttpPortNumber` parameter
    - Users will need to update all the `CreateEngine` calls removing this parameter
- Updated `NewEngineServerArgs`,  `LaunchWithDefaultVersion` and `LaunchWithCustomVersion` methods in `engine_server_launcher` removed the `logsCollectorHttpPortNumber` parameter
    - Users will need to update these method calls removing this parameter
  
### Changes
- Untied the logs components containers and volumes creation and removal from the engine's crud in `container-engine-lib`
- Made some changes to the implementation of the module manager based on some PR comments by Kevin

### Features
- Implement Startosis add_service image pull validation
- Startosis scripts can now be run from the CLI: `kurtosis startosis exec path/to/script/file --enclave-id <ENCLAVE_ID>`
- Implemented Startosis load method to load from Github repositories

### Fixes
- Fix IP address placeholder injected by default in Startosis instructions. It used to be empty, which is invalid now
it is set to `KURTOSIS_IP_ADDR_PLACEHOLDER`
- Fix enclave inspect CLI command error when there are additional port bindings
- Fix a stale message the run-all-test-against-latest-code script
- Fix bug that creates database while running local unit tests
- Manually truncate string instead of using `k8s.io/utils/strings`

### Removals
- Removes version constants within launchers and cli in favor of centralized generated version constant
- Removes remote-docker-setup from the `build_cli` job in Circle

# 0.49.9
### Features
- Implement Startosis add_service method
- Enable linter on Startosis codebase

# 0.49.8
### Changes
- Added a linter
- Made changes based on the linters output
- Made the `discord` command a LowLevelKurtosisCommand instead of an EngineConsumingKurtosisCommand

### Features
- API container now saves free IPs on a local database

### Fixes
- Fix go.mod for commons & cli to reflect monorepo and replaced imports with write package name
- Move linter core/server linter config to within core/server

# 0.49.7
### Features
- Implement skeleton for the Startosis engine

### Fixes
- Fixed a message that referred to an old repo.

### Changes
- Added `cli` to the monorepo

# 0.49.6
### Fixes
- Fixed a bug where engine launcher would try to launch older docker image `kurtosistech/kurtosis-engine-server`.

# 0.49.5
### Changes
- Added `kurtosis-engine-server` to the monorepo
- Merged the `kurtosis-engine-sdk` & `kurtosis-core-sdk`

### Removals
- Remove unused variables from Docker Kurtosis backend

# 0.49.4
### Fixes
- Fix historical changelog for `kurtosis-core`
- Don't check for grpc proxy to be available

# 0.49.3
### Fixes
- Fix typescript package releases

# 0.49.2
### Removals
- Remove envoy proxy from docker image. No envoy proxy is being run anymore, effectively removing HTTP1.

### Changes
- Added `kurtosis-core` to the monorepo

### Fixes
- Fixed circle to not docs check on merge

# 0.49.1
### Fixes
- Attempting to fix the release version
### Changes
- Added container-engine-lib

# 0.49.0
### Changes
- This version is a dummy version to set the minimum. We pick a version greater than the current version of the CLI (0.29.1). <|MERGE_RESOLUTION|>--- conflicted
+++ resolved
@@ -1,13 +1,12 @@
 # TBD
-<<<<<<< HEAD
-=======
+### Changes
+- Prepared the Kurtosis engine server to do search in logs
+- Adding `log line filters` parameter in the `GetServiceLogs` Kurtosis engine endpoint
 
 ### Fixes
 - Fixed a bug which was happening on small terminal windows regarding the display of the progress bar and progress info
 
 # 0.57.6
-
->>>>>>> 37a8ec74
 ### Features
 - The "Starlark code successfully executed" or "Error encountered running Starlark code" messages are now "Starlark 
 code successfully run in dry-run mode" and "Error encountered running Starlark code in dry-run mode" when Starlark is 
@@ -25,8 +24,6 @@
 ### Changes
 - Changed validation message from "Pre-validating" to "Validating"
 - Disabled progress info in non-interactive terminals when running a Starlark Package
-- Prepared the Kurtosis engine server to do search in logs
-- Adding `log line filters` parameter in the `GetServiceLogs` Kurtosis engine endpoint
 
 # 0.57.5
 ### Changes
