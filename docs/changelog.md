# TBD

# 0.51.0
### Breaking Changes
* Updated `kurtosisBackend.CreateLogsCollector` method in `container-engine-lib`, added the `logsCollectorTcpPortNumber` parameter
  * Users will need to update all the `kurtosisBackend.CreateLogsCollector` setting the logs collector `TCP` port number 

### Features
* Added `KurtosisContext.GetUserServiceLogs` method in `golang` and `typescript` api libraries
* Added the public documentation for the new `KurtosisContext.GetUserServiceLogs` method
* Added `GetUserServiceLogs` in Kurtosis engine gateway
* Implemented IP address references for services
* Added the `defaultTcpLogsCollectorPortNum` with `9713` value in `EngineManager`
* Added the `LogsCollectorAvailabilityChecker` interface
* Added an `exec` command to Startosis
<<<<<<< HEAD
* Added a `store_files_from_service` command to Startosis
=======
>>>>>>> e392225b

### Changes
* Add back old enclave continuity test
* Updated the `FluentbitAvailabilityChecker` constructor now it also receives the IP address as a parameter instead of using `localhost`
* Published the `FluentbitAvailabilityChecker` constructor for using it during starting modules and user services
* Refactored `service logs` Kurtosis CLI command in order to get the user service logs from the `logs database` (implemented in Docker cluster so far)

# 0.50.2
### Fixes
* Fixes how the push cli artifacts & publish engine runs by generating kurtosis_version before hand

# 0.50.1

### Fixes
* Fix generate scripts to take passed version on release

# 0.50.0
### Features
* Created new engine's endpoint `GetUserServiceLogs` for consuming user service container logs from the logs database server
* Added `LogsDatabaseClient` interface for defining the behaviour for consuming logs from the centralized logs database
* Added `LokiLogsDatabaseClient` which implements `LogsDatabaseClient` for consuming logs from a Loki's server
* Added `KurtosisBackendLogsClient` which implements `LogsDatabaseClient` for consuming user service container logs using `KurtosisBackend`
* Created the `LogsDatabase` object in `container-engine-lib`
* Created the `LogsCollector` object in `container-engine-lib`
* Added `LogsDatabase` CRUD methods in `Docker` Kurtosis backend
* Added `LogsCollector` CRUD methods in `Docker` Kurtosis backend
* Added `ServiceNetwork` (interface), `DefaultServiceNetwork` and `MockServiceNetwork`

### Breaking Changes
* Updated `CreateEngine` method in `container-engine-lib`, removed the `logsCollectorHttpPortNumber` parameter
    * Users will need to update all the `CreateEngine` calls removing this parameter
* Updated `NewEngineServerArgs`,  `LaunchWithDefaultVersion` and `LaunchWithCustomVersion` methods in `engine_server_launcher` removed the `logsCollectorHttpPortNumber` parameter
  * Users will need to update these method calls removing this parameter
  
### Changes
* Untied the logs components containers and volumes creation and removal from the engine's crud in `container-engine-lib`
* Made some changes to the implementation of the module manager based on some PR comments by Kevin

### Features
* Implement Startosis add_service image pull validation
* Startosis scripts can now be run from the CLI: `kurtosis startosis exec path/to/script/file --enclave-id <ENCLAVE_ID>`
* Implemented Startosis load method to load from Github repositories

### Fixes
* Fix IP address placeholder injected by default in Startosis instructions. It used to be empty, which is invalid now
it is set to `KURTOSIS_IP_ADDR_PLACEHOLDER`
* Fix enclave inspect CLI command error when there are additional port bindings
* Fix a stale message the run-all-test-against-latest-code script
* Fix bug that creates database while running local unit tests
* Manually truncate string instead of using `k8s.io/utils/strings`

### Removals
* Removes version constants within launchers and cli in favor of centralized generated version constant
* Removes remote-docker-setup from the `build_cli` job in Circle

# 0.49.9

### Features
* Implement Startosis add_service method
* Enable linter on Startosis codebase

# 0.49.8
### Changes
* Added a linter
* Made changes based on the linters output
* Made the `discord` command a LowLevelKurtosisCommand instead of an EngineConsumingKurtosisCommand

### Features
* API container now saves free IPs on a local database

### Fixes
* Fix go.mod for commons & cli to reflect monorepo and replaced imports with write package name
* Move linter core/server linter config to within core/server

# 0.49.7
### Features
* Implement skeleton for the Startosis engine

### Fixes
* Fixed a message that referred to an old repo.

### Changes
* Added `cli` to the monorepo

# 0.49.6
### Fixes
* Fixed a bug where engine launcher would try to launch older docker image `kurtosistech/kurtosis-engine-server`.

# 0.49.5
### Changes
* Added `kurtosis-engine-server` to the monorepo
* Merged the `kurtosis-engine-sdk` & `kurtosis-core-sdk`

### Removals
* Remove unused variables from Docker Kurtosis backend

# 0.49.4
### Fixes
* Fix historical changelog for `kurtosis-core`
* Don't check for grpc proxy to be available

# 0.49.3
### Fixes
* Fix typescript package releases

# 0.49.2
### Removals
* Remove envoy proxy from docker image. No envoy proxy is being run anymore, effectively removing HTTP1.

### Changes
* Added `kurtosis-core` to the monorepo

### Fixes
* Fixed circle to not docs check on merge

# 0.49.1
### Fixes
* Attempting to fix the release version
### Changes
* Added container-engine-lib

# 0.49.0
### Changes
* This version is a dummy version to set the minimum. We pick a version greater than the current version of the CLI (0.29.1). <|MERGE_RESOLUTION|>--- conflicted
+++ resolved
@@ -13,10 +13,7 @@
 * Added the `defaultTcpLogsCollectorPortNum` with `9713` value in `EngineManager`
 * Added the `LogsCollectorAvailabilityChecker` interface
 * Added an `exec` command to Startosis
-<<<<<<< HEAD
 * Added a `store_files_from_service` command to Startosis
-=======
->>>>>>> e392225b
 
 ### Changes
 * Add back old enclave continuity test
