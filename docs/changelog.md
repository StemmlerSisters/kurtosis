--- conflicted
+++ resolved
@@ -1,11 +1,8 @@
 # TBD
 ### Changes
 - Error types in ExecuteStartosisResponse type is now a union type, to better represent they are exclusive and prepare for transition to streaming
-<<<<<<< HEAD
+- Update the KurtosisInstruction API type returned to the CLI. It now contains a combination of instruction position, the canonicalized instruction, and an optional instruction result 
 - Refactored startosis tests to enable parallel execution of tests
-=======
-- Update the KurtosisInstruction API type returned to the CLI. It now contains a combination of instruction position, the canonicalized instruction, and an optional instruction result 
->>>>>>> 43b5af9d
 
 # 0.53.4
 
