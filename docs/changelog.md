--- conflicted
+++ resolved
@@ -1,5 +1,4 @@
 # TBD
-<<<<<<< HEAD
 ### Features
 - Implemented the new `StreamUserServiceLogs` endpoint in the Kurtosis engine server
 - Added the new `StreamUserServiceLogs` in the Kurtosis engine Golang library
@@ -8,10 +7,6 @@
 - Added the `StreamUserServiceLogs` method in Kurtosis backend logs client
 - Added `strem-logs` test in Golang and Typescript `internal-testsuites`
 - Added `service.GUID` field in `Service.Ctx` in the Kurtosis SDK
-=======
-### Fixes
-- Fixed a bug in `GetLogsCollector` that was failing when there is an old logs collector container running that doesn't publish the TCP port
->>>>>>> 6464d6a9
 
 ### Changes
 - Updated the CLI `service logs` command in order to use the new `KurtosisContext.StreamUserServiceLogs` when user requested to follow logs
@@ -19,6 +14,7 @@
 - Consolidated the core & engine Protobuf regeneration scripts into a single one
 
 ### Fixes
+- Fixed a bug in `GetLogsCollector` that was failing when there is an old logs collector container running that doesn't publish the TCP port
 - Add missing bindings to Kubernetes gateway
 
 # 0.51.3
