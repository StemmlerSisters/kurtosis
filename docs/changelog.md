# TBD

<<<<<<< HEAD
### Features
* Implement Startosis add_service image pull validation
=======
### Removals
* Removes version constants within launchers and cli in favor of centralized generated version constant
* Removes remote-docker-setup from the `build_cli` job in Circle
>>>>>>> 4dfee716

# 0.49.9

### Features
* Implement Startosis add_service method
* Enable linter on Startosis codebase

# 0.49.8

### Changes
* Added a linter
* Made changes based on the linters output
* Made the `discord` command a LowLevelKurtosisCommand instead of an EngineConsumingKurtosisCommand

### Features
* API container now saves free IPs on a local database

### Fixes
* Fix go.mod for commons & cli to reflect monorepo and replaced imports with write package name
* Move linter core/server linter config to within core/server

# 0.49.7

### Features
* Implement skeleton for the Startosis engine

### Fixes
* Fixed a message that referred to an old repo.

### Changes
* Added `cli` to the monorepo

# 0.49.6

### Fixes
* Fixed a bug where engine launcher would try to launch older docker image `kurtosistech/kurtosis-engine-server`.

# 0.49.5

### Changes
* Added `kurtosis-engine-server` to the monorepo
* Merged the `kurtosis-engine-sdk` & `kurtosis-core-sdk`

### Removals
* Remove unused variables from Docker Kurtosis backend


# 0.49.4

### Fixes
* Fix historical changelog for `kurtosis-core`
* Don't check for grpc proxy to be available

# 0.49.3

### Fixes
* Fix typescript package releases

# 0.49.2

### Removals
* Remove envoy proxy from docker image. No envoy proxy is being run anymore, effectively removing HTTP1.

### Changes
* Added `kurtosis-core` to the monorepo

### Fixes
* Fixed circle to not docs check on merge

# 0.49.1

### Fixes
* Attempting to fix the release version
### Changes
* Added container-engine-lib

# 0.49.0

### Changes
* This version is a dummy version to set the minimum. We pick a version greater than the current version of the CLI (0.29.1). <|MERGE_RESOLUTION|>--- conflicted
+++ resolved
@@ -1,13 +1,11 @@
 # TBD
 
-<<<<<<< HEAD
 ### Features
 * Implement Startosis add_service image pull validation
-=======
+
 ### Removals
 * Removes version constants within launchers and cli in favor of centralized generated version constant
 * Removes remote-docker-setup from the `build_cli` job in Circle
->>>>>>> 4dfee716
 
 # 0.49.9
 
