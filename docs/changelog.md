# TBD

### Breaking Changes
- Rename command from `get_value` to `request` command
- Remove `extract` command

### Changes
- Add `extract` option to HTTP requests
- Prepared the Kurtosis engine server to do search in logs
- Adding `log line filters` parameter in the `GetServiceLogs` Kurtosis engine endpoint
<<<<<<< HEAD
- Made the test for `get_value` use the `jq` string extraction features
=======
- Changed how `args` to `kurtosis run` are passed, they are passed as  second positional argument, instead of the `--args` flag
- Made `CLI` error if more arguments than expected are passed

### Breaking Changes
- Changed how `args` to `kurtosis run` are passed, they are passed as  second positional argument, instead of the `--args` flag
  - Users will have to start using `kurtosis run <script> <args>` without the `--arg` flag
  - If there are any scripts that depend on the `--args` flag, users should use the `args` arg instead
>>>>>>> a4dadfee

### Features
- The CLI now displays the list of container images currently being downloaded and validated during the Starlark
validation step
- `exec` now returns the command output and code
- Added capability for container-engine to store optional application protocol for Kubernetes.
- Allow paths to `kurtosis.yml` to be run as Kurtosis packages

### Changes
- Remove completion files 

# 0.57.8

### Features
- Added capability for container-engine to store optional application protocol for Docker.

# 0.57.7

### Changes
- Added automated installation of tab completion with brew installation.

### Fixes
- Fixed a bug which was happening on small terminal windows regarding the display of the progress bar and progress info

# 0.57.6
### Features
- The "Starlark code successfully executed" or "Error encountered running Starlark code" messages are now "Starlark 
code successfully run in dry-run mode" and "Error encountered running Starlark code in dry-run mode" when Starlark is 
run in dry-run mode (and without the "in dry-run mode" when the script is executed for real)\
- Added `RunStarlarkScriptBlocking`, `RunStarlarkPackageBlocking` and `RunStarlarkRemotePackageBlocking` functions
to the enclave context to facilitate automated testing in our current modules.

### Fixes
- Don't duplicate instruction position information in `store_service_files`
- Use constants instead of hardcoded string for validation errors

### Removals
- Remove stack trace from validation errors as it isn't used currently

### Changes
- Changed validation message from "Pre-validating" to "Validating"
- Disabled progress info in non-interactive terminals when running a Starlark Package

# 0.57.5
### Changes
- Replaced stack name with the stack file name in custom evaluation errors
- Replaced "internal ID" in the output message of `add_service` and `remove_service` instructions with "service GUID"

### Features
- Support public ports in Starlark to cover the NEAR usecase

### Fixes
- Corrected some old references to Starlark "modules"
- Fixed a typo where the CLI setup URL was redirecting to the CI setup
- Corrected almost all old references to `docs.kurtosistech.com`
- Changed the name from startosis to starlark in the `internal_testsuite` build script
- Fixed `internal-testsuites` omission during build time
- Fixed a bug related to omitting the `enclave ID` value when a function which filters modules is called

# 0.57.4
### Changes
- Simplified the API by removing the ServiceInfo struct that was adding unnecessary complexity.

# 0.57.3

### Changes
- Added exponential back-off and retries to `get_value`
- Removed `core-lib-documentation.md` and `engine-lib-documentation.md` in favour of the ones in the public docs repo

# 0.57.2

### Changes
- Added `startosis_add_service_with_empty_ports` Golang and Typescript internal tests

### Fixes
- Make validation more human-readable for missing docker images and instructions that depend on invalid service ids
- Fixed mismatch between `kurtosis enclave inspect` and `kurtosis enclave ls` displaying enclave creation time in different timezones

### Changes
- Make arg parsing errors more explicit on structs
- Updated Starlark section of core-lib-documentation.md to match the new streaming endpoints
- Updated `datastore-army-module` -> `datastore-army-package`
- Added `startosis_add_service_with_empty_ports` Golang and Typescript internal tests
- Removed `core-lib-documentation.md` and `engine-lib-documentation.md` in favour of the ones in the public docs repo

### Features
- Log file name and function like [filename.go:FunctionName()] while logging in `core` & `engine`
- Add artifact ID validation to Starlark commands
- Add IP address string replacement in `print` command
- All Kurtosis instructions now returns a simple but explicit output
- The object returned by Starlark's `run()` function is serialized as JSON and returned to the CLI output.
- Enforce `run(args)` for individual scripts 

# 0.57.1

### Changes
- Added tab-completion (suggestions) to commands that require Service GUIDs, i.e.  `service shell` and `service logs` paths

# 0.57.0
### Breaking Changes
- Renamed `src_path` parameter in `read_file` to `src`
  - Users will have to upgrade their `read_file` calls to reflect this change

### Features
- Progress information (spinner, progress bar and quick progress message) is now printed by the CLI
- Instruction are now printed before the execution, and the associated result is printed once the execution is finished. This allows failed instruction to be printed before the error message is returned.

### Breaking changes
- Endpoints `ExecuteStartosisScript` and `ExecuteStartosisModule` were removed
- Endpoints `ExecuteKurtosisScript` was renamed `RunStarlarkScript` and `ExecuteKurtosisModule` was renamed `RunStarlarkPackage`

### Changes
- Starlark execution progress is now returned to the CLI via the KurtosisExecutionResponseLine stream
- Renamed `module` to `package` in the context of the Startosis engine

### Fixes
- Fixed the error message when the relative filename was incorrect in a Starlark import
- Fixed the error message when package name was incorrect
- Don't proceed with execution if there are validation errors in Starlark
- Made missing `run` method interpretation error more user friendly

# 0.56.0
### Breaking Changes
- Removed `module` key in the `kurtosis.yml` (formerly called `kurtosis.mod`) file to don't have nested keys
  - Users will have to update their `kurtosis.yml` to remove the key and move the `name` key in the root

# 0.55.1

### Changes
- Re-activate tests that had to be skipped because of the "Remove support for protobuf in Startosis" breaking change
- Renamed `input_args` to `args`. All Starlark packages should update `run(input_args)` to `run(args)`

# 0.55.0
### Fixes
- Fix failing documentation tests by linking to new domain in `cli`
- Fix failing `docs-checker` checks by pointing to `https://kurtosis-tech.github.io/kurtosis/` instead of `docs.kurtosistech.com`

### Breaking Changes
- Renamed `kurtosis.mod` file to `kurtosis.yml` this file extension enable syntax highlighting
  - Users will have to rename all theirs `kurtosis.mod` files

### Changes
- Made `run` an EngineConsumingKurtosisCommand, i.e. it automatically creates an engine if it doesn't exist
- Added serialized arguments to KurtosisInstruction API type such that the CLI can display executed instructions in a nicer way.

### Features
- Added one-off HTTP requests, `extract` and `assert`

# 0.54.1
### Fixes
- Fixes a bug where the CLI was returning 0 even when an error happened running a Kurtosis script

### Changes
- Small cleanup in `grpc_web_api_container_client` and `grpc_node_api_container_client`. They were implementing executeRemoteKurtosisModule unnecessarily

# 0.54.0
### Breaking Changes
- Renamed `kurtosis exec` to `kurtosis run` and `main in main.star` to `run in main.star`
  - Upgrade to the latest CLI, and use the `run` function instead
  - Upgrade existing modules to have `run` and not `main` in `main.star`

### Features
- Updated the CLI to consume the streaming endpoints to execute Startosis. Kurtosis Instructions are now returned live, but the script output is still printed at the end (until we have better formatting).
- Update integration tests to consume Startosis streaming endpoints

# 0.53.12
### Changes
- Changed occurrences of `[sS]tartosis` to `Starlark` in errors sent by the CLI and its long and short description
- Changed some logs and error messages inside core that which had references to Startosis to Starlark
- Allow `dicts` & `structs` to be passed to `render_templates.config.data`

# 0.53.11
### Changes
- Published the log-database HTTP port to the host machine

# 0.53.10
### Changes
- Add 2 endpoints to the APIC that streams the output of a Startosis script execution
- Changed the syntax of render_templates in Starlark

### Fixes
- Fixed the error that would happen if there was a missing `kurtosis.mod` file at the root of the module

# 0.53.9
### Fixes
- Renamed `artifact_uuid` to `artifact_id` and `src` to `src_path` in `upload_files` in Starlark

# 0.53.8

# 0.53.7
### Changes
- Modified the `EnclaveIdGenerator` now is a user defined type and can be initialized once because it contains a time-seed inside
- Simplify how the kurtosis instruction canonicalizer works. It now generates a single line canonicalized instruction, and indentation is performed at the CLI level using Bazel buildtools library.

### Fixes
- Fixed the `isEnclaveIdInUse` for the enclave validator, now uses on runtime for `is-key-in-map`

### Features
- Add the ability to execute remote modules using `EnclaveContext.ExecuteStartoisRemoteModule`
- Add the ability to execute remote module using cli `kurtosis exec github.com/author/module`

# 0.53.6

# 0.53.5
### Changes
- Error types in ExecuteStartosisResponse type is now a union type, to better represent they are exclusive and prepare for transition to streaming
- Update the KurtosisInstruction API type returned to the CLI. It now contains a combination of instruction position, the canonicalized instruction, and an optional instruction result 
- Renamed `store_files_from_service` to `store_service_files`
- Slightly update the way script output information are passed from the Startosis engine back the API container main class. This is a step to prepare for streaming this output all the way back the CLI.
- Removed `load` statement in favour of `import_module`. Calling load will now throw an InterpretationError
- Refactored startosis tests to enable parallel execution of tests

# 0.53.4

# 0.53.3
### Fixes
- Fixed a bug with dumping enclave logs during the CI run

### Features
- Log that the module is being compressed & uploaded during `kurtosis exec`
- Added `file_system_path_arg` in the CLI which provides validation and tab auto-completion for filepath, dirpath, or both kind of arguments
- Added tab-auto-complete for the `script-or-module-path` argument in `kurtosis exec` CLI command

### Changes
- `print()` is now a regular instructions like others, and it takes effect at execution time (used to be during interpretation)
- Added `import_module` startosis builtin to replace `load`. Load is now deprecated. It can still be used but it will log a warning. It will be entirely removed in a future PR
- Added exhaustive struct linting and brought code base into exhaustive struct compliance
- Temporarily disable enclave dump for k8s in CircleCI until we fix issue #407
- Small cleanup to kurtosis instruction classes. It now uses a pointer to the position object.

### Fixes
- Renamed `cmd_args` and `entrypoint_args` inside `config` inside `add_service` to `cmd` and `entrypoint`

### Breaking Changes
- Renamed `cmd_args` and `entrypoint_args` inside `config` inside `add_service` to `cmd` and `entrypoint`
  - Users will have to replace their use of `cmd_args` and `entry_point_args` to the above inside their Starlark modules 

# 0.53.2
### Features
- Make facts referencable on `add_service`
- Added a new log line for printing the `created enclave ID` just when this is created in `kurtosis exec` and `kurtosis module exec` commands

# 0.53.1
### Features
- Added random enclave ID generation in `EnclaveManager.CreateEnclave()` when an empty enclave ID is provided
- Added the `created enclave` spotlight message when a new enclave is created from the CLI (currently with the `enclave add`, `module exec` and `exec` commands)

### Changes
- Moved the enclave ID auto generation and validation from the CLI to the engine's server which will catch all the presents and future use cases

### Fixes
- Fixed a bug where we had renamed `container_image_name` inside the proto definition to `image`
- Fix a test that dependent on an old on existent Starlark module

# 0.53.0
### Features
- Made `render_templates`, `upload_files`, `store_Files_from_service` accept `artifact_uuid` and
return `artifact_uuid` during interpretation time
- Moved `kurtosis startosis exec` to `kurtosis exec`

### Breaking Features
- Moved `kurtosis startosis exec` to `kurtosis exec`
  - Users now need to use the new command to launch Starlark programs

### Fixes
- Fixed building kurtosis by adding a conditional to build.sh to ignore startosis folder under internal_testsuites

# 0.52.5
### Fixes
- Renamed `files_artifact_mount_dirpaths` to just `files`

# 0.52.4
### Features
- Added the enclave's creation time info which can be obtained through the `enclave ls` and the `enclave inspect` commands

### Fixes
- Smoothened the experience `used_ports` -> `ports`, `container_image_name` -> `name`, `service_config` -> `config`

# 0.52.3
### Changes
- Cleanup Startosis interpreter predeclared

# 0.52.2

# 0.52.1
### Features
- Add `wait` and `define` command in Startosis
- Added `not found service GUIDs information` in `KurtosisContext.GetServiceLogs` method
- Added a warning message in `service logs` CLI command when the request service GUID is not found in the logs database
- Added ip address replacement in the JSON for `render_template` instruction

### Changes
- `kurtosis_instruction.String()` now returns a single line version of the instruction for more concise logging

### Fixes
- Fixes a bug where we'd propagate a nil error
- Adds validation for `service_id` in `store_files_from_service`
- Fixes a bug where typescript (jest) unit tests do not correctly wait for grpc services to become available
- Fixed a panic that would happen cause of a `nil` error being returned
- Fixed TestValidUrls so that it checks for the correct http return code

# 0.52.0
### Breaking Changes
- Unified `GetUserServiceLogs` and `StreamUserServiceLogs` engine's endpoints, now `GetUserServiceLogs` will handle both use cases
  - Users will have to re-adapt `GetUserServiceLogs` calls and replace the `StreamUserServiceLogs` call with this
- Added the `follow_logs` parameter in `GetUserServiceLogsArgs` engine's proto file
  - Users should have to add this param in all the `GetUserServiceLogs` calls
- Unified `GetUserServiceLogs` and `StreamUserServiceLogs` methods in `KurtosisContext`, now `GetUserServiceLogs` will handle both use cases
  - Users will have to re-adapt `GetUserServiceLogs` calls and replace the `StreamUserServiceLogs` call with this
- Added the `follow_logs` parameter in `KurtosisContext.GetUserServiceLogs`
  - Users will have to addition this new parameter on every call

### Changes
- InterpretationError is now able to store a `cause`. It simplifies being more explicit on want the root issue was
- Added `upload_service` to Startosis
- Add `--args` to `kurtosis startosis exec` CLI command to pass in a serialized JSON
- Moved `read_file` to be a simple Startosis builtin in place of a Kurtosis instruction

# 0.51.13
### Fixes
- Set `entrypoint` and `cmd_args` to `nil` if not specified instead of empty array 

# 0.51.12
### Features
- Added an optional `--dry-run` flag to the `startosis exec` (defaulting to false) command which prints the list of Kurtosis instruction without executing any. When `--dry-run` is set to false, the list of Kurtosis instructions is printed to the output of CLI after being executed.

# 0.51.11
### Features
- Improve how kurtosis instructions are canonicalized with a universal canonicalizer. Each instruction is now printed on multiple lines with a comment pointing the to position in the source code.
- Support `private_ip_address_placeholder` to be passed in `config` for `add_service` in Starlark

### Changes
- Updated how we generate the canonical string for Kurtosis `upload_files` instruction

# 0.51.10
### Changes
- Added Starlark `proto` module, such that you can now do `proto.has(msg, "field_name")` in Startosis to differentiate between when a field is set to its default value and when it is unset (the field has to be marked as optional) in the proto file though.

# 0.51.9
### Features
- Implemented the new `StreamUserServiceLogs` endpoint in the Kurtosis engine server
- Added the new `StreamUserServiceLogs` in the Kurtosis engine Golang library
- Added the new `StreamUserServiceLogs` in the Kurtosis engine Typescript library
- Added the `StreamUserServiceLogs` method in Loki logs database client
- Added `stream-logs` test in Golang and Typescript `internal-testsuites`
- Added `service.GUID` field in `Service.Ctx` in the Kurtosis SDK

### Changes
- Updated the CLI `service logs` command in order to use the new `KurtosisContext.StreamUserServiceLogs` when user requested to follow logs
- InterpretationError is now able to store a `cause`. It simplifies being more explicit on want the root issue was
- Added `upload_service` to Startosis
- Add `--args` to `kurtosis startosis exec` CLI command to pass in a serialized JSON

# 0.51.8
### Features
- Added exec and HTTP request facts
- Prints out the instruction line, col & filename in the execution error
- Prints out the instruction line, col & filename in the validation error
- Added `remove_service` to Startosis

### Fixes
- Fixed nil accesses on Fact Engine

### Changes
- Add more integration tests for Kurtosis modules with input and output types

# 0.51.7
### Fixes
- Fixed instruction position to work with nested functions

### Features
- Instruction position now contains the filename too

# 0.51.6
### Features
- Added an `import_types` Starlark instruction to read types from a .proto file inside a module
- Added the `time` module for Starlark to the interpreter
- Added the ability for a Starlark module to take input args when a `ModuleInput` in the module `types.proto` file

# 0.51.5
### Fixes
- Testsuite CircleCI jobs also short-circuit if the only changes are to docs, to prevent them failing due to no CLI artifact

# 0.51.4
### Fixes
- Fixed a bug in `GetLogsCollector` that was failing when there is an old logs collector container running that doesn't publish the TCP port
- Add missing bindings to Kubernetes gateway

### Changes
- Adding/removing methods from `.proto` files will now be compile errors in Go code, rather than failing at runtime
- Consolidated the core & engine Protobuf regeneration scripts into a single one

### Features
- Validate service IDs on Startosis commands

# 0.51.3
### Fixes
- Added `protoc` install step to the `publish_api_container_server_image` CircleCI task

# 0.51.2
### Features
- Added a `render_templates` command to Startosis
- Implemented backend for facts engine
- Added a `proto_file_store` in charge of compiling Startosis module's .proto file on the fly and storing their FileDescriptorSet in memory

### Changes
- Simplified own-version constant generation by checking in `kurtosis_version` directory

# 0.51.1
- Added an `exec` command to Startosis
- Added a `store_files_from_service` command to Startosis
- Added the ability to pass `files` to the service config
- Added a `read_file` command to Startosis
- Added the ability to execute local modules in Startosis

### Changes
- Fixed a typo in a filename

### Fixes
- Fixed a bug in exec where we'd propagate a `nil` error
- Made the `startosis_module_test` in js & golang deterministic and avoid race conditions during parallel runs

### Removals
- Removed  stale `scripts/run-pre-release-scripts` which isn't used anywhere and is invalid.

# 0.51.0
### Breaking Changes
- Updated `kurtosisBackend.CreateLogsCollector` method in `container-engine-lib`, added the `logsCollectorTcpPortNumber` parameter
  - Users will need to update all the `kurtosisBackend.CreateLogsCollector` setting the logs collector `TCP` port number 

### Features
- Added `KurtosisContext.GetUserServiceLogs` method in `golang` and `typescript` api libraries
- Added the public documentation for the new `KurtosisContext.GetUserServiceLogs` method
- Added `GetUserServiceLogs` in Kurtosis engine gateway
- Implemented IP address references for services
- Added the `defaultTcpLogsCollectorPortNum` with `9713` value in `EngineManager`
- Added the `LogsCollectorAvailabilityChecker` interface

### Changes
- Add back old enclave continuity test
- Updated the `FluentbitAvailabilityChecker` constructor now it also receives the IP address as a parameter instead of using `localhost`
- Published the `FluentbitAvailabilityChecker` constructor for using it during starting modules and user services
- Refactored `service logs` Kurtosis CLI command in order to get the user service logs from the `logs database` (implemented in Docker cluster so far)

# 0.50.2
### Fixes
- Fixes how the push cli artifacts & publish engine runs by generating kurtosis_version before hand

# 0.50.1
### Fixes
- Fix generate scripts to take passed version on release

# 0.50.0
### Features
- Created new engine's endpoint `GetUserServiceLogs` for consuming user service container logs from the logs database server
- Added `LogsDatabaseClient` interface for defining the behaviour for consuming logs from the centralized logs database
- Added `LokiLogsDatabaseClient` which implements `LogsDatabaseClient` for consuming logs from a Loki's server
- Added `KurtosisBackendLogsClient` which implements `LogsDatabaseClient` for consuming user service container logs using `KurtosisBackend`
- Created the `LogsDatabase` object in `container-engine-lib`
- Created the `LogsCollector` object in `container-engine-lib`
- Added `LogsDatabase` CRUD methods in `Docker` Kurtosis backend
- Added `LogsCollector` CRUD methods in `Docker` Kurtosis backend
- Added `ServiceNetwork` (interface), `DefaultServiceNetwork` and `MockServiceNetwork`

### Breaking Changes
- Updated `CreateEngine` method in `container-engine-lib`, removed the `logsCollectorHttpPortNumber` parameter
    - Users will need to update all the `CreateEngine` calls removing this parameter
- Updated `NewEngineServerArgs`,  `LaunchWithDefaultVersion` and `LaunchWithCustomVersion` methods in `engine_server_launcher` removed the `logsCollectorHttpPortNumber` parameter
    - Users will need to update these method calls removing this parameter
  
### Changes
- Untied the logs components containers and volumes creation and removal from the engine's crud in `container-engine-lib`
- Made some changes to the implementation of the module manager based on some PR comments by Kevin

### Features
- Implement Startosis add_service image pull validation
- Startosis scripts can now be run from the CLI: `kurtosis startosis exec path/to/script/file --enclave-id <ENCLAVE_ID>`
- Implemented Startosis load method to load from Github repositories

### Fixes
- Fix IP address placeholder injected by default in Startosis instructions. It used to be empty, which is invalid now
it is set to `KURTOSIS_IP_ADDR_PLACEHOLDER`
- Fix enclave inspect CLI command error when there are additional port bindings
- Fix a stale message the run-all-test-against-latest-code script
- Fix bug that creates database while running local unit tests
- Manually truncate string instead of using `k8s.io/utils/strings`

### Removals
- Removes version constants within launchers and cli in favor of centralized generated version constant
- Removes remote-docker-setup from the `build_cli` job in Circle

# 0.49.9
### Features
- Implement Startosis add_service method
- Enable linter on Startosis codebase

# 0.49.8
### Changes
- Added a linter
- Made changes based on the linters output
- Made the `discord` command a LowLevelKurtosisCommand instead of an EngineConsumingKurtosisCommand

### Features
- API container now saves free IPs on a local database

### Fixes
- Fix go.mod for commons & cli to reflect monorepo and replaced imports with write package name
- Move linter core/server linter config to within core/server

# 0.49.7
### Features
- Implement skeleton for the Startosis engine

### Fixes
- Fixed a message that referred to an old repo.

### Changes
- Added `cli` to the monorepo

# 0.49.6
### Fixes
- Fixed a bug where engine launcher would try to launch older docker image `kurtosistech/kurtosis-engine-server`.

# 0.49.5
### Changes
- Added `kurtosis-engine-server` to the monorepo
- Merged the `kurtosis-engine-sdk` & `kurtosis-core-sdk`

### Removals
- Remove unused variables from Docker Kurtosis backend

# 0.49.4
### Fixes
- Fix historical changelog for `kurtosis-core`
- Don't check for grpc proxy to be available

# 0.49.3
### Fixes
- Fix typescript package releases

# 0.49.2
### Removals
- Remove envoy proxy from docker image. No envoy proxy is being run anymore, effectively removing HTTP1.

### Changes
- Added `kurtosis-core` to the monorepo

### Fixes
- Fixed circle to not docs check on merge

# 0.49.1
### Fixes
- Attempting to fix the release version
### Changes
- Added container-engine-lib

# 0.49.0
### Changes
- This version is a dummy version to set the minimum. We pick a version greater than the current version of the CLI (0.29.1). <|MERGE_RESOLUTION|>--- conflicted
+++ resolved
@@ -8,9 +8,7 @@
 - Add `extract` option to HTTP requests
 - Prepared the Kurtosis engine server to do search in logs
 - Adding `log line filters` parameter in the `GetServiceLogs` Kurtosis engine endpoint
-<<<<<<< HEAD
 - Made the test for `get_value` use the `jq` string extraction features
-=======
 - Changed how `args` to `kurtosis run` are passed, they are passed as  second positional argument, instead of the `--args` flag
 - Made `CLI` error if more arguments than expected are passed
 
@@ -18,7 +16,6 @@
 - Changed how `args` to `kurtosis run` are passed, they are passed as  second positional argument, instead of the `--args` flag
   - Users will have to start using `kurtosis run <script> <args>` without the `--arg` flag
   - If there are any scripts that depend on the `--args` flag, users should use the `args` arg instead
->>>>>>> a4dadfee
 
 ### Features
 - The CLI now displays the list of container images currently being downloaded and validated during the Starlark
