--- conflicted
+++ resolved
@@ -1,13 +1,12 @@
 # TBD
-<<<<<<< HEAD
-=======
+### Changes
+- Added `startosis_add_service_with_empty_ports` Golang and Typescript internal tests
 
 # 0.57.0
 ### Breaking Changes
 - Renamed `src_path` parameter in `read_file` to `src`
   - Users will have to upgrade their `read_file` calls to reflect this change
 
->>>>>>> 1d816288
 ### Features
 - Progress information (spinner, progress bar and quick progress message) is now printed by the CLI
 - Instruction are now printed before the execution, and the associated result is printed once the execution is finished. This allows failed instruction to be printed before the error message is returned.
@@ -18,11 +17,7 @@
 
 ### Changes
 - Starlark execution progress is now returned to the CLI via the KurtosisExecutionResponseLine stream
-<<<<<<< HEAD
-- Added `startosis_add_service_with_empty_ports` Golang and Typescript internal tests
-=======
 - Renamed `module` to `package` in the context of the Startosis engine
->>>>>>> 1d816288
 
 ### Fixes
 - Fixed the error message when the relative filename was incorrect in a Starlark import
