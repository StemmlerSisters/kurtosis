--- conflicted
+++ resolved
@@ -6,13 +6,9 @@
 ### Fixes
 - Fixed the `isEnclaveIdInUse` for the enclave validator, now uses on runtime for `is-key-in-map`
 
-<<<<<<< HEAD
-### Features
 - Add the ability to execute remote modules using `EnclaveContext.ExecuteStartoisRemoteModule`
 - Add the ability to execute remote module using cli `kurtosis exec github.com/author/module`
 
-=======
->>>>>>> af93e0f3
 # 0.53.6
 
 # 0.53.5
