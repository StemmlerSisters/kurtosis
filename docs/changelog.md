# TBD

<<<<<<< HEAD
### Features
- Moved `kurtosis startosis exec` to `kurtosis exec`

### Breaking Features
- Moved `kurtosis startosis exec` to `kurtosis exec`
  - Users now need to use the new command to launch Starlark programs
=======
### Fixes
- Fixed building kurtosis by adding a conditional to build.sh to ignore startosis folder under internal_testsuites
>>>>>>> 7636440b

# 0.52.5

### Fixes
- Renamed `files_artifact_mount_dirpaths` to just `files`

# 0.52.4

### Features
- Added the enclave's creation time info which can be obtained through the `enclave ls` and the `enclave inspect` commands

### Fixes
- Smoothened the experience `used_ports` -> `ports`, `container_image_name` -> `name`, `service_config` -> `config`

# 0.52.3

### Changes
- Cleanup Startosis interpreter predeclared

# 0.52.2

# 0.52.1
### Features
- Add `wait` and `define` command in Startosis
- Added `not found service GUIDs information` in `KurtosisContext.GetServiceLogs` method
- Added a warning message in `service logs` CLI command when the request service GUID is not found in the logs database
- Added ip address replacement in the JSON for `render_template` instruction
- Implemented a `ToTargetArtifactUuid` version of a few service_network functions

### Changes
- `kurtosis_instruction.String()` now returns a single line version of the instruction for more concise logging

### Fixes
- Fixes a bug where we'd propagate a nil error
- Adds validation for `service_id` in `store_files_from_service`
- Fixes a bug where typescript (jest) unit tests do not correctly wait for grpc services to become available
- Fixed a panic that would happen cause of a `nil` error being returned
- Fixed TestValidUrls so that it checks for the correct http return code

# 0.52.0
### Breaking Changes
- Unified `GetUserServiceLogs` and `StreamUserServiceLogs` engine's endpoints, now `GetUserServiceLogs` will handle both use cases
  - Users will have to re-adapt `GetUserServiceLogs` calls and replace the `StreamUserServiceLogs` call with this
- Added the `follow_logs` parameter in `GetUserServiceLogsArgs` engine's proto file
  - Users should have to add this param in all the `GetUserServiceLogs` calls
- Unified `GetUserServiceLogs` and `StreamUserServiceLogs` methods in `KurtosisContext`, now `GetUserServiceLogs` will handle both use cases
  - Users will have to re-adapt `GetUserServiceLogs` calls and replace the `StreamUserServiceLogs` call with this
- Added the `follow_logs` parameter in `KurtosisContext.GetUserServiceLogs`
  - Users will have to addition this new parameter on every call

### Changes
- InterpretationError is now able to store a `cause`. It simplifies being more explicit on want the root issue was
- Added `upload_service` to Startosis
- Add `--args` to `kurtosis startosis exec` CLI command to pass in a serialized JSON
- Moved `read_file` to be a simple Startosis builtin in place of a Kurtosis instruction

# 0.51.13
### Fixes
- Set `entry_point_args` and `cmd_args` to `nil` if not specified instead of empty array 

# 0.51.12
### Features
- Added an optional `--dry-run` flag to the `startosis exec` (defaulting to false) command which prints the list of Kurtosis instruction without executing any. When `--dry-run` is set to false, the list of Kurtosis instructions is printed to the output of CLI after being executed.

# 0.51.11
### Features
- Improve how kurtosis instructions are canonicalized with a universal canonicalizer. Each instruction is now printed on multiple lines with a comment pointing the to position in the source code.
- Support `private_ip_address_placeholder` to be passed in `config` for `add_service` in Starlark

### Changes
- Updated how we generate the canonical string for Kurtosis `upload_files` instruction

# 0.51.10
### Changes
- Added Starlark `proto` module, such that you can now do `proto.has(msg, "field_name")` in Startosis to differentiate between when a field is set to its default value and when it is unset (the field has to be marked as optional) in the proto file though.

# 0.51.9
### Features
- Implemented the new `StreamUserServiceLogs` endpoint in the Kurtosis engine server
- Added the new `StreamUserServiceLogs` in the Kurtosis engine Golang library
- Added the new `StreamUserServiceLogs` in the Kurtosis engine Typescript library
- Added the `StreamUserServiceLogs` method in Loki logs database client
- Added `stream-logs` test in Golang and Typescript `internal-testsuites`
- Added `service.GUID` field in `Service.Ctx` in the Kurtosis SDK

### Changes
- Updated the CLI `service logs` command in order to use the new `KurtosisContext.StreamUserServiceLogs` when user requested to follow logs
- InterpretationError is now able to store a `cause`. It simplifies being more explicit on want the root issue was
- Added `upload_service` to Startosis
- Add `--args` to `kurtosis startosis exec` CLI command to pass in a serialized JSON

# 0.51.8
### Features
- Added exec and HTTP request facts
- Prints out the instruction line, col & filename in the execution error
- Prints out the instruction line, col & filename in the validation error
- Added `remove_service` to Startosis

### Fixes
- Fixed nil accesses on Fact Engine

### Changes
- Add more integration tests for Kurtosis modules with input and output types

# 0.51.7
### Fixes
- Fixed instruction position to work with nested functions

### Features
- Instruction position now contains the filename too

# 0.51.6
### Features
- Added an `import_types` Starlark instruction to read types from a .proto file inside a module
- Added the `time` module for Starlark to the interpreter
- Added the ability for a Starlark module to take input args when a `ModuleInput` in the module `types.proto` file

# 0.51.5
### Fixes
- Testsuite CircleCI jobs also short-circuit if the only changes are to docs, to prevent them failing due to no CLI artifact

# 0.51.4
### Fixes
- Fixed a bug in `GetLogsCollector` that was failing when there is an old logs collector container running that doesn't publish the TCP port
- Add missing bindings to Kubernetes gateway

### Changes
- Adding/removing methods from `.proto` files will now be compile errors in Go code, rather than failing at runtime
- Consolidated the core & engine Protobuf regeneration scripts into a single one

### Features
- Validate service IDs on Startosis commands

# 0.51.3
### Fixes
- Added `protoc` install step to the `publish_api_container_server_image` CircleCI task

# 0.51.2
### Features
- Added a `render_templates` command to Startosis
- Implemented backend for facts engine
- Added a `proto_file_store` in charge of compiling Startosis module's .proto file on the fly and storing their FileDescriptorSet in memory

### Changes
- Simplified own-version constant generation by checking in `kurtosis_version` directory

# 0.51.1
- Added an `exec` command to Startosis
- Added a `store_files_from_service` command to Startosis
- Added the ability to pass `files` to the service config
- Added a `read_file` command to Startosis
- Added the ability to execute local modules in Startosis

### Changes
- Fixed a typo in a filename

### Fixes
- Fixed a bug in exec where we'd propagate a `nil` error
- Made the `startosis_module_test` in js & golang deterministic and avoid race conditions during parallel runs

### Removals
- Removed  stale `scripts/run-pre-release-scripts` which isn't used anywhere and is invalid.

# 0.51.0
### Breaking Changes
- Updated `kurtosisBackend.CreateLogsCollector` method in `container-engine-lib`, added the `logsCollectorTcpPortNumber` parameter
  - Users will need to update all the `kurtosisBackend.CreateLogsCollector` setting the logs collector `TCP` port number 

### Features
- Added `KurtosisContext.GetUserServiceLogs` method in `golang` and `typescript` api libraries
- Added the public documentation for the new `KurtosisContext.GetUserServiceLogs` method
- Added `GetUserServiceLogs` in Kurtosis engine gateway
- Implemented IP address references for services
- Added the `defaultTcpLogsCollectorPortNum` with `9713` value in `EngineManager`
- Added the `LogsCollectorAvailabilityChecker` interface

### Changes
- Add back old enclave continuity test
- Updated the `FluentbitAvailabilityChecker` constructor now it also receives the IP address as a parameter instead of using `localhost`
- Published the `FluentbitAvailabilityChecker` constructor for using it during starting modules and user services
- Refactored `service logs` Kurtosis CLI command in order to get the user service logs from the `logs database` (implemented in Docker cluster so far)

# 0.50.2
### Fixes
- Fixes how the push cli artifacts & publish engine runs by generating kurtosis_version before hand

# 0.50.1
### Fixes
- Fix generate scripts to take passed version on release

# 0.50.0
### Features
- Created new engine's endpoint `GetUserServiceLogs` for consuming user service container logs from the logs database server
- Added `LogsDatabaseClient` interface for defining the behaviour for consuming logs from the centralized logs database
- Added `LokiLogsDatabaseClient` which implements `LogsDatabaseClient` for consuming logs from a Loki's server
- Added `KurtosisBackendLogsClient` which implements `LogsDatabaseClient` for consuming user service container logs using `KurtosisBackend`
- Created the `LogsDatabase` object in `container-engine-lib`
- Created the `LogsCollector` object in `container-engine-lib`
- Added `LogsDatabase` CRUD methods in `Docker` Kurtosis backend
- Added `LogsCollector` CRUD methods in `Docker` Kurtosis backend
- Added `ServiceNetwork` (interface), `DefaultServiceNetwork` and `MockServiceNetwork`

### Breaking Changes
- Updated `CreateEngine` method in `container-engine-lib`, removed the `logsCollectorHttpPortNumber` parameter
    - Users will need to update all the `CreateEngine` calls removing this parameter
- Updated `NewEngineServerArgs`,  `LaunchWithDefaultVersion` and `LaunchWithCustomVersion` methods in `engine_server_launcher` removed the `logsCollectorHttpPortNumber` parameter
    - Users will need to update these method calls removing this parameter
  
### Changes
- Untied the logs components containers and volumes creation and removal from the engine's crud in `container-engine-lib`
- Made some changes to the implementation of the module manager based on some PR comments by Kevin

### Features
- Implement Startosis add_service image pull validation
- Startosis scripts can now be run from the CLI: `kurtosis startosis exec path/to/script/file --enclave-id <ENCLAVE_ID>`
- Implemented Startosis load method to load from Github repositories

### Fixes
- Fix IP address placeholder injected by default in Startosis instructions. It used to be empty, which is invalid now
it is set to `KURTOSIS_IP_ADDR_PLACEHOLDER`
- Fix enclave inspect CLI command error when there are additional port bindings
- Fix a stale message the run-all-test-against-latest-code script
- Fix bug that creates database while running local unit tests
- Manually truncate string instead of using `k8s.io/utils/strings`

### Removals
- Removes version constants within launchers and cli in favor of centralized generated version constant
- Removes remote-docker-setup from the `build_cli` job in Circle

# 0.49.9
### Features
- Implement Startosis add_service method
- Enable linter on Startosis codebase

# 0.49.8
### Changes
- Added a linter
- Made changes based on the linters output
- Made the `discord` command a LowLevelKurtosisCommand instead of an EngineConsumingKurtosisCommand

### Features
- API container now saves free IPs on a local database

### Fixes
- Fix go.mod for commons & cli to reflect monorepo and replaced imports with write package name
- Move linter core/server linter config to within core/server

# 0.49.7
### Features
- Implement skeleton for the Startosis engine

### Fixes
- Fixed a message that referred to an old repo.

### Changes
- Added `cli` to the monorepo

# 0.49.6
### Fixes
- Fixed a bug where engine launcher would try to launch older docker image `kurtosistech/kurtosis-engine-server`.

# 0.49.5
### Changes
- Added `kurtosis-engine-server` to the monorepo
- Merged the `kurtosis-engine-sdk` & `kurtosis-core-sdk`

### Removals
- Remove unused variables from Docker Kurtosis backend

# 0.49.4
### Fixes
- Fix historical changelog for `kurtosis-core`
- Don't check for grpc proxy to be available

# 0.49.3
### Fixes
- Fix typescript package releases

# 0.49.2
### Removals
- Remove envoy proxy from docker image. No envoy proxy is being run anymore, effectively removing HTTP1.

### Changes
- Added `kurtosis-core` to the monorepo

### Fixes
- Fixed circle to not docs check on merge

# 0.49.1
### Fixes
- Attempting to fix the release version
### Changes
- Added container-engine-lib

# 0.49.0
### Changes
- This version is a dummy version to set the minimum. We pick a version greater than the current version of the CLI (0.29.1). <|MERGE_RESOLUTION|>--- conflicted
+++ resolved
@@ -1,16 +1,14 @@
 # TBD
 
-<<<<<<< HEAD
 ### Features
 - Moved `kurtosis startosis exec` to `kurtosis exec`
 
 ### Breaking Features
 - Moved `kurtosis startosis exec` to `kurtosis exec`
   - Users now need to use the new command to launch Starlark programs
-=======
+
 ### Fixes
 - Fixed building kurtosis by adding a conditional to build.sh to ignore startosis folder under internal_testsuites
->>>>>>> 7636440b
 
 # 0.52.5
 
