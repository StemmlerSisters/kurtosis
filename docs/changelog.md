# TBD

<<<<<<< HEAD
### Features
- Improve how kurtosis instructions are canonicalized with a universal canonicalizer. Each instruction is now printed on multiple lines with a comment pointing the to position in the source code.
=======
# 0.51.10

### Changes
- Added Starlark `proto` module, such that you can now do `proto.has(msg, "field_name")` in Startosis to differentiate between when a field is set to its default value and when it is unset (the field has to be marked as optional) in the proto file though.

# 0.51.9
### Features
- Implemented the new `StreamUserServiceLogs` endpoint in the Kurtosis engine server
- Added the new `StreamUserServiceLogs` in the Kurtosis engine golang library
- Added the `StreamUserServiceLogs` method in Loki logs database client
- Added the `StreamUserServiceLogs` method in Kurtosis backend logs client

### Changes
- Updated the CLI `service logs` command in order to use the new `KurtosisContext.StreamUserServiceLogs` when user requested to follow logs

### Changes
- InterpretationError is now able to store a `cause`. It simplifies being more explicit on want the root issue was
- Added `upload_service` to Startosis
- Add `--args` to `kurtosis startosis exec` CLI command to pass in a serialized JSON
>>>>>>> d62717c2

# 0.51.8

### Features
- Added exec and HTTP request facts
- Prints out the instruction line, col & filename in the execution error
- Prints out the instruction line, col & filename in the validation error
- Added `remove_service` to Startosis
<<<<<<< HEAD
- Add `--args` to `kurtosis startosis exec` CLI command to pass in a serialized JSON
=======
>>>>>>> d62717c2

### Fixes
- Fixed nil accesses on Fact Engine

### Changes
- Add more integration tests for Kurtosis modules with input and output types

# 0.51.7
### Fixes
- Fixed instruction position to work with nested functions

### Features
- Instruction position now contains the filename too

# 0.51.6
### Features
- Added an `import_types` Starlark instruction to read types from a .proto file inside a module
- Added the `time` module for Starlark to the interpreter
- Added the ability for a Starlark module to take input args when a `ModuleInput` in the module `types.proto` file

# 0.51.5
### Fixes
- Testsuite CircleCI jobs also short-circuit if the only changes are to docs, to prevent them failing due to no CLI artifact

# 0.51.4
### Fixes
- Fixed a bug in `GetLogsCollector` that was failing when there is an old logs collector container running that doesn't publish the TCP port
- Add missing bindings to Kubernetes gateway

### Changes
- Adding/removing methods from `.proto` files will now be compile errors in Go code, rather than failing at runtime
- Consolidated the core & engine Protobuf regeneration scripts into a single one

### Features
- Validate service IDs on Startosis commands

# 0.51.3
### Fixes
- Added `protoc` install step to the `publish_api_container_server_image` CircleCI task

# 0.51.2
### Features
- Added a `render_templates` command to Startosis
- Implemented backend for facts engine
- Added a `proto_file_store` in charge of compiling Startosis module's .proto file on the fly and storing their FileDescriptorSet in memory

### Changes
- Simplified own-version constant generation by checking in `kurtosis_version` directory

# 0.51.1
- Added an `exec` command to Startosis
- Added a `store_files_from_service` command to Startosis
- Added the ability to pass `files_artifact_mount_dirpaths` to the service config
- Added a `read_file` command to Startosis
- Added the ability to execute local modules in Startosis

### Changes
- Fixed a typo in a filename

### Fixes
- Fixed a bug in exec where we'd propagate a `nil` error
- Made the `startosis_module_test` in js & golang deterministic and avoid race conditions during parallel runs

### Removals
- Removed  stale `scripts/run-pre-release-scripts` which isn't used anywhere and is invalid.

# 0.51.0
### Breaking Changes
- Updated `kurtosisBackend.CreateLogsCollector` method in `container-engine-lib`, added the `logsCollectorTcpPortNumber` parameter
  - Users will need to update all the `kurtosisBackend.CreateLogsCollector` setting the logs collector `TCP` port number 

### Features
- Added `KurtosisContext.GetUserServiceLogs` method in `golang` and `typescript` api libraries
- Added the public documentation for the new `KurtosisContext.GetUserServiceLogs` method
- Added `GetUserServiceLogs` in Kurtosis engine gateway
- Implemented IP address references for services
- Added the `defaultTcpLogsCollectorPortNum` with `9713` value in `EngineManager`
- Added the `LogsCollectorAvailabilityChecker` interface

### Changes
- Add back old enclave continuity test
- Updated the `FluentbitAvailabilityChecker` constructor now it also receives the IP address as a parameter instead of using `localhost`
- Published the `FluentbitAvailabilityChecker` constructor for using it during starting modules and user services
- Refactored `service logs` Kurtosis CLI command in order to get the user service logs from the `logs database` (implemented in Docker cluster so far)

# 0.50.2
### Fixes
- Fixes how the push cli artifacts & publish engine runs by generating kurtosis_version before hand

# 0.50.1

### Fixes
- Fix generate scripts to take passed version on release

# 0.50.0
### Features
- Created new engine's endpoint `GetUserServiceLogs` for consuming user service container logs from the logs database server
- Added `LogsDatabaseClient` interface for defining the behaviour for consuming logs from the centralized logs database
- Added `LokiLogsDatabaseClient` which implements `LogsDatabaseClient` for consuming logs from a Loki's server
- Added `KurtosisBackendLogsClient` which implements `LogsDatabaseClient` for consuming user service container logs using `KurtosisBackend`
- Created the `LogsDatabase` object in `container-engine-lib`
- Created the `LogsCollector` object in `container-engine-lib`
- Added `LogsDatabase` CRUD methods in `Docker` Kurtosis backend
- Added `LogsCollector` CRUD methods in `Docker` Kurtosis backend
- Added `ServiceNetwork` (interface), `DefaultServiceNetwork` and `MockServiceNetwork`

### Breaking Changes
- Updated `CreateEngine` method in `container-engine-lib`, removed the `logsCollectorHttpPortNumber` parameter
    - Users will need to update all the `CreateEngine` calls removing this parameter
- Updated `NewEngineServerArgs`,  `LaunchWithDefaultVersion` and `LaunchWithCustomVersion` methods in `engine_server_launcher` removed the `logsCollectorHttpPortNumber` parameter
    - Users will need to update these method calls removing this parameter
  
### Changes
- Untied the logs components containers and volumes creation and removal from the engine's crud in `container-engine-lib`
- Made some changes to the implementation of the module manager based on some PR comments by Kevin

### Features
- Implement Startosis add_service image pull validation
- Startosis scripts can now be run from the CLI: `kurtosis startosis exec path/to/script/file --enclave-id <ENCLAVE_ID>`
- Implemented Startosis load method to load from Github repositories

### Fixes
- Fix IP address placeholder injected by default in Startosis instructions. It used to be empty, which is invalid now
it is set to `KURTOSIS_IP_ADDR_PLACEHOLDER`
- Fix enclave inspect CLI command error when there are additional port bindings
- Fix a stale message the run-all-test-against-latest-code script
- Fix bug that creates database while running local unit tests
- Manually truncate string instead of using `k8s.io/utils/strings`

### Removals
- Removes version constants within launchers and cli in favor of centralized generated version constant
- Removes remote-docker-setup from the `build_cli` job in Circle

# 0.49.9

### Features
- Implement Startosis add_service method
- Enable linter on Startosis codebase

# 0.49.8
### Changes
- Added a linter
- Made changes based on the linters output
- Made the `discord` command a LowLevelKurtosisCommand instead of an EngineConsumingKurtosisCommand

### Features
- API container now saves free IPs on a local database

### Fixes
- Fix go.mod for commons & cli to reflect monorepo and replaced imports with write package name
- Move linter core/server linter config to within core/server

# 0.49.7
### Features
- Implement skeleton for the Startosis engine

### Fixes
- Fixed a message that referred to an old repo.

### Changes
- Added `cli` to the monorepo

# 0.49.6
### Fixes
- Fixed a bug where engine launcher would try to launch older docker image `kurtosistech/kurtosis-engine-server`.

# 0.49.5
### Changes
- Added `kurtosis-engine-server` to the monorepo
- Merged the `kurtosis-engine-sdk` & `kurtosis-core-sdk`

### Removals
- Remove unused variables from Docker Kurtosis backend

# 0.49.4
### Fixes
- Fix historical changelog for `kurtosis-core`
- Don't check for grpc proxy to be available

# 0.49.3
### Fixes
- Fix typescript package releases

# 0.49.2
### Removals
- Remove envoy proxy from docker image. No envoy proxy is being run anymore, effectively removing HTTP1.

### Changes
- Added `kurtosis-core` to the monorepo

### Fixes
- Fixed circle to not docs check on merge

# 0.49.1
### Fixes
- Attempting to fix the release version
### Changes
- Added container-engine-lib

# 0.49.0
### Changes
- This version is a dummy version to set the minimum. We pick a version greater than the current version of the CLI (0.29.1). <|MERGE_RESOLUTION|>--- conflicted
+++ resolved
@@ -1,11 +1,9 @@
 # TBD
 
-<<<<<<< HEAD
 ### Features
 - Improve how kurtosis instructions are canonicalized with a universal canonicalizer. Each instruction is now printed on multiple lines with a comment pointing the to position in the source code.
-=======
+
 # 0.51.10
-
 ### Changes
 - Added Starlark `proto` module, such that you can now do `proto.has(msg, "field_name")` in Startosis to differentiate between when a field is set to its default value and when it is unset (the field has to be marked as optional) in the proto file though.
 
@@ -18,24 +16,16 @@
 
 ### Changes
 - Updated the CLI `service logs` command in order to use the new `KurtosisContext.StreamUserServiceLogs` when user requested to follow logs
-
-### Changes
 - InterpretationError is now able to store a `cause`. It simplifies being more explicit on want the root issue was
 - Added `upload_service` to Startosis
 - Add `--args` to `kurtosis startosis exec` CLI command to pass in a serialized JSON
->>>>>>> d62717c2
 
 # 0.51.8
-
 ### Features
 - Added exec and HTTP request facts
 - Prints out the instruction line, col & filename in the execution error
 - Prints out the instruction line, col & filename in the validation error
 - Added `remove_service` to Startosis
-<<<<<<< HEAD
-- Add `--args` to `kurtosis startosis exec` CLI command to pass in a serialized JSON
-=======
->>>>>>> d62717c2
 
 ### Fixes
 - Fixed nil accesses on Fact Engine
