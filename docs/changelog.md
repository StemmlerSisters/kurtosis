# TBD

### Features
- The "Starlark code successfully executed" or "Error encountered running Starlark code" messages are now "Starlark 
code successfully run in dry-run mode" and "Error encountered running Starlark code in dry-run mode" when Starlark is 
run in dry-run mode (and without the "in dry-run mode" when the script is executed for real)

<<<<<<< HEAD
### Fixes
- Don't duplicate instruction position information in `store_service_files`

### Removals
- Remove stack trace from validation errors as it isn't used currently
=======
### Changes
- Changed validation message from "Pre-validating" to "Validating"
- Disabled progress info in non-interactive terminals when running a Starlark Package
>>>>>>> 7c061109

# 0.57.5
### Changes
- Replaced stack name with the stack file name in custom evaluation errors
- Replaced "internal ID" in the output message of `add_service` and `remove_service` instructions with "service GUID"

### Features
- Support public ports in Starlark to cover the NEAR usecase

### Fixes
- Corrected some old references to Starlark "modules"
- Fixed a typo where the CLI setup URL was redirecting to the CI setup
- Corrected almost all old references to `docs.kurtosistech.com`
- Changed the name from startosis to starlark in the `internal_testsuite` build script
- Fixed `internal-testsuites` omission during build time
- Fixed a bug related to omitting the `enclave ID` value when a function which filters modules is called

# 0.57.4
### Changes
- Simplified the API by removing the ServiceInfo struct that was adding unnecessary complexity.

# 0.57.3

### Changes
- Added exponential back-off and retries to `get_value`
- Removed `core-lib-documentation.md` and `engine-lib-documentation.md` in favour of the ones in the public docs repo

# 0.57.2

### Changes
- Added `startosis_add_service_with_empty_ports` Golang and Typescript internal tests

### Fixes
- Make validation more human-readable for missing docker images and instructions that depend on invalid service ids
- Fixed mismatch between `kurtosis enclave inspect` and `kurtosis enclave ls` displaying enclave creation time in different timezones

### Changes
- Make arg parsing errors more explicit on structs
- Updated Starlark section of core-lib-documentation.md to match the new streaming endpoints
- Updated `datastore-army-module` -> `datastore-army-package`
- Added `startosis_add_service_with_empty_ports` Golang and Typescript internal tests
- Removed `core-lib-documentation.md` and `engine-lib-documentation.md` in favour of the ones in the public docs repo

### Features
- Log file name and function like [filename.go:FunctionName()] while logging in `core` & `engine`
- Add IP address string replacement in `print` command
- All Kurtosis instructions now returns a simple but explicit output
- The object returned by Starlark's `run()` function is serialized as JSON and returned to the CLI output.
- Enforce `run(args)` for individual scripts 

# 0.57.1

### Changes
- Added tab-completion (suggestions) to commands that require Service GUIDs, i.e.  `service shell` and `service logs` paths

# 0.57.0
### Breaking Changes
- Renamed `src_path` parameter in `read_file` to `src`
  - Users will have to upgrade their `read_file` calls to reflect this change

### Features
- Progress information (spinner, progress bar and quick progress message) is now printed by the CLI
- Instruction are now printed before the execution, and the associated result is printed once the execution is finished. This allows failed instruction to be printed before the error message is returned.

### Breaking changes
- Endpoints `ExecuteStartosisScript` and `ExecuteStartosisModule` were removed
- Endpoints `ExecuteKurtosisScript` was renamed `RunStarlarkScript` and `ExecuteKurtosisModule` was renamed `RunStarlarkPackage`

### Changes
- Starlark execution progress is now returned to the CLI via the KurtosisExecutionResponseLine stream
- Renamed `module` to `package` in the context of the Startosis engine

### Fixes
- Fixed the error message when the relative filename was incorrect in a Starlark import
- Fixed the error message when package name was incorrect
- Don't proceed with execution if there are validation errors in Starlark
- Made missing `run` method interpretation error more user friendly

# 0.56.0
### Breaking Changes
- Removed `module` key in the `kurtosis.yml` (formerly called `kurtosis.mod`) file to don't have nested keys
  - Users will have to update their `kurtosis.yml` to remove the key and move the `name` key in the root

# 0.55.1

### Changes
- Re-activate tests that had to be skipped because of the "Remove support for protobuf in Startosis" breaking change
- Renamed `input_args` to `args`. All Starlark packages should update `run(input_args)` to `run(args)`

# 0.55.0
### Fixes
- Fix failing documentation tests by linking to new domain in `cli`
- Fix failing `docs-checker` checks by pointing to `https://kurtosis-tech.github.io/kurtosis/` instead of `docs.kurtosistech.com`

### Breaking Changes
- Renamed `kurtosis.mod` file to `kurtosis.yml` this file extension enable syntax highlighting
  - Users will have to rename all theirs `kurtosis.mod` files

### Changes
- Made `run` an EngineConsumingKurtosisCommand, i.e. it automatically creates an engine if it doesn't exist
- Added serialized arguments to KurtosisInstruction API type such that the CLI can display executed instructions in a nicer way.

### Features
- Added one-off HTTP requests, `extract` and `assert`

# 0.54.1
### Fixes
- Fixes a bug where the CLI was returning 0 even when an error happened running a Kurtosis script

### Changes
- Small cleanup in `grpc_web_api_container_client` and `grpc_node_api_container_client`. They were implementing executeRemoteKurtosisModule unnecessarily

# 0.54.0
### Breaking Changes
- Renamed `kurtosis exec` to `kurtosis run` and `main in main.star` to `run in main.star`
  - Upgrade to the latest CLI, and use the `run` function instead
  - Upgrade existing modules to have `run` and not `main` in `main.star`

### Features
- Updated the CLI to consume the streaming endpoints to execute Startosis. Kurtosis Instructions are now returned live, but the script output is still printed at the end (until we have better formatting).
- Update integration tests to consume Startosis streaming endpoints

# 0.53.12
### Changes
- Changed occurrences of `[sS]tartosis` to `Starlark` in errors sent by the CLI and its long and short description
- Changed some logs and error messages inside core that which had references to Startosis to Starlark
- Allow `dicts` & `structs` to be passed to `render_templates.config.data`

# 0.53.11
### Changes
- Published the log-database HTTP port to the host machine

# 0.53.10
### Changes
- Add 2 endpoints to the APIC that streams the output of a Startosis script execution
- Changed the syntax of render_templates in Starlark

### Fixes
- Fixed the error that would happen if there was a missing `kurtosis.mod` file at the root of the module

# 0.53.9
### Fixes
- Renamed `artifact_uuid` to `artifact_id` and `src` to `src_path` in `upload_files` in Starlark

# 0.53.8

# 0.53.7
### Changes
- Modified the `EnclaveIdGenerator` now is a user defined type and can be initialized once because it contains a time-seed inside
- Simplify how the kurtosis instruction canonicalizer works. It now generates a single line canonicalized instruction, and indentation is performed at the CLI level using Bazel buildtools library.

### Fixes
- Fixed the `isEnclaveIdInUse` for the enclave validator, now uses on runtime for `is-key-in-map`

### Features
- Add the ability to execute remote modules using `EnclaveContext.ExecuteStartoisRemoteModule`
- Add the ability to execute remote module using cli `kurtosis exec github.com/author/module`

# 0.53.6

# 0.53.5
### Changes
- Error types in ExecuteStartosisResponse type is now a union type, to better represent they are exclusive and prepare for transition to streaming
- Update the KurtosisInstruction API type returned to the CLI. It now contains a combination of instruction position, the canonicalized instruction, and an optional instruction result 
- Renamed `store_files_from_service` to `store_service_files`
- Slightly update the way script output information are passed from the Startosis engine back the API container main class. This is a step to prepare for streaming this output all the way back the CLI.
- Removed `load` statement in favour of `import_module`. Calling load will now throw an InterpretationError
- Refactored startosis tests to enable parallel execution of tests

# 0.53.4

# 0.53.3
### Fixes
- Fixed a bug with dumping enclave logs during the CI run

### Features
- Log that the module is being compressed & uploaded during `kurtosis exec`
- Added `file_system_path_arg` in the CLI which provides validation and tab auto-completion for filepath, dirpath, or both kind of arguments
- Added tab-auto-complete for the `script-or-module-path` argument in `kurtosis exec` CLI command

### Changes
- `print()` is now a regular instructions like others, and it takes effect at execution time (used to be during interpretation)
- Added `import_module` startosis builtin to replace `load`. Load is now deprecated. It can still be used but it will log a warning. It will be entirely removed in a future PR
- Added exhaustive struct linting and brought code base into exhaustive struct compliance
- Temporarily disable enclave dump for k8s in CircleCI until we fix issue #407
- Small cleanup to kurtosis instruction classes. It now uses a pointer to the position object.

### Fixes
- Renamed `cmd_args` and `entrypoint_args` inside `config` inside `add_service` to `cmd` and `entrypoint`

### Breaking Changes
- Renamed `cmd_args` and `entrypoint_args` inside `config` inside `add_service` to `cmd` and `entrypoint`
  - Users will have to replace their use of `cmd_args` and `entry_point_args` to the above inside their Starlark modules 

# 0.53.2
### Features
- Make facts referencable on `add_service`
- Added a new log line for printing the `created enclave ID` just when this is created in `kurtosis exec` and `kurtosis module exec` commands

# 0.53.1
### Features
- Added random enclave ID generation in `EnclaveManager.CreateEnclave()` when an empty enclave ID is provided
- Added the `created enclave` spotlight message when a new enclave is created from the CLI (currently with the `enclave add`, `module exec` and `exec` commands)

### Changes
- Moved the enclave ID auto generation and validation from the CLI to the engine's server which will catch all the presents and future use cases

### Fixes
- Fixed a bug where we had renamed `container_image_name` inside the proto definition to `image`
- Fix a test that dependent on an old on existent Starlark module

# 0.53.0
### Features
- Made `render_templates`, `upload_files`, `store_Files_from_service` accept `artifact_uuid` and
return `artifact_uuid` during interpretation time
- Moved `kurtosis startosis exec` to `kurtosis exec`

### Breaking Features
- Moved `kurtosis startosis exec` to `kurtosis exec`
  - Users now need to use the new command to launch Starlark programs

### Fixes
- Fixed building kurtosis by adding a conditional to build.sh to ignore startosis folder under internal_testsuites

# 0.52.5
### Fixes
- Renamed `files_artifact_mount_dirpaths` to just `files`

# 0.52.4
### Features
- Added the enclave's creation time info which can be obtained through the `enclave ls` and the `enclave inspect` commands

### Fixes
- Smoothened the experience `used_ports` -> `ports`, `container_image_name` -> `name`, `service_config` -> `config`

# 0.52.3
### Changes
- Cleanup Startosis interpreter predeclared

# 0.52.2

# 0.52.1
### Features
- Add `wait` and `define` command in Startosis
- Added `not found service GUIDs information` in `KurtosisContext.GetServiceLogs` method
- Added a warning message in `service logs` CLI command when the request service GUID is not found in the logs database
- Added ip address replacement in the JSON for `render_template` instruction

### Changes
- `kurtosis_instruction.String()` now returns a single line version of the instruction for more concise logging

### Fixes
- Fixes a bug where we'd propagate a nil error
- Adds validation for `service_id` in `store_files_from_service`
- Fixes a bug where typescript (jest) unit tests do not correctly wait for grpc services to become available
- Fixed a panic that would happen cause of a `nil` error being returned
- Fixed TestValidUrls so that it checks for the correct http return code

# 0.52.0
### Breaking Changes
- Unified `GetUserServiceLogs` and `StreamUserServiceLogs` engine's endpoints, now `GetUserServiceLogs` will handle both use cases
  - Users will have to re-adapt `GetUserServiceLogs` calls and replace the `StreamUserServiceLogs` call with this
- Added the `follow_logs` parameter in `GetUserServiceLogsArgs` engine's proto file
  - Users should have to add this param in all the `GetUserServiceLogs` calls
- Unified `GetUserServiceLogs` and `StreamUserServiceLogs` methods in `KurtosisContext`, now `GetUserServiceLogs` will handle both use cases
  - Users will have to re-adapt `GetUserServiceLogs` calls and replace the `StreamUserServiceLogs` call with this
- Added the `follow_logs` parameter in `KurtosisContext.GetUserServiceLogs`
  - Users will have to addition this new parameter on every call

### Changes
- InterpretationError is now able to store a `cause`. It simplifies being more explicit on want the root issue was
- Added `upload_service` to Startosis
- Add `--args` to `kurtosis startosis exec` CLI command to pass in a serialized JSON
- Moved `read_file` to be a simple Startosis builtin in place of a Kurtosis instruction

# 0.51.13
### Fixes
- Set `entrypoint` and `cmd_args` to `nil` if not specified instead of empty array 

# 0.51.12
### Features
- Added an optional `--dry-run` flag to the `startosis exec` (defaulting to false) command which prints the list of Kurtosis instruction without executing any. When `--dry-run` is set to false, the list of Kurtosis instructions is printed to the output of CLI after being executed.

# 0.51.11
### Features
- Improve how kurtosis instructions are canonicalized with a universal canonicalizer. Each instruction is now printed on multiple lines with a comment pointing the to position in the source code.
- Support `private_ip_address_placeholder` to be passed in `config` for `add_service` in Starlark

### Changes
- Updated how we generate the canonical string for Kurtosis `upload_files` instruction

# 0.51.10
### Changes
- Added Starlark `proto` module, such that you can now do `proto.has(msg, "field_name")` in Startosis to differentiate between when a field is set to its default value and when it is unset (the field has to be marked as optional) in the proto file though.

# 0.51.9
### Features
- Implemented the new `StreamUserServiceLogs` endpoint in the Kurtosis engine server
- Added the new `StreamUserServiceLogs` in the Kurtosis engine Golang library
- Added the new `StreamUserServiceLogs` in the Kurtosis engine Typescript library
- Added the `StreamUserServiceLogs` method in Loki logs database client
- Added `stream-logs` test in Golang and Typescript `internal-testsuites`
- Added `service.GUID` field in `Service.Ctx` in the Kurtosis SDK

### Changes
- Updated the CLI `service logs` command in order to use the new `KurtosisContext.StreamUserServiceLogs` when user requested to follow logs
- InterpretationError is now able to store a `cause`. It simplifies being more explicit on want the root issue was
- Added `upload_service` to Startosis
- Add `--args` to `kurtosis startosis exec` CLI command to pass in a serialized JSON

# 0.51.8
### Features
- Added exec and HTTP request facts
- Prints out the instruction line, col & filename in the execution error
- Prints out the instruction line, col & filename in the validation error
- Added `remove_service` to Startosis

### Fixes
- Fixed nil accesses on Fact Engine

### Changes
- Add more integration tests for Kurtosis modules with input and output types

# 0.51.7
### Fixes
- Fixed instruction position to work with nested functions

### Features
- Instruction position now contains the filename too

# 0.51.6
### Features
- Added an `import_types` Starlark instruction to read types from a .proto file inside a module
- Added the `time` module for Starlark to the interpreter
- Added the ability for a Starlark module to take input args when a `ModuleInput` in the module `types.proto` file

# 0.51.5
### Fixes
- Testsuite CircleCI jobs also short-circuit if the only changes are to docs, to prevent them failing due to no CLI artifact

# 0.51.4
### Fixes
- Fixed a bug in `GetLogsCollector` that was failing when there is an old logs collector container running that doesn't publish the TCP port
- Add missing bindings to Kubernetes gateway

### Changes
- Adding/removing methods from `.proto` files will now be compile errors in Go code, rather than failing at runtime
- Consolidated the core & engine Protobuf regeneration scripts into a single one

### Features
- Validate service IDs on Startosis commands

# 0.51.3
### Fixes
- Added `protoc` install step to the `publish_api_container_server_image` CircleCI task

# 0.51.2
### Features
- Added a `render_templates` command to Startosis
- Implemented backend for facts engine
- Added a `proto_file_store` in charge of compiling Startosis module's .proto file on the fly and storing their FileDescriptorSet in memory

### Changes
- Simplified own-version constant generation by checking in `kurtosis_version` directory

# 0.51.1
- Added an `exec` command to Startosis
- Added a `store_files_from_service` command to Startosis
- Added the ability to pass `files` to the service config
- Added a `read_file` command to Startosis
- Added the ability to execute local modules in Startosis

### Changes
- Fixed a typo in a filename

### Fixes
- Fixed a bug in exec where we'd propagate a `nil` error
- Made the `startosis_module_test` in js & golang deterministic and avoid race conditions during parallel runs

### Removals
- Removed  stale `scripts/run-pre-release-scripts` which isn't used anywhere and is invalid.

# 0.51.0
### Breaking Changes
- Updated `kurtosisBackend.CreateLogsCollector` method in `container-engine-lib`, added the `logsCollectorTcpPortNumber` parameter
  - Users will need to update all the `kurtosisBackend.CreateLogsCollector` setting the logs collector `TCP` port number 

### Features
- Added `KurtosisContext.GetUserServiceLogs` method in `golang` and `typescript` api libraries
- Added the public documentation for the new `KurtosisContext.GetUserServiceLogs` method
- Added `GetUserServiceLogs` in Kurtosis engine gateway
- Implemented IP address references for services
- Added the `defaultTcpLogsCollectorPortNum` with `9713` value in `EngineManager`
- Added the `LogsCollectorAvailabilityChecker` interface

### Changes
- Add back old enclave continuity test
- Updated the `FluentbitAvailabilityChecker` constructor now it also receives the IP address as a parameter instead of using `localhost`
- Published the `FluentbitAvailabilityChecker` constructor for using it during starting modules and user services
- Refactored `service logs` Kurtosis CLI command in order to get the user service logs from the `logs database` (implemented in Docker cluster so far)

# 0.50.2
### Fixes
- Fixes how the push cli artifacts & publish engine runs by generating kurtosis_version before hand

# 0.50.1
### Fixes
- Fix generate scripts to take passed version on release

# 0.50.0
### Features
- Created new engine's endpoint `GetUserServiceLogs` for consuming user service container logs from the logs database server
- Added `LogsDatabaseClient` interface for defining the behaviour for consuming logs from the centralized logs database
- Added `LokiLogsDatabaseClient` which implements `LogsDatabaseClient` for consuming logs from a Loki's server
- Added `KurtosisBackendLogsClient` which implements `LogsDatabaseClient` for consuming user service container logs using `KurtosisBackend`
- Created the `LogsDatabase` object in `container-engine-lib`
- Created the `LogsCollector` object in `container-engine-lib`
- Added `LogsDatabase` CRUD methods in `Docker` Kurtosis backend
- Added `LogsCollector` CRUD methods in `Docker` Kurtosis backend
- Added `ServiceNetwork` (interface), `DefaultServiceNetwork` and `MockServiceNetwork`

### Breaking Changes
- Updated `CreateEngine` method in `container-engine-lib`, removed the `logsCollectorHttpPortNumber` parameter
    - Users will need to update all the `CreateEngine` calls removing this parameter
- Updated `NewEngineServerArgs`,  `LaunchWithDefaultVersion` and `LaunchWithCustomVersion` methods in `engine_server_launcher` removed the `logsCollectorHttpPortNumber` parameter
    - Users will need to update these method calls removing this parameter
  
### Changes
- Untied the logs components containers and volumes creation and removal from the engine's crud in `container-engine-lib`
- Made some changes to the implementation of the module manager based on some PR comments by Kevin

### Features
- Implement Startosis add_service image pull validation
- Startosis scripts can now be run from the CLI: `kurtosis startosis exec path/to/script/file --enclave-id <ENCLAVE_ID>`
- Implemented Startosis load method to load from Github repositories

### Fixes
- Fix IP address placeholder injected by default in Startosis instructions. It used to be empty, which is invalid now
it is set to `KURTOSIS_IP_ADDR_PLACEHOLDER`
- Fix enclave inspect CLI command error when there are additional port bindings
- Fix a stale message the run-all-test-against-latest-code script
- Fix bug that creates database while running local unit tests
- Manually truncate string instead of using `k8s.io/utils/strings`

### Removals
- Removes version constants within launchers and cli in favor of centralized generated version constant
- Removes remote-docker-setup from the `build_cli` job in Circle

# 0.49.9
### Features
- Implement Startosis add_service method
- Enable linter on Startosis codebase

# 0.49.8
### Changes
- Added a linter
- Made changes based on the linters output
- Made the `discord` command a LowLevelKurtosisCommand instead of an EngineConsumingKurtosisCommand

### Features
- API container now saves free IPs on a local database

### Fixes
- Fix go.mod for commons & cli to reflect monorepo and replaced imports with write package name
- Move linter core/server linter config to within core/server

# 0.49.7
### Features
- Implement skeleton for the Startosis engine

### Fixes
- Fixed a message that referred to an old repo.

### Changes
- Added `cli` to the monorepo

# 0.49.6
### Fixes
- Fixed a bug where engine launcher would try to launch older docker image `kurtosistech/kurtosis-engine-server`.

# 0.49.5
### Changes
- Added `kurtosis-engine-server` to the monorepo
- Merged the `kurtosis-engine-sdk` & `kurtosis-core-sdk`

### Removals
- Remove unused variables from Docker Kurtosis backend

# 0.49.4
### Fixes
- Fix historical changelog for `kurtosis-core`
- Don't check for grpc proxy to be available

# 0.49.3
### Fixes
- Fix typescript package releases

# 0.49.2
### Removals
- Remove envoy proxy from docker image. No envoy proxy is being run anymore, effectively removing HTTP1.

### Changes
- Added `kurtosis-core` to the monorepo

### Fixes
- Fixed circle to not docs check on merge

# 0.49.1
### Fixes
- Attempting to fix the release version
### Changes
- Added container-engine-lib

# 0.49.0
### Changes
- This version is a dummy version to set the minimum. We pick a version greater than the current version of the CLI (0.29.1). <|MERGE_RESOLUTION|>--- conflicted
+++ resolved
@@ -5,17 +5,15 @@
 code successfully run in dry-run mode" and "Error encountered running Starlark code in dry-run mode" when Starlark is 
 run in dry-run mode (and without the "in dry-run mode" when the script is executed for real)
 
-<<<<<<< HEAD
 ### Fixes
 - Don't duplicate instruction position information in `store_service_files`
 
 ### Removals
 - Remove stack trace from validation errors as it isn't used currently
-=======
+
 ### Changes
 - Changed validation message from "Pre-validating" to "Validating"
 - Disabled progress info in non-interactive terminals when running a Starlark Package
->>>>>>> 7c061109
 
 # 0.57.5
 ### Changes
