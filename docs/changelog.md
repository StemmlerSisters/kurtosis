# TBD

<<<<<<< HEAD
### Features
- Updated the CLI to consume the streaming endpoints to execute Startosis. Kurtosis Instructions are now returned live, but the script output is still printed at the end (until we have better formatting).
=======
### Changes
- Changed occurrences of `[sS]tartosis` to `Starlark` in errors sent by the CLI and its long and short description
- Changed some logs and error messages inside core that which had references to Startosis to Starlark

# 0.53.11
### Changes
- Published the log-database HTTP port to the host machine
>>>>>>> acb46ee1

# 0.53.10

### Changes
- Add 2 endpoints to the APIC that streams the output of a Startosis script execution
- Changed the syntax of render_templates in Starlark

### Fixes
- Fixed the error that would happen if there was a missing `kurtosis.mod` file at the root of the module

# 0.53.9

### Fixes
- Renamed `artifact_uuid` to `artifact_id` and `src` to `src_path` in `upload_files` in Starlark

# 0.53.8

# 0.53.7
### Changes
- Modified the `EnclaveIdGenerator` now is a user defined type and can be initialized once because it contains a time-seed inside
- Simplify how the kurtosis instruction canonicalizer works. It now generates a single line canonicalized instruction, and indentation is performed at the CLI level using Bazel buildtools library.

### Fixes
- Fixed the `isEnclaveIdInUse` for the enclave validator, now uses on runtime for `is-key-in-map`

### Features
- Add the ability to execute remote modules using `EnclaveContext.ExecuteStartoisRemoteModule`
- Add the ability to execute remote module using cli `kurtosis exec github.com/author/module`

# 0.53.6

# 0.53.5
### Changes
- Error types in ExecuteStartosisResponse type is now a union type, to better represent they are exclusive and prepare for transition to streaming
- Update the KurtosisInstruction API type returned to the CLI. It now contains a combination of instruction position, the canonicalized instruction, and an optional instruction result 
- Renamed `store_files_from_service` to `store_service_files`
- Slightly update the way script output information are passed from the Startosis engine back the API container main class. This is a step to prepare for streaming this output all the way back the CLI.
- Removed `load` statement in favour of `import_module`. Calling load will now throw an InterpretationError
- Refactored startosis tests to enable parallel execution of tests

# 0.53.4

# 0.53.3
### Fixes
- Fixed a bug with dumping enclave logs during the CI run

### Features
- Log that the module is being compressed & uploaded during `kurtosis exec`

### Changes
- `print()` is now a regular instructions like others, and it takes effect at execution time (used to be during interpretation)
- Added `import_module` startosis builtin to replace `load`. Load is now deprecated. It can still be used but it will log a warning. It will be entirely removed in a future PR
- Added exhaustive struct linting and brought code base into exhaustive struct compliance
- Temporarily disable enclave dump for k8s in CircleCI until we fix issue #407
- Small cleanup to kurtosis instruction classes. It now uses a pointer to the position object.

### Fixes
- Renamed `cmd_args` and `entrypoint_args` inside `config` inside `add_service` to `cmd` and `entrypoint`

### Breaking Changes
- Renamed `cmd_args` and `entrypoint_args` inside `config` inside `add_service` to `cmd` and `entrypoint`
  - Users will have to replace their use of `cmd_args` and `entry_point_args` to the above inside their Starlark modules 

# 0.53.2
### Features
- Make facts referencable on `add_service`
- Added a new log line for printing the `created enclave ID` just when this is created in `kurtosis exec` and `kurtosis module exec` commands

# 0.53.1
### Features
- Added random enclave ID generation in `EnclaveManager.CreateEnclave()` when an empty enclave ID is provided
- Added the `created enclave` spotlight message when a new enclave is created from the CLI (currently with the `enclave add`, `module exec` and `exec` commands)

### Changes
- Moved the enclave ID auto generation and validation from the CLI to the engine's server which will catch all the presents and future use cases

### Fixes
- Fixed a bug where we had renamed `container_image_name` inside the proto definition to `image`
- Fix a test that dependent on an old on existent Starlark module

# 0.53.0
### Features
- Made `render_templates`, `upload_files`, `store_Files_from_service` accept `artifact_uuid` and
return `artifact_uuid` during interpretation time
- Moved `kurtosis startosis exec` to `kurtosis exec`

### Breaking Features
- Moved `kurtosis startosis exec` to `kurtosis exec`
  - Users now need to use the new command to launch Starlark programs

### Fixes
- Fixed building kurtosis by adding a conditional to build.sh to ignore startosis folder under internal_testsuites

# 0.52.5
### Fixes
- Renamed `files_artifact_mount_dirpaths` to just `files`

# 0.52.4
### Features
- Added the enclave's creation time info which can be obtained through the `enclave ls` and the `enclave inspect` commands

### Fixes
- Smoothened the experience `used_ports` -> `ports`, `container_image_name` -> `name`, `service_config` -> `config`

# 0.52.3
### Changes
- Cleanup Startosis interpreter predeclared

# 0.52.2

# 0.52.1
### Features
- Add `wait` and `define` command in Startosis
- Added `not found service GUIDs information` in `KurtosisContext.GetServiceLogs` method
- Added a warning message in `service logs` CLI command when the request service GUID is not found in the logs database
- Added ip address replacement in the JSON for `render_template` instruction

### Changes
- `kurtosis_instruction.String()` now returns a single line version of the instruction for more concise logging

### Fixes
- Fixes a bug where we'd propagate a nil error
- Adds validation for `service_id` in `store_files_from_service`
- Fixes a bug where typescript (jest) unit tests do not correctly wait for grpc services to become available
- Fixed a panic that would happen cause of a `nil` error being returned
- Fixed TestValidUrls so that it checks for the correct http return code

# 0.52.0
### Breaking Changes
- Unified `GetUserServiceLogs` and `StreamUserServiceLogs` engine's endpoints, now `GetUserServiceLogs` will handle both use cases
  - Users will have to re-adapt `GetUserServiceLogs` calls and replace the `StreamUserServiceLogs` call with this
- Added the `follow_logs` parameter in `GetUserServiceLogsArgs` engine's proto file
  - Users should have to add this param in all the `GetUserServiceLogs` calls
- Unified `GetUserServiceLogs` and `StreamUserServiceLogs` methods in `KurtosisContext`, now `GetUserServiceLogs` will handle both use cases
  - Users will have to re-adapt `GetUserServiceLogs` calls and replace the `StreamUserServiceLogs` call with this
- Added the `follow_logs` parameter in `KurtosisContext.GetUserServiceLogs`
  - Users will have to addition this new parameter on every call

### Changes
- InterpretationError is now able to store a `cause`. It simplifies being more explicit on want the root issue was
- Added `upload_service` to Startosis
- Add `--args` to `kurtosis startosis exec` CLI command to pass in a serialized JSON
- Moved `read_file` to be a simple Startosis builtin in place of a Kurtosis instruction

# 0.51.13
### Fixes
- Set `entrypoint` and `cmd_args` to `nil` if not specified instead of empty array 

# 0.51.12
### Features
- Added an optional `--dry-run` flag to the `startosis exec` (defaulting to false) command which prints the list of Kurtosis instruction without executing any. When `--dry-run` is set to false, the list of Kurtosis instructions is printed to the output of CLI after being executed.

# 0.51.11
### Features
- Improve how kurtosis instructions are canonicalized with a universal canonicalizer. Each instruction is now printed on multiple lines with a comment pointing the to position in the source code.
- Support `private_ip_address_placeholder` to be passed in `config` for `add_service` in Starlark

### Changes
- Updated how we generate the canonical string for Kurtosis `upload_files` instruction

# 0.51.10
### Changes
- Added Starlark `proto` module, such that you can now do `proto.has(msg, "field_name")` in Startosis to differentiate between when a field is set to its default value and when it is unset (the field has to be marked as optional) in the proto file though.

# 0.51.9
### Features
- Implemented the new `StreamUserServiceLogs` endpoint in the Kurtosis engine server
- Added the new `StreamUserServiceLogs` in the Kurtosis engine Golang library
- Added the new `StreamUserServiceLogs` in the Kurtosis engine Typescript library
- Added the `StreamUserServiceLogs` method in Loki logs database client
- Added `stream-logs` test in Golang and Typescript `internal-testsuites`
- Added `service.GUID` field in `Service.Ctx` in the Kurtosis SDK

### Changes
- Updated the CLI `service logs` command in order to use the new `KurtosisContext.StreamUserServiceLogs` when user requested to follow logs
- InterpretationError is now able to store a `cause`. It simplifies being more explicit on want the root issue was
- Added `upload_service` to Startosis
- Add `--args` to `kurtosis startosis exec` CLI command to pass in a serialized JSON

# 0.51.8
### Features
- Added exec and HTTP request facts
- Prints out the instruction line, col & filename in the execution error
- Prints out the instruction line, col & filename in the validation error
- Added `remove_service` to Startosis

### Fixes
- Fixed nil accesses on Fact Engine

### Changes
- Add more integration tests for Kurtosis modules with input and output types

# 0.51.7
### Fixes
- Fixed instruction position to work with nested functions

### Features
- Instruction position now contains the filename too

# 0.51.6
### Features
- Added an `import_types` Starlark instruction to read types from a .proto file inside a module
- Added the `time` module for Starlark to the interpreter
- Added the ability for a Starlark module to take input args when a `ModuleInput` in the module `types.proto` file

# 0.51.5
### Fixes
- Testsuite CircleCI jobs also short-circuit if the only changes are to docs, to prevent them failing due to no CLI artifact

# 0.51.4
### Fixes
- Fixed a bug in `GetLogsCollector` that was failing when there is an old logs collector container running that doesn't publish the TCP port
- Add missing bindings to Kubernetes gateway

### Changes
- Adding/removing methods from `.proto` files will now be compile errors in Go code, rather than failing at runtime
- Consolidated the core & engine Protobuf regeneration scripts into a single one

### Features
- Validate service IDs on Startosis commands

# 0.51.3
### Fixes
- Added `protoc` install step to the `publish_api_container_server_image` CircleCI task

# 0.51.2
### Features
- Added a `render_templates` command to Startosis
- Implemented backend for facts engine
- Added a `proto_file_store` in charge of compiling Startosis module's .proto file on the fly and storing their FileDescriptorSet in memory

### Changes
- Simplified own-version constant generation by checking in `kurtosis_version` directory

# 0.51.1
- Added an `exec` command to Startosis
- Added a `store_files_from_service` command to Startosis
- Added the ability to pass `files` to the service config
- Added a `read_file` command to Startosis
- Added the ability to execute local modules in Startosis

### Changes
- Fixed a typo in a filename

### Fixes
- Fixed a bug in exec where we'd propagate a `nil` error
- Made the `startosis_module_test` in js & golang deterministic and avoid race conditions during parallel runs

### Removals
- Removed  stale `scripts/run-pre-release-scripts` which isn't used anywhere and is invalid.

# 0.51.0
### Breaking Changes
- Updated `kurtosisBackend.CreateLogsCollector` method in `container-engine-lib`, added the `logsCollectorTcpPortNumber` parameter
  - Users will need to update all the `kurtosisBackend.CreateLogsCollector` setting the logs collector `TCP` port number 

### Features
- Added `KurtosisContext.GetUserServiceLogs` method in `golang` and `typescript` api libraries
- Added the public documentation for the new `KurtosisContext.GetUserServiceLogs` method
- Added `GetUserServiceLogs` in Kurtosis engine gateway
- Implemented IP address references for services
- Added the `defaultTcpLogsCollectorPortNum` with `9713` value in `EngineManager`
- Added the `LogsCollectorAvailabilityChecker` interface

### Changes
- Add back old enclave continuity test
- Updated the `FluentbitAvailabilityChecker` constructor now it also receives the IP address as a parameter instead of using `localhost`
- Published the `FluentbitAvailabilityChecker` constructor for using it during starting modules and user services
- Refactored `service logs` Kurtosis CLI command in order to get the user service logs from the `logs database` (implemented in Docker cluster so far)

# 0.50.2
### Fixes
- Fixes how the push cli artifacts & publish engine runs by generating kurtosis_version before hand

# 0.50.1
### Fixes
- Fix generate scripts to take passed version on release

# 0.50.0
### Features
- Created new engine's endpoint `GetUserServiceLogs` for consuming user service container logs from the logs database server
- Added `LogsDatabaseClient` interface for defining the behaviour for consuming logs from the centralized logs database
- Added `LokiLogsDatabaseClient` which implements `LogsDatabaseClient` for consuming logs from a Loki's server
- Added `KurtosisBackendLogsClient` which implements `LogsDatabaseClient` for consuming user service container logs using `KurtosisBackend`
- Created the `LogsDatabase` object in `container-engine-lib`
- Created the `LogsCollector` object in `container-engine-lib`
- Added `LogsDatabase` CRUD methods in `Docker` Kurtosis backend
- Added `LogsCollector` CRUD methods in `Docker` Kurtosis backend
- Added `ServiceNetwork` (interface), `DefaultServiceNetwork` and `MockServiceNetwork`

### Breaking Changes
- Updated `CreateEngine` method in `container-engine-lib`, removed the `logsCollectorHttpPortNumber` parameter
    - Users will need to update all the `CreateEngine` calls removing this parameter
- Updated `NewEngineServerArgs`,  `LaunchWithDefaultVersion` and `LaunchWithCustomVersion` methods in `engine_server_launcher` removed the `logsCollectorHttpPortNumber` parameter
    - Users will need to update these method calls removing this parameter
  
### Changes
- Untied the logs components containers and volumes creation and removal from the engine's crud in `container-engine-lib`
- Made some changes to the implementation of the module manager based on some PR comments by Kevin

### Features
- Implement Startosis add_service image pull validation
- Startosis scripts can now be run from the CLI: `kurtosis startosis exec path/to/script/file --enclave-id <ENCLAVE_ID>`
- Implemented Startosis load method to load from Github repositories

### Fixes
- Fix IP address placeholder injected by default in Startosis instructions. It used to be empty, which is invalid now
it is set to `KURTOSIS_IP_ADDR_PLACEHOLDER`
- Fix enclave inspect CLI command error when there are additional port bindings
- Fix a stale message the run-all-test-against-latest-code script
- Fix bug that creates database while running local unit tests
- Manually truncate string instead of using `k8s.io/utils/strings`

### Removals
- Removes version constants within launchers and cli in favor of centralized generated version constant
- Removes remote-docker-setup from the `build_cli` job in Circle

# 0.49.9
### Features
- Implement Startosis add_service method
- Enable linter on Startosis codebase

# 0.49.8
### Changes
- Added a linter
- Made changes based on the linters output
- Made the `discord` command a LowLevelKurtosisCommand instead of an EngineConsumingKurtosisCommand

### Features
- API container now saves free IPs on a local database

### Fixes
- Fix go.mod for commons & cli to reflect monorepo and replaced imports with write package name
- Move linter core/server linter config to within core/server

# 0.49.7
### Features
- Implement skeleton for the Startosis engine

### Fixes
- Fixed a message that referred to an old repo.

### Changes
- Added `cli` to the monorepo

# 0.49.6
### Fixes
- Fixed a bug where engine launcher would try to launch older docker image `kurtosistech/kurtosis-engine-server`.

# 0.49.5
### Changes
- Added `kurtosis-engine-server` to the monorepo
- Merged the `kurtosis-engine-sdk` & `kurtosis-core-sdk`

### Removals
- Remove unused variables from Docker Kurtosis backend

# 0.49.4
### Fixes
- Fix historical changelog for `kurtosis-core`
- Don't check for grpc proxy to be available

# 0.49.3
### Fixes
- Fix typescript package releases

# 0.49.2
### Removals
- Remove envoy proxy from docker image. No envoy proxy is being run anymore, effectively removing HTTP1.

### Changes
- Added `kurtosis-core` to the monorepo

### Fixes
- Fixed circle to not docs check on merge

# 0.49.1
### Fixes
- Attempting to fix the release version
### Changes
- Added container-engine-lib

# 0.49.0
### Changes
- This version is a dummy version to set the minimum. We pick a version greater than the current version of the CLI (0.29.1). <|MERGE_RESOLUTION|>--- conflicted
+++ resolved
@@ -1,9 +1,8 @@
 # TBD
 
-<<<<<<< HEAD
 ### Features
 - Updated the CLI to consume the streaming endpoints to execute Startosis. Kurtosis Instructions are now returned live, but the script output is still printed at the end (until we have better formatting).
-=======
+
 ### Changes
 - Changed occurrences of `[sS]tartosis` to `Starlark` in errors sent by the CLI and its long and short description
 - Changed some logs and error messages inside core that which had references to Startosis to Starlark
@@ -11,7 +10,6 @@
 # 0.53.11
 ### Changes
 - Published the log-database HTTP port to the host machine
->>>>>>> acb46ee1
 
 # 0.53.10
 
