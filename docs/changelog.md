# TBD

<<<<<<< HEAD
### Changes
* Add back old enclave continuity test
=======
# 0.50.2

### Fixes
* Fixes how the push cli artifacts & publish engine runs by generating kurtosis_version before hand
>>>>>>> 0adfab18

# 0.50.1

### Fixes
* Fix generate scripts to take passed version on release

# 0.50.0
### Features
* Created the `LogsDatabase` object in `container-engine-lib`
* Created the `LogsCollector` object in `container-engine-lib`
* Added `LogsDatabase` CRUD methods in `Docker` Kurtosis backend
* Added `LogsCollector` CRUD methods in `Docker` Kurtosis backend
* Added `ServiceNetwork` (interface), `DefaultServiceNetwork` and `MockServiceNetwork` 

### Breaking Changes
* Updated `CreateEngine` method in `container-engine-lib`, removed the `logsCollectorHttpPortNumber` parameter
    * Users will need to update all the `CreateEngine` calls removing this parameter
* Updated `NewEngineServerArgs`,  `LaunchWithDefaultVersion` and `LaunchWithCustomVersion` methods in `engine_server_launcher` removed the `logsCollectorHttpPortNumber` parameter
  * Users will need to update these method calls removing this parameter
  
### Changes
* Untied the logs components containers and volumes creation and removal from the engine's crud in `container-engine-lib`
* Made some changes to the implementation of the module manager based on some PR comments by Kevin

### Features
* Implement Startosis add_service image pull validation
* Startosis scripts can now be run from the CLI: `kurtosis startosis exec path/to/script/file --enclave-id <ENCLAVE_ID>`
* Implemented Startosis load method to load from Github repositories

### Fixes
* Fix IP address placeholder injected by default in Startosis instructions. It used to be empty, which is invalid now
it is set to `KURTOSIS_IP_ADDR_PLACEHOLDER`
* Fix enclave inspect CLI command error when there are additional port bindings
* Fix a stale message the run-all-test-against-latest-code script
* Fix bug that creates database while running local unit tests
* Manually truncate string instead of using `k8s.io/utils/strings`

### Removals
* Removes version constants within launchers and cli in favor of centralized generated version constant
* Removes remote-docker-setup from the `build_cli` job in Circle

# 0.49.9

### Features
* Implement Startosis add_service method
* Enable linter on Startosis codebase

# 0.49.8
### Changes
* Added a linter
* Made changes based on the linters output
* Made the `discord` command a LowLevelKurtosisCommand instead of an EngineConsumingKurtosisCommand

### Features
* API container now saves free IPs on a local database

### Fixes
* Fix go.mod for commons & cli to reflect monorepo and replaced imports with write package name
* Move linter core/server linter config to within core/server

# 0.49.7
### Features
* Implement skeleton for the Startosis engine

### Fixes
* Fixed a message that referred to an old repo.

### Changes
* Added `cli` to the monorepo

# 0.49.6
### Fixes
* Fixed a bug where engine launcher would try to launch older docker image `kurtosistech/kurtosis-engine-server`.

# 0.49.5
### Changes
* Added `kurtosis-engine-server` to the monorepo
* Merged the `kurtosis-engine-sdk` & `kurtosis-core-sdk`

### Removals
* Remove unused variables from Docker Kurtosis backend

# 0.49.4
### Fixes
* Fix historical changelog for `kurtosis-core`
* Don't check for grpc proxy to be available

# 0.49.3
### Fixes
* Fix typescript package releases

# 0.49.2
### Removals
* Remove envoy proxy from docker image. No envoy proxy is being run anymore, effectively removing HTTP1.

### Changes
* Added `kurtosis-core` to the monorepo

### Fixes
* Fixed circle to not docs check on merge

# 0.49.1
### Fixes
* Attempting to fix the release version
### Changes
* Added container-engine-lib

# 0.49.0
### Changes
* This version is a dummy version to set the minimum. We pick a version greater than the current version of the CLI (0.29.1). <|MERGE_RESOLUTION|>--- conflicted
+++ resolved
@@ -1,14 +1,12 @@
 # TBD
 
-<<<<<<< HEAD
 ### Changes
 * Add back old enclave continuity test
-=======
+
 # 0.50.2
 
 ### Fixes
 * Fixes how the push cli artifacts & publish engine runs by generating kurtosis_version before hand
->>>>>>> 0adfab18
 
 # 0.50.1
 
