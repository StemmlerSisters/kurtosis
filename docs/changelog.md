# TBD
<<<<<<< HEAD
=======

# 0.58.2

### Features
- Made `args` optional for `run`

### Fixes
- Fix bug that panics APIC when `wait` assert fails
- Fixed the CLI output which could contain weird `%!p(MISSING)` when the output of a command was containing `%p` (or another Go formatting token)
- Cancel redundant runs of golang-ci-lint
- Fixed bug in installation of tab-completion

### Features
- Added metrics for `kurtosis run`

# 0.58.1

### Fixes
- Changed installation of tab-completion

# 0.58.0

>>>>>>> 7ea88a38
### Breaking Changes
- Rename command from `get_value` to `request` command
- Change function signature of `wait` to take in a recipe, assertion and request interval/timeout
- Remove `extract` command
- Changed how `args` to `kurtosis run` are passed, they are passed as  second positional argument, instead of the `--args` flag
  - Users will have to start using `kurtosis run <script> <args>` without the `--arg` flag
  - If there are any scripts that depend on the `--args` flag, users should use the `args` arg instead
- Remove `define_fact` command

### Changes
- Add `extract` option to HTTP requests
- Prepared the Kurtosis engine server to do search in logs
- Adding `log line filters` parameter in the `GetServiceLogs` Kurtosis engine endpoint
- Made the test for `get_value` use the `jq` string extraction features
- Changed how `args` to `kurtosis run` are passed, they are passed as  second positional argument, instead of the `--args` flag
- Made `CLI` error if more arguments than expected are passed
- Added an advanced test for default_service_network.StartServices in preparation of changing a bit the logic
<<<<<<< HEAD
- Added `does contain match regex` and `does not contain match regex` operators in the Kurtosis engine's server `GetServiceLogs` endpoint 

### Breaking Changes
- Changed how `args` to `kurtosis run` are passed, they are passed as  second positional argument, instead of the `--args` flag
  - Users will have to start using `kurtosis run <script> <args>` without the `--arg` flag
  - If there are any scripts that depend on the `--args` flag, users should use the `args` arg instead
=======
- Remove completion files
- CLI now prints to StdOut. It used to be printing most of its output to StdErr
- Remove build binary and completions directory from git
>>>>>>> 7ea88a38

### Fixes
- Check an unchecked error in `CreateValue` in the `RunTimeValueStore`
- Appends `:latest` before checking for images without a version in `DockerManager.FetchImages`

### Features
- The CLI now displays the list of container images currently being downloaded and validated during the Starlark
validation step
- `exec` now returns the command output and code
- Added capability for container-engine to store optional application protocol for Kubernetes.
- Allow paths to `kurtosis.yml` to be run as Kurtosis packages

### Removals
- Remove facts engine and endpoints

# 0.57.8

### Features
- Added capability for container-engine to store optional application protocol for Docker.

# 0.57.7

### Changes
- Added automated installation of tab completion with brew installation.

### Fixes
- Fixed a bug which was happening on small terminal windows regarding the display of the progress bar and progress info

# 0.57.6
### Features
- The "Starlark code successfully executed" or "Error encountered running Starlark code" messages are now "Starlark 
code successfully run in dry-run mode" and "Error encountered running Starlark code in dry-run mode" when Starlark is 
run in dry-run mode (and without the "in dry-run mode" when the script is executed for real)\
- Added `RunStarlarkScriptBlocking`, `RunStarlarkPackageBlocking` and `RunStarlarkRemotePackageBlocking` functions
to the enclave context to facilitate automated testing in our current modules.

### Fixes
- Don't duplicate instruction position information in `store_service_files`
- Use constants instead of hardcoded string for validation errors

### Removals
- Remove stack trace from validation errors as it isn't used currently

### Changes
- Changed validation message from "Pre-validating" to "Validating"
- Disabled progress info in non-interactive terminals when running a Starlark Package

# 0.57.5
### Changes
- Replaced stack name with the stack file name in custom evaluation errors
- Replaced "internal ID" in the output message of `add_service` and `remove_service` instructions with "service GUID"

### Features
- Support public ports in Starlark to cover the NEAR usecase

### Fixes
- Corrected some old references to Starlark "modules"
- Fixed a typo where the CLI setup URL was redirecting to the CI setup
- Corrected almost all old references to `docs.kurtosistech.com`
- Changed the name from startosis to starlark in the `internal_testsuite` build script
- Fixed `internal-testsuites` omission during build time
- Fixed a bug related to omitting the `enclave ID` value when a function which filters modules is called

# 0.57.4
### Changes
- Simplified the API by removing the ServiceInfo struct that was adding unnecessary complexity.

# 0.57.3

### Changes
- Added exponential back-off and retries to `get_value`
- Removed `core-lib-documentation.md` and `engine-lib-documentation.md` in favour of the ones in the public docs repo

# 0.57.2

### Changes
- Added `startosis_add_service_with_empty_ports` Golang and Typescript internal tests

### Fixes
- Make validation more human-readable for missing docker images and instructions that depend on invalid service ids
- Fixed mismatch between `kurtosis enclave inspect` and `kurtosis enclave ls` displaying enclave creation time in different timezones

### Changes
- Make arg parsing errors more explicit on structs
- Updated Starlark section of core-lib-documentation.md to match the new streaming endpoints
- Updated `datastore-army-module` -> `datastore-army-package`
- Added `startosis_add_service_with_empty_ports` Golang and Typescript internal tests
- Removed `core-lib-documentation.md` and `engine-lib-documentation.md` in favour of the ones in the public docs repo

### Features
- Log file name and function like [filename.go:FunctionName()] while logging in `core` & `engine`
- Add artifact ID validation to Starlark commands
- Add IP address string replacement in `print` command
- All Kurtosis instructions now returns a simple but explicit output
- The object returned by Starlark's `run()` function is serialized as JSON and returned to the CLI output.
- Enforce `run(args)` for individual scripts 

# 0.57.1

### Changes
- Added tab-completion (suggestions) to commands that require Service GUIDs, i.e.  `service shell` and `service logs` paths

# 0.57.0
### Breaking Changes
- Renamed `src_path` parameter in `read_file` to `src`
  - Users will have to upgrade their `read_file` calls to reflect this change

### Features
- Progress information (spinner, progress bar and quick progress message) is now printed by the CLI
- Instruction are now printed before the execution, and the associated result is printed once the execution is finished. This allows failed instruction to be printed before the error message is returned.

### Breaking changes
- Endpoints `ExecuteStartosisScript` and `ExecuteStartosisModule` were removed
- Endpoints `ExecuteKurtosisScript` was renamed `RunStarlarkScript` and `ExecuteKurtosisModule` was renamed `RunStarlarkPackage`

### Changes
- Starlark execution progress is now returned to the CLI via the KurtosisExecutionResponseLine stream
- Renamed `module` to `package` in the context of the Startosis engine

### Fixes
- Fixed the error message when the relative filename was incorrect in a Starlark import
- Fixed the error message when package name was incorrect
- Don't proceed with execution if there are validation errors in Starlark
- Made missing `run` method interpretation error more user friendly

# 0.56.0
### Breaking Changes
- Removed `module` key in the `kurtosis.yml` (formerly called `kurtosis.mod`) file to don't have nested keys
  - Users will have to update their `kurtosis.yml` to remove the key and move the `name` key in the root

# 0.55.1

### Changes
- Re-activate tests that had to be skipped because of the "Remove support for protobuf in Startosis" breaking change
- Renamed `input_args` to `args`. All Starlark packages should update `run(input_args)` to `run(args)`

# 0.55.0
### Fixes
- Fix failing documentation tests by linking to new domain in `cli`
- Fix failing `docs-checker` checks by pointing to `https://kurtosis-tech.github.io/kurtosis/` instead of `docs.kurtosistech.com`

### Breaking Changes
- Renamed `kurtosis.mod` file to `kurtosis.yml` this file extension enable syntax highlighting
  - Users will have to rename all theirs `kurtosis.mod` files

### Changes
- Made `run` an EngineConsumingKurtosisCommand, i.e. it automatically creates an engine if it doesn't exist
- Added serialized arguments to KurtosisInstruction API type such that the CLI can display executed instructions in a nicer way.

### Features
- Added one-off HTTP requests, `extract` and `assert`

# 0.54.1
### Fixes
- Fixes a bug where the CLI was returning 0 even when an error happened running a Kurtosis script

### Changes
- Small cleanup in `grpc_web_api_container_client` and `grpc_node_api_container_client`. They were implementing executeRemoteKurtosisModule unnecessarily

# 0.54.0
### Breaking Changes
- Renamed `kurtosis exec` to `kurtosis run` and `main in main.star` to `run in main.star`
  - Upgrade to the latest CLI, and use the `run` function instead
  - Upgrade existing modules to have `run` and not `main` in `main.star`

### Features
- Updated the CLI to consume the streaming endpoints to execute Startosis. Kurtosis Instructions are now returned live, but the script output is still printed at the end (until we have better formatting).
- Update integration tests to consume Startosis streaming endpoints

# 0.53.12
### Changes
- Changed occurrences of `[sS]tartosis` to `Starlark` in errors sent by the CLI and its long and short description
- Changed some logs and error messages inside core that which had references to Startosis to Starlark
- Allow `dicts` & `structs` to be passed to `render_templates.config.data`

# 0.53.11
### Changes
- Published the log-database HTTP port to the host machine

# 0.53.10
### Changes
- Add 2 endpoints to the APIC that streams the output of a Startosis script execution
- Changed the syntax of render_templates in Starlark

### Fixes
- Fixed the error that would happen if there was a missing `kurtosis.mod` file at the root of the module

# 0.53.9
### Fixes
- Renamed `artifact_uuid` to `artifact_id` and `src` to `src_path` in `upload_files` in Starlark

# 0.53.8

# 0.53.7
### Changes
- Modified the `EnclaveIdGenerator` now is a user defined type and can be initialized once because it contains a time-seed inside
- Simplify how the kurtosis instruction canonicalizer works. It now generates a single line canonicalized instruction, and indentation is performed at the CLI level using Bazel buildtools library.

### Fixes
- Fixed the `isEnclaveIdInUse` for the enclave validator, now uses on runtime for `is-key-in-map`

### Features
- Add the ability to execute remote modules using `EnclaveContext.ExecuteStartoisRemoteModule`
- Add the ability to execute remote module using cli `kurtosis exec github.com/author/module`

# 0.53.6

# 0.53.5
### Changes
- Error types in ExecuteStartosisResponse type is now a union type, to better represent they are exclusive and prepare for transition to streaming
- Update the KurtosisInstruction API type returned to the CLI. It now contains a combination of instruction position, the canonicalized instruction, and an optional instruction result 
- Renamed `store_files_from_service` to `store_service_files`
- Slightly update the way script output information are passed from the Startosis engine back the API container main class. This is a step to prepare for streaming this output all the way back the CLI.
- Removed `load` statement in favour of `import_module`. Calling load will now throw an InterpretationError
- Refactored startosis tests to enable parallel execution of tests

# 0.53.4

# 0.53.3
### Fixes
- Fixed a bug with dumping enclave logs during the CI run

### Features
- Log that the module is being compressed & uploaded during `kurtosis exec`
- Added `file_system_path_arg` in the CLI which provides validation and tab auto-completion for filepath, dirpath, or both kind of arguments
- Added tab-auto-complete for the `script-or-module-path` argument in `kurtosis exec` CLI command

### Changes
- `print()` is now a regular instructions like others, and it takes effect at execution time (used to be during interpretation)
- Added `import_module` startosis builtin to replace `load`. Load is now deprecated. It can still be used but it will log a warning. It will be entirely removed in a future PR
- Added exhaustive struct linting and brought code base into exhaustive struct compliance
- Temporarily disable enclave dump for k8s in CircleCI until we fix issue #407
- Small cleanup to kurtosis instruction classes. It now uses a pointer to the position object.

### Fixes
- Renamed `cmd_args` and `entrypoint_args` inside `config` inside `add_service` to `cmd` and `entrypoint`

### Breaking Changes
- Renamed `cmd_args` and `entrypoint_args` inside `config` inside `add_service` to `cmd` and `entrypoint`
  - Users will have to replace their use of `cmd_args` and `entry_point_args` to the above inside their Starlark modules 

# 0.53.2
### Features
- Make facts referencable on `add_service`
- Added a new log line for printing the `created enclave ID` just when this is created in `kurtosis exec` and `kurtosis module exec` commands

# 0.53.1
### Features
- Added random enclave ID generation in `EnclaveManager.CreateEnclave()` when an empty enclave ID is provided
- Added the `created enclave` spotlight message when a new enclave is created from the CLI (currently with the `enclave add`, `module exec` and `exec` commands)

### Changes
- Moved the enclave ID auto generation and validation from the CLI to the engine's server which will catch all the presents and future use cases

### Fixes
- Fixed a bug where we had renamed `container_image_name` inside the proto definition to `image`
- Fix a test that dependent on an old on existent Starlark module

# 0.53.0
### Features
- Made `render_templates`, `upload_files`, `store_Files_from_service` accept `artifact_uuid` and
return `artifact_uuid` during interpretation time
- Moved `kurtosis startosis exec` to `kurtosis exec`

### Breaking Features
- Moved `kurtosis startosis exec` to `kurtosis exec`
  - Users now need to use the new command to launch Starlark programs

### Fixes
- Fixed building kurtosis by adding a conditional to build.sh to ignore startosis folder under internal_testsuites

# 0.52.5
### Fixes
- Renamed `files_artifact_mount_dirpaths` to just `files`

# 0.52.4
### Features
- Added the enclave's creation time info which can be obtained through the `enclave ls` and the `enclave inspect` commands

### Fixes
- Smoothened the experience `used_ports` -> `ports`, `container_image_name` -> `name`, `service_config` -> `config`

# 0.52.3
### Changes
- Cleanup Startosis interpreter predeclared

# 0.52.2

# 0.52.1
### Features
- Add `wait` and `define` command in Startosis
- Added `not found service GUIDs information` in `KurtosisContext.GetServiceLogs` method
- Added a warning message in `service logs` CLI command when the request service GUID is not found in the logs database
- Added ip address replacement in the JSON for `render_template` instruction

### Changes
- `kurtosis_instruction.String()` now returns a single line version of the instruction for more concise logging

### Fixes
- Fixes a bug where we'd propagate a nil error
- Adds validation for `service_id` in `store_files_from_service`
- Fixes a bug where typescript (jest) unit tests do not correctly wait for grpc services to become available
- Fixed a panic that would happen cause of a `nil` error being returned
- Fixed TestValidUrls so that it checks for the correct http return code

# 0.52.0
### Breaking Changes
- Unified `GetUserServiceLogs` and `StreamUserServiceLogs` engine's endpoints, now `GetUserServiceLogs` will handle both use cases
  - Users will have to re-adapt `GetUserServiceLogs` calls and replace the `StreamUserServiceLogs` call with this
- Added the `follow_logs` parameter in `GetUserServiceLogsArgs` engine's proto file
  - Users should have to add this param in all the `GetUserServiceLogs` calls
- Unified `GetUserServiceLogs` and `StreamUserServiceLogs` methods in `KurtosisContext`, now `GetUserServiceLogs` will handle both use cases
  - Users will have to re-adapt `GetUserServiceLogs` calls and replace the `StreamUserServiceLogs` call with this
- Added the `follow_logs` parameter in `KurtosisContext.GetUserServiceLogs`
  - Users will have to addition this new parameter on every call

### Changes
- InterpretationError is now able to store a `cause`. It simplifies being more explicit on want the root issue was
- Added `upload_service` to Startosis
- Add `--args` to `kurtosis startosis exec` CLI command to pass in a serialized JSON
- Moved `read_file` to be a simple Startosis builtin in place of a Kurtosis instruction

# 0.51.13
### Fixes
- Set `entrypoint` and `cmd_args` to `nil` if not specified instead of empty array 

# 0.51.12
### Features
- Added an optional `--dry-run` flag to the `startosis exec` (defaulting to false) command which prints the list of Kurtosis instruction without executing any. When `--dry-run` is set to false, the list of Kurtosis instructions is printed to the output of CLI after being executed.

# 0.51.11
### Features
- Improve how kurtosis instructions are canonicalized with a universal canonicalizer. Each instruction is now printed on multiple lines with a comment pointing the to position in the source code.
- Support `private_ip_address_placeholder` to be passed in `config` for `add_service` in Starlark

### Changes
- Updated how we generate the canonical string for Kurtosis `upload_files` instruction

# 0.51.10
### Changes
- Added Starlark `proto` module, such that you can now do `proto.has(msg, "field_name")` in Startosis to differentiate between when a field is set to its default value and when it is unset (the field has to be marked as optional) in the proto file though.

# 0.51.9
### Features
- Implemented the new `StreamUserServiceLogs` endpoint in the Kurtosis engine server
- Added the new `StreamUserServiceLogs` in the Kurtosis engine Golang library
- Added the new `StreamUserServiceLogs` in the Kurtosis engine Typescript library
- Added the `StreamUserServiceLogs` method in Loki logs database client
- Added `stream-logs` test in Golang and Typescript `internal-testsuites`
- Added `service.GUID` field in `Service.Ctx` in the Kurtosis SDK

### Changes
- Updated the CLI `service logs` command in order to use the new `KurtosisContext.StreamUserServiceLogs` when user requested to follow logs
- InterpretationError is now able to store a `cause`. It simplifies being more explicit on want the root issue was
- Added `upload_service` to Startosis
- Add `--args` to `kurtosis startosis exec` CLI command to pass in a serialized JSON

# 0.51.8
### Features
- Added exec and HTTP request facts
- Prints out the instruction line, col & filename in the execution error
- Prints out the instruction line, col & filename in the validation error
- Added `remove_service` to Startosis

### Fixes
- Fixed nil accesses on Fact Engine

### Changes
- Add more integration tests for Kurtosis modules with input and output types

# 0.51.7
### Fixes
- Fixed instruction position to work with nested functions

### Features
- Instruction position now contains the filename too

# 0.51.6
### Features
- Added an `import_types` Starlark instruction to read types from a .proto file inside a module
- Added the `time` module for Starlark to the interpreter
- Added the ability for a Starlark module to take input args when a `ModuleInput` in the module `types.proto` file

# 0.51.5
### Fixes
- Testsuite CircleCI jobs also short-circuit if the only changes are to docs, to prevent them failing due to no CLI artifact

# 0.51.4
### Fixes
- Fixed a bug in `GetLogsCollector` that was failing when there is an old logs collector container running that doesn't publish the TCP port
- Add missing bindings to Kubernetes gateway

### Changes
- Adding/removing methods from `.proto` files will now be compile errors in Go code, rather than failing at runtime
- Consolidated the core & engine Protobuf regeneration scripts into a single one

### Features
- Validate service IDs on Startosis commands

# 0.51.3
### Fixes
- Added `protoc` install step to the `publish_api_container_server_image` CircleCI task

# 0.51.2
### Features
- Added a `render_templates` command to Startosis
- Implemented backend for facts engine
- Added a `proto_file_store` in charge of compiling Startosis module's .proto file on the fly and storing their FileDescriptorSet in memory

### Changes
- Simplified own-version constant generation by checking in `kurtosis_version` directory

# 0.51.1
- Added an `exec` command to Startosis
- Added a `store_files_from_service` command to Startosis
- Added the ability to pass `files` to the service config
- Added a `read_file` command to Startosis
- Added the ability to execute local modules in Startosis

### Changes
- Fixed a typo in a filename

### Fixes
- Fixed a bug in exec where we'd propagate a `nil` error
- Made the `startosis_module_test` in js & golang deterministic and avoid race conditions during parallel runs

### Removals
- Removed  stale `scripts/run-pre-release-scripts` which isn't used anywhere and is invalid.

# 0.51.0
### Breaking Changes
- Updated `kurtosisBackend.CreateLogsCollector` method in `container-engine-lib`, added the `logsCollectorTcpPortNumber` parameter
  - Users will need to update all the `kurtosisBackend.CreateLogsCollector` setting the logs collector `TCP` port number 

### Features
- Added `KurtosisContext.GetUserServiceLogs` method in `golang` and `typescript` api libraries
- Added the public documentation for the new `KurtosisContext.GetUserServiceLogs` method
- Added `GetUserServiceLogs` in Kurtosis engine gateway
- Implemented IP address references for services
- Added the `defaultTcpLogsCollectorPortNum` with `9713` value in `EngineManager`
- Added the `LogsCollectorAvailabilityChecker` interface

### Changes
- Add back old enclave continuity test
- Updated the `FluentbitAvailabilityChecker` constructor now it also receives the IP address as a parameter instead of using `localhost`
- Published the `FluentbitAvailabilityChecker` constructor for using it during starting modules and user services
- Refactored `service logs` Kurtosis CLI command in order to get the user service logs from the `logs database` (implemented in Docker cluster so far)

# 0.50.2
### Fixes
- Fixes how the push cli artifacts & publish engine runs by generating kurtosis_version before hand

# 0.50.1
### Fixes
- Fix generate scripts to take passed version on release

# 0.50.0
### Features
- Created new engine's endpoint `GetUserServiceLogs` for consuming user service container logs from the logs database server
- Added `LogsDatabaseClient` interface for defining the behaviour for consuming logs from the centralized logs database
- Added `LokiLogsDatabaseClient` which implements `LogsDatabaseClient` for consuming logs from a Loki's server
- Added `KurtosisBackendLogsClient` which implements `LogsDatabaseClient` for consuming user service container logs using `KurtosisBackend`
- Created the `LogsDatabase` object in `container-engine-lib`
- Created the `LogsCollector` object in `container-engine-lib`
- Added `LogsDatabase` CRUD methods in `Docker` Kurtosis backend
- Added `LogsCollector` CRUD methods in `Docker` Kurtosis backend
- Added `ServiceNetwork` (interface), `DefaultServiceNetwork` and `MockServiceNetwork`

### Breaking Changes
- Updated `CreateEngine` method in `container-engine-lib`, removed the `logsCollectorHttpPortNumber` parameter
    - Users will need to update all the `CreateEngine` calls removing this parameter
- Updated `NewEngineServerArgs`,  `LaunchWithDefaultVersion` and `LaunchWithCustomVersion` methods in `engine_server_launcher` removed the `logsCollectorHttpPortNumber` parameter
    - Users will need to update these method calls removing this parameter
  
### Changes
- Untied the logs components containers and volumes creation and removal from the engine's crud in `container-engine-lib`
- Made some changes to the implementation of the module manager based on some PR comments by Kevin

### Features
- Implement Startosis add_service image pull validation
- Startosis scripts can now be run from the CLI: `kurtosis startosis exec path/to/script/file --enclave-id <ENCLAVE_ID>`
- Implemented Startosis load method to load from Github repositories

### Fixes
- Fix IP address placeholder injected by default in Startosis instructions. It used to be empty, which is invalid now
it is set to `KURTOSIS_IP_ADDR_PLACEHOLDER`
- Fix enclave inspect CLI command error when there are additional port bindings
- Fix a stale message the run-all-test-against-latest-code script
- Fix bug that creates database while running local unit tests
- Manually truncate string instead of using `k8s.io/utils/strings`

### Removals
- Removes version constants within launchers and cli in favor of centralized generated version constant
- Removes remote-docker-setup from the `build_cli` job in Circle

# 0.49.9
### Features
- Implement Startosis add_service method
- Enable linter on Startosis codebase

# 0.49.8
### Changes
- Added a linter
- Made changes based on the linters output
- Made the `discord` command a LowLevelKurtosisCommand instead of an EngineConsumingKurtosisCommand

### Features
- API container now saves free IPs on a local database

### Fixes
- Fix go.mod for commons & cli to reflect monorepo and replaced imports with write package name
- Move linter core/server linter config to within core/server

# 0.49.7
### Features
- Implement skeleton for the Startosis engine

### Fixes
- Fixed a message that referred to an old repo.

### Changes
- Added `cli` to the monorepo

# 0.49.6
### Fixes
- Fixed a bug where engine launcher would try to launch older docker image `kurtosistech/kurtosis-engine-server`.

# 0.49.5
### Changes
- Added `kurtosis-engine-server` to the monorepo
- Merged the `kurtosis-engine-sdk` & `kurtosis-core-sdk`

### Removals
- Remove unused variables from Docker Kurtosis backend

# 0.49.4
### Fixes
- Fix historical changelog for `kurtosis-core`
- Don't check for grpc proxy to be available

# 0.49.3
### Fixes
- Fix typescript package releases

# 0.49.2
### Removals
- Remove envoy proxy from docker image. No envoy proxy is being run anymore, effectively removing HTTP1.

### Changes
- Added `kurtosis-core` to the monorepo

### Fixes
- Fixed circle to not docs check on merge

# 0.49.1
### Fixes
- Attempting to fix the release version
### Changes
- Added container-engine-lib

# 0.49.0
### Changes
- This version is a dummy version to set the minimum. We pick a version greater than the current version of the CLI (0.29.1). <|MERGE_RESOLUTION|>--- conflicted
+++ resolved
@@ -1,11 +1,11 @@
 # TBD
-<<<<<<< HEAD
-=======
+### Changes
+- Added `does contain match regex` and `does not contain match regex` operators in the Kurtosis engine's server `GetServiceLogs` endpoint
 
 # 0.58.2
-
 ### Features
 - Made `args` optional for `run`
+- Added metrics for `kurtosis run`
 
 ### Fixes
 - Fix bug that panics APIC when `wait` assert fails
@@ -13,17 +13,12 @@
 - Cancel redundant runs of golang-ci-lint
 - Fixed bug in installation of tab-completion
 
-### Features
-- Added metrics for `kurtosis run`
 
 # 0.58.1
-
 ### Fixes
 - Changed installation of tab-completion
 
 # 0.58.0
-
->>>>>>> 7ea88a38
 ### Breaking Changes
 - Rename command from `get_value` to `request` command
 - Change function signature of `wait` to take in a recipe, assertion and request interval/timeout
@@ -41,18 +36,9 @@
 - Changed how `args` to `kurtosis run` are passed, they are passed as  second positional argument, instead of the `--args` flag
 - Made `CLI` error if more arguments than expected are passed
 - Added an advanced test for default_service_network.StartServices in preparation of changing a bit the logic
-<<<<<<< HEAD
-- Added `does contain match regex` and `does not contain match regex` operators in the Kurtosis engine's server `GetServiceLogs` endpoint 
-
-### Breaking Changes
-- Changed how `args` to `kurtosis run` are passed, they are passed as  second positional argument, instead of the `--args` flag
-  - Users will have to start using `kurtosis run <script> <args>` without the `--arg` flag
-  - If there are any scripts that depend on the `--args` flag, users should use the `args` arg instead
-=======
 - Remove completion files
 - CLI now prints to StdOut. It used to be printing most of its output to StdErr
 - Remove build binary and completions directory from git
->>>>>>> 7ea88a38
 
 ### Fixes
 - Check an unchecked error in `CreateValue` in the `RunTimeValueStore`
@@ -69,12 +55,10 @@
 - Remove facts engine and endpoints
 
 # 0.57.8
-
 ### Features
 - Added capability for container-engine to store optional application protocol for Docker.
 
 # 0.57.7
-
 ### Changes
 - Added automated installation of tab completion with brew installation.
 
