--- conflicted
+++ resolved
@@ -2,6 +2,7 @@
 
 ### Features
 - Added an `import_types` Starlark instruction to read types from a .proto file inside a module
+- Added exec and HTTP request facts
 
 # 0.51.5
 ### Fixes
@@ -27,12 +28,7 @@
 ### Features
 - Added a `render_templates` command to Startosis
 - Implemented backend for facts engine
-<<<<<<< HEAD
-- Added exec and HTTP request facts
-- Added a `proto_file_store` in charge of compiling Startosis module's .proto file on the fly and storing their FileDescriptorSet in memory 
-=======
 - Added a `proto_file_store` in charge of compiling Startosis module's .proto file on the fly and storing their FileDescriptorSet in memory
->>>>>>> 904b2658
 
 ### Changes
 - Simplified own-version constant generation by checking in `kurtosis_version` directory
