--- conflicted
+++ resolved
@@ -1,21 +1,17 @@
 # TBD
-<<<<<<< HEAD
 ### Features
-* Implemented the new `StreamUserServiceLogs` endpoint in the Kurtosis engine server
-* Added the new `StreamUserServiceLogs` in the Kurtosis engine Golang library
-* Added the new `StreamUserServiceLogs` in the Kurtosis engine Typescript library
-* Added the `StreamUserServiceLogs` method in Loki logs database client
-* Added the `StreamUserServiceLogs` method in Kurtosis backend logs client
-* Added `strem-logs` test in Golang and Typescript `internal-testsuites`
-* Added `service.GUID` field in `Service.Ctx` in the Kurtosis SDK
+- Implemented the new `StreamUserServiceLogs` endpoint in the Kurtosis engine server
+- Added the new `StreamUserServiceLogs` in the Kurtosis engine Golang library
+- Added the new `StreamUserServiceLogs` in the Kurtosis engine Typescript library
+- Added the `StreamUserServiceLogs` method in Loki logs database client
+- Added the `StreamUserServiceLogs` method in Kurtosis backend logs client
+- Added `strem-logs` test in Golang and Typescript `internal-testsuites`
+- Added `service.GUID` field in `Service.Ctx` in the Kurtosis SDK
 
 ### Changes
-* Updated the CLI `service logs` command in order to use the new `KurtosisContext.StreamUserServiceLogs` when user requested to follow logs
-=======
-### Changes
+- Updated the CLI `service logs` command in order to use the new `KurtosisContext.StreamUserServiceLogs` when user requested to follow logs
 - Adding/removing methods from `.proto` files will now be compile errors in Go code, rather than failing at runtime
 - Consolidated the core & engine Protobuf regeneration scripts into a single one
->>>>>>> 391fac5a
 
 # 0.51.3
 
