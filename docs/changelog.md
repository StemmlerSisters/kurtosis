# TBD

### Features
- Progress information (spinner, progress bar and quick progress message) is now printed by the CLI
- Instruction are now printed before the execution, and the associated result is printed once the execution is finished. This allows failed instruction to be printed before the error message is returned.

### Changes
- Starlark execution progress is now returned to the CLI via the KurtosisExecutionResponseLine stream

### Fixes
<<<<<<< HEAD
- Made missing `run` method interpretation error more user friendly
=======
- Fixed the error message when the relative filename was incorrect in a Starlark import
- Fixed the error message when package name was incorrect
- Don't proceed with execution if there are validation errors in Starlark
>>>>>>> a35c50f9

# 0.56.0
### Breaking Changes
- Removed `module` key in the `kurtosis.yml` (formerly called `kurtosis.mod`) file to don't have nested keys
  - Users will have to update their `kurtosis.yml` to remove the key and move the `name` key in the root

# 0.55.1

### Changes
- Re-activate tests that had to be skipped because of the "Remove support for protobuf in Startosis" breaking change
- Renamed `input_args` to `args`. All Starlark packages should update `run(input_args)` to `run(args)`

# 0.55.0
### Fixes
- Fix failing documentation tests by linking to new domain in `cli`
- Fix failing `docs-checker` checks by pointing to `https://kurtosis-tech.github.io/kurtosis/` instead of `docs.kurtosistech.com`

### Breaking Changes
- Renamed `kurtosis.mod` file to `kurtosis.yml` this file extension enable syntax highlighting
  - Users will have to rename all theirs `kurtosis.mod` files

### Changes
- Made `run` an EngineConsumingKurtosisCommand, i.e. it automatically creates an engine if it doesn't exist
- Added serialized arguments to KurtosisInstruction API type such that the CLI can display executed instructions in a nicer way.

### Features
- Added one-off HTTP requests, `extract` and `assert`

# 0.54.1
### Fixes
- Fixes a bug where the CLI was returning 0 even when an error happened running a Kurtosis script

### Changes
- Small cleanup in `grpc_web_api_container_client` and `grpc_node_api_container_client`. They were implementing executeRemoteKurtosisModule unnecessarily

# 0.54.0
### Breaking Changes
- Renamed `kurtosis exec` to `kurtosis run` and `main in main.star` to `run in main.star`
  - Upgrade to the latest CLI, and use the `run` function instead
  - Upgrade existing modules to have `run` and not `main` in `main.star`

### Features
- Updated the CLI to consume the streaming endpoints to execute Startosis. Kurtosis Instructions are now returned live, but the script output is still printed at the end (until we have better formatting).
- Update integration tests to consume Startosis streaming endpoints

# 0.53.12
### Changes
- Changed occurrences of `[sS]tartosis` to `Starlark` in errors sent by the CLI and its long and short description
- Changed some logs and error messages inside core that which had references to Startosis to Starlark
- Allow `dicts` & `structs` to be passed to `render_templates.config.data`

# 0.53.11
### Changes
- Published the log-database HTTP port to the host machine

# 0.53.10
### Changes
- Add 2 endpoints to the APIC that streams the output of a Startosis script execution
- Changed the syntax of render_templates in Starlark

### Fixes
- Fixed the error that would happen if there was a missing `kurtosis.mod` file at the root of the module

# 0.53.9
### Fixes
- Renamed `artifact_uuid` to `artifact_id` and `src` to `src_path` in `upload_files` in Starlark

# 0.53.8

# 0.53.7
### Changes
- Modified the `EnclaveIdGenerator` now is a user defined type and can be initialized once because it contains a time-seed inside
- Simplify how the kurtosis instruction canonicalizer works. It now generates a single line canonicalized instruction, and indentation is performed at the CLI level using Bazel buildtools library.

### Fixes
- Fixed the `isEnclaveIdInUse` for the enclave validator, now uses on runtime for `is-key-in-map`

### Features
- Add the ability to execute remote modules using `EnclaveContext.ExecuteStartoisRemoteModule`
- Add the ability to execute remote module using cli `kurtosis exec github.com/author/module`

# 0.53.6

# 0.53.5
### Changes
- Error types in ExecuteStartosisResponse type is now a union type, to better represent they are exclusive and prepare for transition to streaming
- Update the KurtosisInstruction API type returned to the CLI. It now contains a combination of instruction position, the canonicalized instruction, and an optional instruction result 
- Renamed `store_files_from_service` to `store_service_files`
- Slightly update the way script output information are passed from the Startosis engine back the API container main class. This is a step to prepare for streaming this output all the way back the CLI.
- Removed `load` statement in favour of `import_module`. Calling load will now throw an InterpretationError
- Refactored startosis tests to enable parallel execution of tests

# 0.53.4

# 0.53.3
### Fixes
- Fixed a bug with dumping enclave logs during the CI run

### Features
- Log that the module is being compressed & uploaded during `kurtosis exec`
- Added `file_system_path_arg` in the CLI which provides validation and tab auto-completion for filepath, dirpath, or both kind of arguments
- Added tab-auto-complete for the `script-or-module-path` argument in `kurtosis exec` CLI command

### Changes
- `print()` is now a regular instructions like others, and it takes effect at execution time (used to be during interpretation)
- Added `import_module` startosis builtin to replace `load`. Load is now deprecated. It can still be used but it will log a warning. It will be entirely removed in a future PR
- Added exhaustive struct linting and brought code base into exhaustive struct compliance
- Temporarily disable enclave dump for k8s in CircleCI until we fix issue #407
- Small cleanup to kurtosis instruction classes. It now uses a pointer to the position object.

### Fixes
- Renamed `cmd_args` and `entrypoint_args` inside `config` inside `add_service` to `cmd` and `entrypoint`

### Breaking Changes
- Renamed `cmd_args` and `entrypoint_args` inside `config` inside `add_service` to `cmd` and `entrypoint`
  - Users will have to replace their use of `cmd_args` and `entry_point_args` to the above inside their Starlark modules 

# 0.53.2
### Features
- Make facts referencable on `add_service`
- Added a new log line for printing the `created enclave ID` just when this is created in `kurtosis exec` and `kurtosis module exec` commands

# 0.53.1
### Features
- Added random enclave ID generation in `EnclaveManager.CreateEnclave()` when an empty enclave ID is provided
- Added the `created enclave` spotlight message when a new enclave is created from the CLI (currently with the `enclave add`, `module exec` and `exec` commands)

### Changes
- Moved the enclave ID auto generation and validation from the CLI to the engine's server which will catch all the presents and future use cases

### Fixes
- Fixed a bug where we had renamed `container_image_name` inside the proto definition to `image`
- Fix a test that dependent on an old on existent Starlark module

# 0.53.0
### Features
- Made `render_templates`, `upload_files`, `store_Files_from_service` accept `artifact_uuid` and
return `artifact_uuid` during interpretation time
- Moved `kurtosis startosis exec` to `kurtosis exec`

### Breaking Features
- Moved `kurtosis startosis exec` to `kurtosis exec`
  - Users now need to use the new command to launch Starlark programs

### Fixes
- Fixed building kurtosis by adding a conditional to build.sh to ignore startosis folder under internal_testsuites

# 0.52.5
### Fixes
- Renamed `files_artifact_mount_dirpaths` to just `files`

# 0.52.4
### Features
- Added the enclave's creation time info which can be obtained through the `enclave ls` and the `enclave inspect` commands

### Fixes
- Smoothened the experience `used_ports` -> `ports`, `container_image_name` -> `name`, `service_config` -> `config`

# 0.52.3
### Changes
- Cleanup Startosis interpreter predeclared

# 0.52.2

# 0.52.1
### Features
- Add `wait` and `define` command in Startosis
- Added `not found service GUIDs information` in `KurtosisContext.GetServiceLogs` method
- Added a warning message in `service logs` CLI command when the request service GUID is not found in the logs database
- Added ip address replacement in the JSON for `render_template` instruction

### Changes
- `kurtosis_instruction.String()` now returns a single line version of the instruction for more concise logging

### Fixes
- Fixes a bug where we'd propagate a nil error
- Adds validation for `service_id` in `store_files_from_service`
- Fixes a bug where typescript (jest) unit tests do not correctly wait for grpc services to become available
- Fixed a panic that would happen cause of a `nil` error being returned
- Fixed TestValidUrls so that it checks for the correct http return code

# 0.52.0
### Breaking Changes
- Unified `GetUserServiceLogs` and `StreamUserServiceLogs` engine's endpoints, now `GetUserServiceLogs` will handle both use cases
  - Users will have to re-adapt `GetUserServiceLogs` calls and replace the `StreamUserServiceLogs` call with this
- Added the `follow_logs` parameter in `GetUserServiceLogsArgs` engine's proto file
  - Users should have to add this param in all the `GetUserServiceLogs` calls
- Unified `GetUserServiceLogs` and `StreamUserServiceLogs` methods in `KurtosisContext`, now `GetUserServiceLogs` will handle both use cases
  - Users will have to re-adapt `GetUserServiceLogs` calls and replace the `StreamUserServiceLogs` call with this
- Added the `follow_logs` parameter in `KurtosisContext.GetUserServiceLogs`
  - Users will have to addition this new parameter on every call

### Changes
- InterpretationError is now able to store a `cause`. It simplifies being more explicit on want the root issue was
- Added `upload_service` to Startosis
- Add `--args` to `kurtosis startosis exec` CLI command to pass in a serialized JSON
- Moved `read_file` to be a simple Startosis builtin in place of a Kurtosis instruction

# 0.51.13
### Fixes
- Set `entrypoint` and `cmd_args` to `nil` if not specified instead of empty array 

# 0.51.12
### Features
- Added an optional `--dry-run` flag to the `startosis exec` (defaulting to false) command which prints the list of Kurtosis instruction without executing any. When `--dry-run` is set to false, the list of Kurtosis instructions is printed to the output of CLI after being executed.

# 0.51.11
### Features
- Improve how kurtosis instructions are canonicalized with a universal canonicalizer. Each instruction is now printed on multiple lines with a comment pointing the to position in the source code.
- Support `private_ip_address_placeholder` to be passed in `config` for `add_service` in Starlark

### Changes
- Updated how we generate the canonical string for Kurtosis `upload_files` instruction

# 0.51.10
### Changes
- Added Starlark `proto` module, such that you can now do `proto.has(msg, "field_name")` in Startosis to differentiate between when a field is set to its default value and when it is unset (the field has to be marked as optional) in the proto file though.

# 0.51.9
### Features
- Implemented the new `StreamUserServiceLogs` endpoint in the Kurtosis engine server
- Added the new `StreamUserServiceLogs` in the Kurtosis engine Golang library
- Added the new `StreamUserServiceLogs` in the Kurtosis engine Typescript library
- Added the `StreamUserServiceLogs` method in Loki logs database client
- Added `stream-logs` test in Golang and Typescript `internal-testsuites`
- Added `service.GUID` field in `Service.Ctx` in the Kurtosis SDK

### Changes
- Updated the CLI `service logs` command in order to use the new `KurtosisContext.StreamUserServiceLogs` when user requested to follow logs
- InterpretationError is now able to store a `cause`. It simplifies being more explicit on want the root issue was
- Added `upload_service` to Startosis
- Add `--args` to `kurtosis startosis exec` CLI command to pass in a serialized JSON

# 0.51.8
### Features
- Added exec and HTTP request facts
- Prints out the instruction line, col & filename in the execution error
- Prints out the instruction line, col & filename in the validation error
- Added `remove_service` to Startosis

### Fixes
- Fixed nil accesses on Fact Engine

### Changes
- Add more integration tests for Kurtosis modules with input and output types

# 0.51.7
### Fixes
- Fixed instruction position to work with nested functions

### Features
- Instruction position now contains the filename too

# 0.51.6
### Features
- Added an `import_types` Starlark instruction to read types from a .proto file inside a module
- Added the `time` module for Starlark to the interpreter
- Added the ability for a Starlark module to take input args when a `ModuleInput` in the module `types.proto` file

# 0.51.5
### Fixes
- Testsuite CircleCI jobs also short-circuit if the only changes are to docs, to prevent them failing due to no CLI artifact

# 0.51.4
### Fixes
- Fixed a bug in `GetLogsCollector` that was failing when there is an old logs collector container running that doesn't publish the TCP port
- Add missing bindings to Kubernetes gateway

### Changes
- Adding/removing methods from `.proto` files will now be compile errors in Go code, rather than failing at runtime
- Consolidated the core & engine Protobuf regeneration scripts into a single one

### Features
- Validate service IDs on Startosis commands

# 0.51.3
### Fixes
- Added `protoc` install step to the `publish_api_container_server_image` CircleCI task

# 0.51.2
### Features
- Added a `render_templates` command to Startosis
- Implemented backend for facts engine
- Added a `proto_file_store` in charge of compiling Startosis module's .proto file on the fly and storing their FileDescriptorSet in memory

### Changes
- Simplified own-version constant generation by checking in `kurtosis_version` directory

# 0.51.1
- Added an `exec` command to Startosis
- Added a `store_files_from_service` command to Startosis
- Added the ability to pass `files` to the service config
- Added a `read_file` command to Startosis
- Added the ability to execute local modules in Startosis

### Changes
- Fixed a typo in a filename

### Fixes
- Fixed a bug in exec where we'd propagate a `nil` error
- Made the `startosis_module_test` in js & golang deterministic and avoid race conditions during parallel runs

### Removals
- Removed  stale `scripts/run-pre-release-scripts` which isn't used anywhere and is invalid.

# 0.51.0
### Breaking Changes
- Updated `kurtosisBackend.CreateLogsCollector` method in `container-engine-lib`, added the `logsCollectorTcpPortNumber` parameter
  - Users will need to update all the `kurtosisBackend.CreateLogsCollector` setting the logs collector `TCP` port number 

### Features
- Added `KurtosisContext.GetUserServiceLogs` method in `golang` and `typescript` api libraries
- Added the public documentation for the new `KurtosisContext.GetUserServiceLogs` method
- Added `GetUserServiceLogs` in Kurtosis engine gateway
- Implemented IP address references for services
- Added the `defaultTcpLogsCollectorPortNum` with `9713` value in `EngineManager`
- Added the `LogsCollectorAvailabilityChecker` interface

### Changes
- Add back old enclave continuity test
- Updated the `FluentbitAvailabilityChecker` constructor now it also receives the IP address as a parameter instead of using `localhost`
- Published the `FluentbitAvailabilityChecker` constructor for using it during starting modules and user services
- Refactored `service logs` Kurtosis CLI command in order to get the user service logs from the `logs database` (implemented in Docker cluster so far)

# 0.50.2
### Fixes
- Fixes how the push cli artifacts & publish engine runs by generating kurtosis_version before hand

# 0.50.1
### Fixes
- Fix generate scripts to take passed version on release

# 0.50.0
### Features
- Created new engine's endpoint `GetUserServiceLogs` for consuming user service container logs from the logs database server
- Added `LogsDatabaseClient` interface for defining the behaviour for consuming logs from the centralized logs database
- Added `LokiLogsDatabaseClient` which implements `LogsDatabaseClient` for consuming logs from a Loki's server
- Added `KurtosisBackendLogsClient` which implements `LogsDatabaseClient` for consuming user service container logs using `KurtosisBackend`
- Created the `LogsDatabase` object in `container-engine-lib`
- Created the `LogsCollector` object in `container-engine-lib`
- Added `LogsDatabase` CRUD methods in `Docker` Kurtosis backend
- Added `LogsCollector` CRUD methods in `Docker` Kurtosis backend
- Added `ServiceNetwork` (interface), `DefaultServiceNetwork` and `MockServiceNetwork`

### Breaking Changes
- Updated `CreateEngine` method in `container-engine-lib`, removed the `logsCollectorHttpPortNumber` parameter
    - Users will need to update all the `CreateEngine` calls removing this parameter
- Updated `NewEngineServerArgs`,  `LaunchWithDefaultVersion` and `LaunchWithCustomVersion` methods in `engine_server_launcher` removed the `logsCollectorHttpPortNumber` parameter
    - Users will need to update these method calls removing this parameter
  
### Changes
- Untied the logs components containers and volumes creation and removal from the engine's crud in `container-engine-lib`
- Made some changes to the implementation of the module manager based on some PR comments by Kevin

### Features
- Implement Startosis add_service image pull validation
- Startosis scripts can now be run from the CLI: `kurtosis startosis exec path/to/script/file --enclave-id <ENCLAVE_ID>`
- Implemented Startosis load method to load from Github repositories

### Fixes
- Fix IP address placeholder injected by default in Startosis instructions. It used to be empty, which is invalid now
it is set to `KURTOSIS_IP_ADDR_PLACEHOLDER`
- Fix enclave inspect CLI command error when there are additional port bindings
- Fix a stale message the run-all-test-against-latest-code script
- Fix bug that creates database while running local unit tests
- Manually truncate string instead of using `k8s.io/utils/strings`

### Removals
- Removes version constants within launchers and cli in favor of centralized generated version constant
- Removes remote-docker-setup from the `build_cli` job in Circle

# 0.49.9
### Features
- Implement Startosis add_service method
- Enable linter on Startosis codebase

# 0.49.8
### Changes
- Added a linter
- Made changes based on the linters output
- Made the `discord` command a LowLevelKurtosisCommand instead of an EngineConsumingKurtosisCommand

### Features
- API container now saves free IPs on a local database

### Fixes
- Fix go.mod for commons & cli to reflect monorepo and replaced imports with write package name
- Move linter core/server linter config to within core/server

# 0.49.7
### Features
- Implement skeleton for the Startosis engine

### Fixes
- Fixed a message that referred to an old repo.

### Changes
- Added `cli` to the monorepo

# 0.49.6
### Fixes
- Fixed a bug where engine launcher would try to launch older docker image `kurtosistech/kurtosis-engine-server`.

# 0.49.5
### Changes
- Added `kurtosis-engine-server` to the monorepo
- Merged the `kurtosis-engine-sdk` & `kurtosis-core-sdk`

### Removals
- Remove unused variables from Docker Kurtosis backend

# 0.49.4
### Fixes
- Fix historical changelog for `kurtosis-core`
- Don't check for grpc proxy to be available

# 0.49.3
### Fixes
- Fix typescript package releases

# 0.49.2
### Removals
- Remove envoy proxy from docker image. No envoy proxy is being run anymore, effectively removing HTTP1.

### Changes
- Added `kurtosis-core` to the monorepo

### Fixes
- Fixed circle to not docs check on merge

# 0.49.1
### Fixes
- Attempting to fix the release version
### Changes
- Added container-engine-lib

# 0.49.0
### Changes
- This version is a dummy version to set the minimum. We pick a version greater than the current version of the CLI (0.29.1). <|MERGE_RESOLUTION|>--- conflicted
+++ resolved
@@ -8,13 +8,10 @@
 - Starlark execution progress is now returned to the CLI via the KurtosisExecutionResponseLine stream
 
 ### Fixes
-<<<<<<< HEAD
-- Made missing `run` method interpretation error more user friendly
-=======
 - Fixed the error message when the relative filename was incorrect in a Starlark import
 - Fixed the error message when package name was incorrect
 - Don't proceed with execution if there are validation errors in Starlark
->>>>>>> a35c50f9
+- Made missing `run` method interpretation error more user friendly
 
 # 0.56.0
 ### Breaking Changes
