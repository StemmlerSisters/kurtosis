--- conflicted
+++ resolved
@@ -1,15 +1,13 @@
 # TBD
 
-<<<<<<< HEAD
 ### Features
 - The CLI now displays the list of container images currently being downloaded and validated during the Starlark
 validation step
-=======
+
 # 0.57.7
 
 ### Changes
 - Added automated installation of tab completion with brew installation.
->>>>>>> b3f9c3d5
 
 ### Fixes
 - Fixed a bug which was happening on small terminal windows regarding the display of the progress bar and progress info
