--- conflicted
+++ resolved
@@ -1,4 +1,7 @@
 # TBD
+
+### Changes
+- Make arg parsing errors more explicit on structs
 
 # 0.57.1
 
@@ -20,9 +23,6 @@
 
 ### Changes
 - Starlark execution progress is now returned to the CLI via the KurtosisExecutionResponseLine stream
-<<<<<<< HEAD
-- Make arg parsing errors more explicit on structs
-=======
 - Renamed `module` to `package` in the context of the Startosis engine
 
 ### Fixes
@@ -30,7 +30,6 @@
 - Fixed the error message when package name was incorrect
 - Don't proceed with execution if there are validation errors in Starlark
 - Made missing `run` method interpretation error more user friendly
->>>>>>> 0d6fcda9
 
 # 0.56.0
 ### Breaking Changes
