# TBD

### Changes
<<<<<<< HEAD
- Make arg parsing errors more explicit on structs
=======
- Updated `datastore-army-module` -> `datastore-army-package`
>>>>>>> 564df6e4

### Features
- Log file name and function like [filename.go:FunctionName()] while logging in `core` & `engine`

# 0.57.1

### Changes
- Added tab-completion (suggestions) to commands that require Service GUIDs, i.e.  `service shell` and `service logs` paths

# 0.57.0
### Breaking Changes
- Renamed `src_path` parameter in `read_file` to `src`
  - Users will have to upgrade their `read_file` calls to reflect this change

### Features
- Progress information (spinner, progress bar and quick progress message) is now printed by the CLI
- Instruction are now printed before the execution, and the associated result is printed once the execution is finished. This allows failed instruction to be printed before the error message is returned.

### Breaking changes
- Endpoints `ExecuteStartosisScript` and `ExecuteStartosisModule` were removed
- Endpoints `ExecuteKurtosisScript` was renamed `RunStarlarkScript` and `ExecuteKurtosisModule` was renamed `RunStarlarkPackage`

### Changes
- Starlark execution progress is now returned to the CLI via the KurtosisExecutionResponseLine stream
- Renamed `module` to `package` in the context of the Startosis engine

### Fixes
- Fixed the error message when the relative filename was incorrect in a Starlark import
- Fixed the error message when package name was incorrect
- Don't proceed with execution if there are validation errors in Starlark
- Made missing `run` method interpretation error more user friendly

# 0.56.0
### Breaking Changes
- Removed `module` key in the `kurtosis.yml` (formerly called `kurtosis.mod`) file to don't have nested keys
  - Users will have to update their `kurtosis.yml` to remove the key and move the `name` key in the root

# 0.55.1

### Changes
- Re-activate tests that had to be skipped because of the "Remove support for protobuf in Startosis" breaking change
- Renamed `input_args` to `args`. All Starlark packages should update `run(input_args)` to `run(args)`

# 0.55.0
### Fixes
- Fix failing documentation tests by linking to new domain in `cli`
- Fix failing `docs-checker` checks by pointing to `https://kurtosis-tech.github.io/kurtosis/` instead of `docs.kurtosistech.com`

### Breaking Changes
- Renamed `kurtosis.mod` file to `kurtosis.yml` this file extension enable syntax highlighting
  - Users will have to rename all theirs `kurtosis.mod` files

### Changes
- Made `run` an EngineConsumingKurtosisCommand, i.e. it automatically creates an engine if it doesn't exist
- Added serialized arguments to KurtosisInstruction API type such that the CLI can display executed instructions in a nicer way.

### Features
- Added one-off HTTP requests, `extract` and `assert`

# 0.54.1
### Fixes
- Fixes a bug where the CLI was returning 0 even when an error happened running a Kurtosis script

### Changes
- Small cleanup in `grpc_web_api_container_client` and `grpc_node_api_container_client`. They were implementing executeRemoteKurtosisModule unnecessarily

# 0.54.0
### Breaking Changes
- Renamed `kurtosis exec` to `kurtosis run` and `main in main.star` to `run in main.star`
  - Upgrade to the latest CLI, and use the `run` function instead
  - Upgrade existing modules to have `run` and not `main` in `main.star`

### Features
- Updated the CLI to consume the streaming endpoints to execute Startosis. Kurtosis Instructions are now returned live, but the script output is still printed at the end (until we have better formatting).
- Update integration tests to consume Startosis streaming endpoints

# 0.53.12
### Changes
- Changed occurrences of `[sS]tartosis` to `Starlark` in errors sent by the CLI and its long and short description
- Changed some logs and error messages inside core that which had references to Startosis to Starlark
- Allow `dicts` & `structs` to be passed to `render_templates.config.data`

# 0.53.11
### Changes
- Published the log-database HTTP port to the host machine

# 0.53.10
### Changes
- Add 2 endpoints to the APIC that streams the output of a Startosis script execution
- Changed the syntax of render_templates in Starlark

### Fixes
- Fixed the error that would happen if there was a missing `kurtosis.mod` file at the root of the module

# 0.53.9
### Fixes
- Renamed `artifact_uuid` to `artifact_id` and `src` to `src_path` in `upload_files` in Starlark

# 0.53.8

# 0.53.7
### Changes
- Modified the `EnclaveIdGenerator` now is a user defined type and can be initialized once because it contains a time-seed inside
- Simplify how the kurtosis instruction canonicalizer works. It now generates a single line canonicalized instruction, and indentation is performed at the CLI level using Bazel buildtools library.

### Fixes
- Fixed the `isEnclaveIdInUse` for the enclave validator, now uses on runtime for `is-key-in-map`

### Features
- Add the ability to execute remote modules using `EnclaveContext.ExecuteStartoisRemoteModule`
- Add the ability to execute remote module using cli `kurtosis exec github.com/author/module`

# 0.53.6

# 0.53.5
### Changes
- Error types in ExecuteStartosisResponse type is now a union type, to better represent they are exclusive and prepare for transition to streaming
- Update the KurtosisInstruction API type returned to the CLI. It now contains a combination of instruction position, the canonicalized instruction, and an optional instruction result 
- Renamed `store_files_from_service` to `store_service_files`
- Slightly update the way script output information are passed from the Startosis engine back the API container main class. This is a step to prepare for streaming this output all the way back the CLI.
- Removed `load` statement in favour of `import_module`. Calling load will now throw an InterpretationError
- Refactored startosis tests to enable parallel execution of tests

# 0.53.4

# 0.53.3
### Fixes
- Fixed a bug with dumping enclave logs during the CI run

### Features
- Log that the module is being compressed & uploaded during `kurtosis exec`
- Added `file_system_path_arg` in the CLI which provides validation and tab auto-completion for filepath, dirpath, or both kind of arguments
- Added tab-auto-complete for the `script-or-module-path` argument in `kurtosis exec` CLI command

### Changes
- `print()` is now a regular instructions like others, and it takes effect at execution time (used to be during interpretation)
- Added `import_module` startosis builtin to replace `load`. Load is now deprecated. It can still be used but it will log a warning. It will be entirely removed in a future PR
- Added exhaustive struct linting and brought code base into exhaustive struct compliance
- Temporarily disable enclave dump for k8s in CircleCI until we fix issue #407
- Small cleanup to kurtosis instruction classes. It now uses a pointer to the position object.

### Fixes
- Renamed `cmd_args` and `entrypoint_args` inside `config` inside `add_service` to `cmd` and `entrypoint`

### Breaking Changes
- Renamed `cmd_args` and `entrypoint_args` inside `config` inside `add_service` to `cmd` and `entrypoint`
  - Users will have to replace their use of `cmd_args` and `entry_point_args` to the above inside their Starlark modules 

# 0.53.2
### Features
- Make facts referencable on `add_service`
- Added a new log line for printing the `created enclave ID` just when this is created in `kurtosis exec` and `kurtosis module exec` commands

# 0.53.1
### Features
- Added random enclave ID generation in `EnclaveManager.CreateEnclave()` when an empty enclave ID is provided
- Added the `created enclave` spotlight message when a new enclave is created from the CLI (currently with the `enclave add`, `module exec` and `exec` commands)

### Changes
- Moved the enclave ID auto generation and validation from the CLI to the engine's server which will catch all the presents and future use cases

### Fixes
- Fixed a bug where we had renamed `container_image_name` inside the proto definition to `image`
- Fix a test that dependent on an old on existent Starlark module

# 0.53.0
### Features
- Made `render_templates`, `upload_files`, `store_Files_from_service` accept `artifact_uuid` and
return `artifact_uuid` during interpretation time
- Moved `kurtosis startosis exec` to `kurtosis exec`

### Breaking Features
- Moved `kurtosis startosis exec` to `kurtosis exec`
  - Users now need to use the new command to launch Starlark programs

### Fixes
- Fixed building kurtosis by adding a conditional to build.sh to ignore startosis folder under internal_testsuites

# 0.52.5
### Fixes
- Renamed `files_artifact_mount_dirpaths` to just `files`

# 0.52.4
### Features
- Added the enclave's creation time info which can be obtained through the `enclave ls` and the `enclave inspect` commands

### Fixes
- Smoothened the experience `used_ports` -> `ports`, `container_image_name` -> `name`, `service_config` -> `config`

# 0.52.3
### Changes
- Cleanup Startosis interpreter predeclared

# 0.52.2

# 0.52.1
### Features
- Add `wait` and `define` command in Startosis
- Added `not found service GUIDs information` in `KurtosisContext.GetServiceLogs` method
- Added a warning message in `service logs` CLI command when the request service GUID is not found in the logs database
- Added ip address replacement in the JSON for `render_template` instruction

### Changes
- `kurtosis_instruction.String()` now returns a single line version of the instruction for more concise logging

### Fixes
- Fixes a bug where we'd propagate a nil error
- Adds validation for `service_id` in `store_files_from_service`
- Fixes a bug where typescript (jest) unit tests do not correctly wait for grpc services to become available
- Fixed a panic that would happen cause of a `nil` error being returned
- Fixed TestValidUrls so that it checks for the correct http return code

# 0.52.0
### Breaking Changes
- Unified `GetUserServiceLogs` and `StreamUserServiceLogs` engine's endpoints, now `GetUserServiceLogs` will handle both use cases
  - Users will have to re-adapt `GetUserServiceLogs` calls and replace the `StreamUserServiceLogs` call with this
- Added the `follow_logs` parameter in `GetUserServiceLogsArgs` engine's proto file
  - Users should have to add this param in all the `GetUserServiceLogs` calls
- Unified `GetUserServiceLogs` and `StreamUserServiceLogs` methods in `KurtosisContext`, now `GetUserServiceLogs` will handle both use cases
  - Users will have to re-adapt `GetUserServiceLogs` calls and replace the `StreamUserServiceLogs` call with this
- Added the `follow_logs` parameter in `KurtosisContext.GetUserServiceLogs`
  - Users will have to addition this new parameter on every call

### Changes
- InterpretationError is now able to store a `cause`. It simplifies being more explicit on want the root issue was
- Added `upload_service` to Startosis
- Add `--args` to `kurtosis startosis exec` CLI command to pass in a serialized JSON
- Moved `read_file` to be a simple Startosis builtin in place of a Kurtosis instruction

# 0.51.13
### Fixes
- Set `entrypoint` and `cmd_args` to `nil` if not specified instead of empty array 

# 0.51.12
### Features
- Added an optional `--dry-run` flag to the `startosis exec` (defaulting to false) command which prints the list of Kurtosis instruction without executing any. When `--dry-run` is set to false, the list of Kurtosis instructions is printed to the output of CLI after being executed.

# 0.51.11
### Features
- Improve how kurtosis instructions are canonicalized with a universal canonicalizer. Each instruction is now printed on multiple lines with a comment pointing the to position in the source code.
- Support `private_ip_address_placeholder` to be passed in `config` for `add_service` in Starlark

### Changes
- Updated how we generate the canonical string for Kurtosis `upload_files` instruction

# 0.51.10
### Changes
- Added Starlark `proto` module, such that you can now do `proto.has(msg, "field_name")` in Startosis to differentiate between when a field is set to its default value and when it is unset (the field has to be marked as optional) in the proto file though.

# 0.51.9
### Features
- Implemented the new `StreamUserServiceLogs` endpoint in the Kurtosis engine server
- Added the new `StreamUserServiceLogs` in the Kurtosis engine Golang library
- Added the new `StreamUserServiceLogs` in the Kurtosis engine Typescript library
- Added the `StreamUserServiceLogs` method in Loki logs database client
- Added `stream-logs` test in Golang and Typescript `internal-testsuites`
- Added `service.GUID` field in `Service.Ctx` in the Kurtosis SDK

### Changes
- Updated the CLI `service logs` command in order to use the new `KurtosisContext.StreamUserServiceLogs` when user requested to follow logs
- InterpretationError is now able to store a `cause`. It simplifies being more explicit on want the root issue was
- Added `upload_service` to Startosis
- Add `--args` to `kurtosis startosis exec` CLI command to pass in a serialized JSON

# 0.51.8
### Features
- Added exec and HTTP request facts
- Prints out the instruction line, col & filename in the execution error
- Prints out the instruction line, col & filename in the validation error
- Added `remove_service` to Startosis

### Fixes
- Fixed nil accesses on Fact Engine

### Changes
- Add more integration tests for Kurtosis modules with input and output types

# 0.51.7
### Fixes
- Fixed instruction position to work with nested functions

### Features
- Instruction position now contains the filename too

# 0.51.6
### Features
- Added an `import_types` Starlark instruction to read types from a .proto file inside a module
- Added the `time` module for Starlark to the interpreter
- Added the ability for a Starlark module to take input args when a `ModuleInput` in the module `types.proto` file

# 0.51.5
### Fixes
- Testsuite CircleCI jobs also short-circuit if the only changes are to docs, to prevent them failing due to no CLI artifact

# 0.51.4
### Fixes
- Fixed a bug in `GetLogsCollector` that was failing when there is an old logs collector container running that doesn't publish the TCP port
- Add missing bindings to Kubernetes gateway

### Changes
- Adding/removing methods from `.proto` files will now be compile errors in Go code, rather than failing at runtime
- Consolidated the core & engine Protobuf regeneration scripts into a single one

### Features
- Validate service IDs on Startosis commands

# 0.51.3
### Fixes
- Added `protoc` install step to the `publish_api_container_server_image` CircleCI task

# 0.51.2
### Features
- Added a `render_templates` command to Startosis
- Implemented backend for facts engine
- Added a `proto_file_store` in charge of compiling Startosis module's .proto file on the fly and storing their FileDescriptorSet in memory

### Changes
- Simplified own-version constant generation by checking in `kurtosis_version` directory

# 0.51.1
- Added an `exec` command to Startosis
- Added a `store_files_from_service` command to Startosis
- Added the ability to pass `files` to the service config
- Added a `read_file` command to Startosis
- Added the ability to execute local modules in Startosis

### Changes
- Fixed a typo in a filename

### Fixes
- Fixed a bug in exec where we'd propagate a `nil` error
- Made the `startosis_module_test` in js & golang deterministic and avoid race conditions during parallel runs

### Removals
- Removed  stale `scripts/run-pre-release-scripts` which isn't used anywhere and is invalid.

# 0.51.0
### Breaking Changes
- Updated `kurtosisBackend.CreateLogsCollector` method in `container-engine-lib`, added the `logsCollectorTcpPortNumber` parameter
  - Users will need to update all the `kurtosisBackend.CreateLogsCollector` setting the logs collector `TCP` port number 

### Features
- Added `KurtosisContext.GetUserServiceLogs` method in `golang` and `typescript` api libraries
- Added the public documentation for the new `KurtosisContext.GetUserServiceLogs` method
- Added `GetUserServiceLogs` in Kurtosis engine gateway
- Implemented IP address references for services
- Added the `defaultTcpLogsCollectorPortNum` with `9713` value in `EngineManager`
- Added the `LogsCollectorAvailabilityChecker` interface

### Changes
- Add back old enclave continuity test
- Updated the `FluentbitAvailabilityChecker` constructor now it also receives the IP address as a parameter instead of using `localhost`
- Published the `FluentbitAvailabilityChecker` constructor for using it during starting modules and user services
- Refactored `service logs` Kurtosis CLI command in order to get the user service logs from the `logs database` (implemented in Docker cluster so far)

# 0.50.2
### Fixes
- Fixes how the push cli artifacts & publish engine runs by generating kurtosis_version before hand

# 0.50.1
### Fixes
- Fix generate scripts to take passed version on release

# 0.50.0
### Features
- Created new engine's endpoint `GetUserServiceLogs` for consuming user service container logs from the logs database server
- Added `LogsDatabaseClient` interface for defining the behaviour for consuming logs from the centralized logs database
- Added `LokiLogsDatabaseClient` which implements `LogsDatabaseClient` for consuming logs from a Loki's server
- Added `KurtosisBackendLogsClient` which implements `LogsDatabaseClient` for consuming user service container logs using `KurtosisBackend`
- Created the `LogsDatabase` object in `container-engine-lib`
- Created the `LogsCollector` object in `container-engine-lib`
- Added `LogsDatabase` CRUD methods in `Docker` Kurtosis backend
- Added `LogsCollector` CRUD methods in `Docker` Kurtosis backend
- Added `ServiceNetwork` (interface), `DefaultServiceNetwork` and `MockServiceNetwork`

### Breaking Changes
- Updated `CreateEngine` method in `container-engine-lib`, removed the `logsCollectorHttpPortNumber` parameter
    - Users will need to update all the `CreateEngine` calls removing this parameter
- Updated `NewEngineServerArgs`,  `LaunchWithDefaultVersion` and `LaunchWithCustomVersion` methods in `engine_server_launcher` removed the `logsCollectorHttpPortNumber` parameter
    - Users will need to update these method calls removing this parameter
  
### Changes
- Untied the logs components containers and volumes creation and removal from the engine's crud in `container-engine-lib`
- Made some changes to the implementation of the module manager based on some PR comments by Kevin

### Features
- Implement Startosis add_service image pull validation
- Startosis scripts can now be run from the CLI: `kurtosis startosis exec path/to/script/file --enclave-id <ENCLAVE_ID>`
- Implemented Startosis load method to load from Github repositories

### Fixes
- Fix IP address placeholder injected by default in Startosis instructions. It used to be empty, which is invalid now
it is set to `KURTOSIS_IP_ADDR_PLACEHOLDER`
- Fix enclave inspect CLI command error when there are additional port bindings
- Fix a stale message the run-all-test-against-latest-code script
- Fix bug that creates database while running local unit tests
- Manually truncate string instead of using `k8s.io/utils/strings`

### Removals
- Removes version constants within launchers and cli in favor of centralized generated version constant
- Removes remote-docker-setup from the `build_cli` job in Circle

# 0.49.9
### Features
- Implement Startosis add_service method
- Enable linter on Startosis codebase

# 0.49.8
### Changes
- Added a linter
- Made changes based on the linters output
- Made the `discord` command a LowLevelKurtosisCommand instead of an EngineConsumingKurtosisCommand

### Features
- API container now saves free IPs on a local database

### Fixes
- Fix go.mod for commons & cli to reflect monorepo and replaced imports with write package name
- Move linter core/server linter config to within core/server

# 0.49.7
### Features
- Implement skeleton for the Startosis engine

### Fixes
- Fixed a message that referred to an old repo.

### Changes
- Added `cli` to the monorepo

# 0.49.6
### Fixes
- Fixed a bug where engine launcher would try to launch older docker image `kurtosistech/kurtosis-engine-server`.

# 0.49.5
### Changes
- Added `kurtosis-engine-server` to the monorepo
- Merged the `kurtosis-engine-sdk` & `kurtosis-core-sdk`

### Removals
- Remove unused variables from Docker Kurtosis backend

# 0.49.4
### Fixes
- Fix historical changelog for `kurtosis-core`
- Don't check for grpc proxy to be available

# 0.49.3
### Fixes
- Fix typescript package releases

# 0.49.2
### Removals
- Remove envoy proxy from docker image. No envoy proxy is being run anymore, effectively removing HTTP1.

### Changes
- Added `kurtosis-core` to the monorepo

### Fixes
- Fixed circle to not docs check on merge

# 0.49.1
### Fixes
- Attempting to fix the release version
### Changes
- Added container-engine-lib

# 0.49.0
### Changes
- This version is a dummy version to set the minimum. We pick a version greater than the current version of the CLI (0.29.1). <|MERGE_RESOLUTION|>--- conflicted
+++ resolved
@@ -1,11 +1,8 @@
 # TBD
 
 ### Changes
-<<<<<<< HEAD
 - Make arg parsing errors more explicit on structs
-=======
 - Updated `datastore-army-module` -> `datastore-army-package`
->>>>>>> 564df6e4
 
 ### Features
 - Log file name and function like [filename.go:FunctionName()] while logging in `core` & `engine`
