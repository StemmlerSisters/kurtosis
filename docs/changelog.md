--- conflicted
+++ resolved
@@ -1,16 +1,13 @@
 # TBD
 
-<<<<<<< HEAD
 ### Features
 - Added an `import_types` Starlark instruction to read types from a .proto file inside a module
 
-=======
 # 0.51.5
 ### Fixes
 - Testsuite CircleCI jobs also short-circuit if the only changes are to docs, to prevent them failing due to no CLI artifact
 
 # 0.51.4
->>>>>>> 84d49b71
 ### Fixes
 - Fixed a bug in `GetLogsCollector` that was failing when there is an old logs collector container running that doesn't publish the TCP port
 
