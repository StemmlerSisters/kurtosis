# TBD

### Breaking Changes
- Rename command from `get_value` to `request` command
- Change function signature of `wait`
- Remove `extract` command
- Remove `define_fact` command

### Changes
- Add `extract` option to HTTP requests
- Prepared the Kurtosis engine server to do search in logs
- Adding `log line filters` parameter in the `GetServiceLogs` Kurtosis engine endpoint

### Features
- The CLI now displays the list of container images currently being downloaded and validated during the Starlark
validation step
- `exec` now returns the command output and code
- Added capability for container-engine to store optional application protocol for Kubernetes.
<<<<<<< HEAD

### Removals
- Remove facts engine and endpoints

=======
- Allow paths to `kurtosis.yml` to be run as Kurtosis packages
>>>>>>> 75bb565e

### Changes
- Remove completion files 

# 0.57.8

### Features
- Added capability for container-engine to store optional application protocol for Docker.

# 0.57.7

### Changes
- Added automated installation of tab completion with brew installation.

### Fixes
- Fixed a bug which was happening on small terminal windows regarding the display of the progress bar and progress info

# 0.57.6
### Features
- The "Starlark code successfully executed" or "Error encountered running Starlark code" messages are now "Starlark 
code successfully run in dry-run mode" and "Error encountered running Starlark code in dry-run mode" when Starlark is 
run in dry-run mode (and without the "in dry-run mode" when the script is executed for real)\
- Added `RunStarlarkScriptBlocking`, `RunStarlarkPackageBlocking` and `RunStarlarkRemotePackageBlocking` functions
to the enclave context to facilitate automated testing in our current modules.

### Fixes
- Don't duplicate instruction position information in `store_service_files`
- Use constants instead of hardcoded string for validation errors

### Removals
- Remove stack trace from validation errors as it isn't used currently

### Changes
- Changed validation message from "Pre-validating" to "Validating"
- Disabled progress info in non-interactive terminals when running a Starlark Package

# 0.57.5
### Changes
- Replaced stack name with the stack file name in custom evaluation errors
- Replaced "internal ID" in the output message of `add_service` and `remove_service` instructions with "service GUID"

### Features
- Support public ports in Starlark to cover the NEAR usecase

### Fixes
- Corrected some old references to Starlark "modules"
- Fixed a typo where the CLI setup URL was redirecting to the CI setup
- Corrected almost all old references to `docs.kurtosistech.com`
- Changed the name from startosis to starlark in the `internal_testsuite` build script
- Fixed `internal-testsuites` omission during build time
- Fixed a bug related to omitting the `enclave ID` value when a function which filters modules is called

# 0.57.4
### Changes
- Simplified the API by removing the ServiceInfo struct that was adding unnecessary complexity.

# 0.57.3

### Changes
- Added exponential back-off and retries to `get_value`
- Removed `core-lib-documentation.md` and `engine-lib-documentation.md` in favour of the ones in the public docs repo

# 0.57.2

### Changes
- Added `startosis_add_service_with_empty_ports` Golang and Typescript internal tests

### Fixes
- Make validation more human-readable for missing docker images and instructions that depend on invalid service ids
- Fixed mismatch between `kurtosis enclave inspect` and `kurtosis enclave ls` displaying enclave creation time in different timezones

### Changes
- Make arg parsing errors more explicit on structs
- Updated Starlark section of core-lib-documentation.md to match the new streaming endpoints
- Updated `datastore-army-module` -> `datastore-army-package`
- Added `startosis_add_service_with_empty_ports` Golang and Typescript internal tests
- Removed `core-lib-documentation.md` and `engine-lib-documentation.md` in favour of the ones in the public docs repo

### Features
- Log file name and function like [filename.go:FunctionName()] while logging in `core` & `engine`
- Add artifact ID validation to Starlark commands
- Add IP address string replacement in `print` command
- All Kurtosis instructions now returns a simple but explicit output
- The object returned by Starlark's `run()` function is serialized as JSON and returned to the CLI output.
- Enforce `run(args)` for individual scripts 

# 0.57.1

### Changes
- Added tab-completion (suggestions) to commands that require Service GUIDs, i.e.  `service shell` and `service logs` paths

# 0.57.0
### Breaking Changes
- Renamed `src_path` parameter in `read_file` to `src`
  - Users will have to upgrade their `read_file` calls to reflect this change

### Features
- Progress information (spinner, progress bar and quick progress message) is now printed by the CLI
- Instruction are now printed before the execution, and the associated result is printed once the execution is finished. This allows failed instruction to be printed before the error message is returned.

### Breaking changes
- Endpoints `ExecuteStartosisScript` and `ExecuteStartosisModule` were removed
- Endpoints `ExecuteKurtosisScript` was renamed `RunStarlarkScript` and `ExecuteKurtosisModule` was renamed `RunStarlarkPackage`

### Changes
- Starlark execution progress is now returned to the CLI via the KurtosisExecutionResponseLine stream
- Renamed `module` to `package` in the context of the Startosis engine

### Fixes
- Fixed the error message when the relative filename was incorrect in a Starlark import
- Fixed the error message when package name was incorrect
- Don't proceed with execution if there are validation errors in Starlark
- Made missing `run` method interpretation error more user friendly

# 0.56.0
### Breaking Changes
- Removed `module` key in the `kurtosis.yml` (formerly called `kurtosis.mod`) file to don't have nested keys
  - Users will have to update their `kurtosis.yml` to remove the key and move the `name` key in the root

# 0.55.1

### Changes
- Re-activate tests that had to be skipped because of the "Remove support for protobuf in Startosis" breaking change
- Renamed `input_args` to `args`. All Starlark packages should update `run(input_args)` to `run(args)`

# 0.55.0
### Fixes
- Fix failing documentation tests by linking to new domain in `cli`
- Fix failing `docs-checker` checks by pointing to `https://kurtosis-tech.github.io/kurtosis/` instead of `docs.kurtosistech.com`

### Breaking Changes
- Renamed `kurtosis.mod` file to `kurtosis.yml` this file extension enable syntax highlighting
  - Users will have to rename all theirs `kurtosis.mod` files

### Changes
- Made `run` an EngineConsumingKurtosisCommand, i.e. it automatically creates an engine if it doesn't exist
- Added serialized arguments to KurtosisInstruction API type such that the CLI can display executed instructions in a nicer way.

### Features
- Added one-off HTTP requests, `extract` and `assert`

# 0.54.1
### Fixes
- Fixes a bug where the CLI was returning 0 even when an error happened running a Kurtosis script

### Changes
- Small cleanup in `grpc_web_api_container_client` and `grpc_node_api_container_client`. They were implementing executeRemoteKurtosisModule unnecessarily

# 0.54.0
### Breaking Changes
- Renamed `kurtosis exec` to `kurtosis run` and `main in main.star` to `run in main.star`
  - Upgrade to the latest CLI, and use the `run` function instead
  - Upgrade existing modules to have `run` and not `main` in `main.star`

### Features
- Updated the CLI to consume the streaming endpoints to execute Startosis. Kurtosis Instructions are now returned live, but the script output is still printed at the end (until we have better formatting).
- Update integration tests to consume Startosis streaming endpoints

# 0.53.12
### Changes
- Changed occurrences of `[sS]tartosis` to `Starlark` in errors sent by the CLI and its long and short description
- Changed some logs and error messages inside core that which had references to Startosis to Starlark
- Allow `dicts` & `structs` to be passed to `render_templates.config.data`

# 0.53.11
### Changes
- Published the log-database HTTP port to the host machine

# 0.53.10
### Changes
- Add 2 endpoints to the APIC that streams the output of a Startosis script execution
- Changed the syntax of render_templates in Starlark

### Fixes
- Fixed the error that would happen if there was a missing `kurtosis.mod` file at the root of the module

# 0.53.9
### Fixes
- Renamed `artifact_uuid` to `artifact_id` and `src` to `src_path` in `upload_files` in Starlark

# 0.53.8

# 0.53.7
### Changes
- Modified the `EnclaveIdGenerator` now is a user defined type and can be initialized once because it contains a time-seed inside
- Simplify how the kurtosis instruction canonicalizer works. It now generates a single line canonicalized instruction, and indentation is performed at the CLI level using Bazel buildtools library.

### Fixes
- Fixed the `isEnclaveIdInUse` for the enclave validator, now uses on runtime for `is-key-in-map`

### Features
- Add the ability to execute remote modules using `EnclaveContext.ExecuteStartoisRemoteModule`
- Add the ability to execute remote module using cli `kurtosis exec github.com/author/module`

# 0.53.6

# 0.53.5
### Changes
- Error types in ExecuteStartosisResponse type is now a union type, to better represent they are exclusive and prepare for transition to streaming
- Update the KurtosisInstruction API type returned to the CLI. It now contains a combination of instruction position, the canonicalized instruction, and an optional instruction result 
- Renamed `store_files_from_service` to `store_service_files`
- Slightly update the way script output information are passed from the Startosis engine back the API container main class. This is a step to prepare for streaming this output all the way back the CLI.
- Removed `load` statement in favour of `import_module`. Calling load will now throw an InterpretationError
- Refactored startosis tests to enable parallel execution of tests

# 0.53.4

# 0.53.3
### Fixes
- Fixed a bug with dumping enclave logs during the CI run

### Features
- Log that the module is being compressed & uploaded during `kurtosis exec`
- Added `file_system_path_arg` in the CLI which provides validation and tab auto-completion for filepath, dirpath, or both kind of arguments
- Added tab-auto-complete for the `script-or-module-path` argument in `kurtosis exec` CLI command

### Changes
- `print()` is now a regular instructions like others, and it takes effect at execution time (used to be during interpretation)
- Added `import_module` startosis builtin to replace `load`. Load is now deprecated. It can still be used but it will log a warning. It will be entirely removed in a future PR
- Added exhaustive struct linting and brought code base into exhaustive struct compliance
- Temporarily disable enclave dump for k8s in CircleCI until we fix issue #407
- Small cleanup to kurtosis instruction classes. It now uses a pointer to the position object.

### Fixes
- Renamed `cmd_args` and `entrypoint_args` inside `config` inside `add_service` to `cmd` and `entrypoint`

### Breaking Changes
- Renamed `cmd_args` and `entrypoint_args` inside `config` inside `add_service` to `cmd` and `entrypoint`
  - Users will have to replace their use of `cmd_args` and `entry_point_args` to the above inside their Starlark modules 

# 0.53.2
### Features
- Make facts referencable on `add_service`
- Added a new log line for printing the `created enclave ID` just when this is created in `kurtosis exec` and `kurtosis module exec` commands

# 0.53.1
### Features
- Added random enclave ID generation in `EnclaveManager.CreateEnclave()` when an empty enclave ID is provided
- Added the `created enclave` spotlight message when a new enclave is created from the CLI (currently with the `enclave add`, `module exec` and `exec` commands)

### Changes
- Moved the enclave ID auto generation and validation from the CLI to the engine's server which will catch all the presents and future use cases

### Fixes
- Fixed a bug where we had renamed `container_image_name` inside the proto definition to `image`
- Fix a test that dependent on an old on existent Starlark module

# 0.53.0
### Features
- Made `render_templates`, `upload_files`, `store_Files_from_service` accept `artifact_uuid` and
return `artifact_uuid` during interpretation time
- Moved `kurtosis startosis exec` to `kurtosis exec`

### Breaking Features
- Moved `kurtosis startosis exec` to `kurtosis exec`
  - Users now need to use the new command to launch Starlark programs

### Fixes
- Fixed building kurtosis by adding a conditional to build.sh to ignore startosis folder under internal_testsuites

# 0.52.5
### Fixes
- Renamed `files_artifact_mount_dirpaths` to just `files`

# 0.52.4
### Features
- Added the enclave's creation time info which can be obtained through the `enclave ls` and the `enclave inspect` commands

### Fixes
- Smoothened the experience `used_ports` -> `ports`, `container_image_name` -> `name`, `service_config` -> `config`

# 0.52.3
### Changes
- Cleanup Startosis interpreter predeclared

# 0.52.2

# 0.52.1
### Features
- Add `wait` and `define` command in Startosis
- Added `not found service GUIDs information` in `KurtosisContext.GetServiceLogs` method
- Added a warning message in `service logs` CLI command when the request service GUID is not found in the logs database
- Added ip address replacement in the JSON for `render_template` instruction

### Changes
- `kurtosis_instruction.String()` now returns a single line version of the instruction for more concise logging

### Fixes
- Fixes a bug where we'd propagate a nil error
- Adds validation for `service_id` in `store_files_from_service`
- Fixes a bug where typescript (jest) unit tests do not correctly wait for grpc services to become available
- Fixed a panic that would happen cause of a `nil` error being returned
- Fixed TestValidUrls so that it checks for the correct http return code

# 0.52.0
### Breaking Changes
- Unified `GetUserServiceLogs` and `StreamUserServiceLogs` engine's endpoints, now `GetUserServiceLogs` will handle both use cases
  - Users will have to re-adapt `GetUserServiceLogs` calls and replace the `StreamUserServiceLogs` call with this
- Added the `follow_logs` parameter in `GetUserServiceLogsArgs` engine's proto file
  - Users should have to add this param in all the `GetUserServiceLogs` calls
- Unified `GetUserServiceLogs` and `StreamUserServiceLogs` methods in `KurtosisContext`, now `GetUserServiceLogs` will handle both use cases
  - Users will have to re-adapt `GetUserServiceLogs` calls and replace the `StreamUserServiceLogs` call with this
- Added the `follow_logs` parameter in `KurtosisContext.GetUserServiceLogs`
  - Users will have to addition this new parameter on every call

### Changes
- InterpretationError is now able to store a `cause`. It simplifies being more explicit on want the root issue was
- Added `upload_service` to Startosis
- Add `--args` to `kurtosis startosis exec` CLI command to pass in a serialized JSON
- Moved `read_file` to be a simple Startosis builtin in place of a Kurtosis instruction

# 0.51.13
### Fixes
- Set `entrypoint` and `cmd_args` to `nil` if not specified instead of empty array 

# 0.51.12
### Features
- Added an optional `--dry-run` flag to the `startosis exec` (defaulting to false) command which prints the list of Kurtosis instruction without executing any. When `--dry-run` is set to false, the list of Kurtosis instructions is printed to the output of CLI after being executed.

# 0.51.11
### Features
- Improve how kurtosis instructions are canonicalized with a universal canonicalizer. Each instruction is now printed on multiple lines with a comment pointing the to position in the source code.
- Support `private_ip_address_placeholder` to be passed in `config` for `add_service` in Starlark

### Changes
- Updated how we generate the canonical string for Kurtosis `upload_files` instruction

# 0.51.10
### Changes
- Added Starlark `proto` module, such that you can now do `proto.has(msg, "field_name")` in Startosis to differentiate between when a field is set to its default value and when it is unset (the field has to be marked as optional) in the proto file though.

# 0.51.9
### Features
- Implemented the new `StreamUserServiceLogs` endpoint in the Kurtosis engine server
- Added the new `StreamUserServiceLogs` in the Kurtosis engine Golang library
- Added the new `StreamUserServiceLogs` in the Kurtosis engine Typescript library
- Added the `StreamUserServiceLogs` method in Loki logs database client
- Added `stream-logs` test in Golang and Typescript `internal-testsuites`
- Added `service.GUID` field in `Service.Ctx` in the Kurtosis SDK

### Changes
- Updated the CLI `service logs` command in order to use the new `KurtosisContext.StreamUserServiceLogs` when user requested to follow logs
- InterpretationError is now able to store a `cause`. It simplifies being more explicit on want the root issue was
- Added `upload_service` to Startosis
- Add `--args` to `kurtosis startosis exec` CLI command to pass in a serialized JSON

# 0.51.8
### Features
- Added exec and HTTP request facts
- Prints out the instruction line, col & filename in the execution error
- Prints out the instruction line, col & filename in the validation error
- Added `remove_service` to Startosis

### Fixes
- Fixed nil accesses on Fact Engine

### Changes
- Add more integration tests for Kurtosis modules with input and output types

# 0.51.7
### Fixes
- Fixed instruction position to work with nested functions

### Features
- Instruction position now contains the filename too

# 0.51.6
### Features
- Added an `import_types` Starlark instruction to read types from a .proto file inside a module
- Added the `time` module for Starlark to the interpreter
- Added the ability for a Starlark module to take input args when a `ModuleInput` in the module `types.proto` file

# 0.51.5
### Fixes
- Testsuite CircleCI jobs also short-circuit if the only changes are to docs, to prevent them failing due to no CLI artifact

# 0.51.4
### Fixes
- Fixed a bug in `GetLogsCollector` that was failing when there is an old logs collector container running that doesn't publish the TCP port
- Add missing bindings to Kubernetes gateway

### Changes
- Adding/removing methods from `.proto` files will now be compile errors in Go code, rather than failing at runtime
- Consolidated the core & engine Protobuf regeneration scripts into a single one

### Features
- Validate service IDs on Startosis commands

# 0.51.3
### Fixes
- Added `protoc` install step to the `publish_api_container_server_image` CircleCI task

# 0.51.2
### Features
- Added a `render_templates` command to Startosis
- Implemented backend for facts engine
- Added a `proto_file_store` in charge of compiling Startosis module's .proto file on the fly and storing their FileDescriptorSet in memory

### Changes
- Simplified own-version constant generation by checking in `kurtosis_version` directory

# 0.51.1
- Added an `exec` command to Startosis
- Added a `store_files_from_service` command to Startosis
- Added the ability to pass `files` to the service config
- Added a `read_file` command to Startosis
- Added the ability to execute local modules in Startosis

### Changes
- Fixed a typo in a filename

### Fixes
- Fixed a bug in exec where we'd propagate a `nil` error
- Made the `startosis_module_test` in js & golang deterministic and avoid race conditions during parallel runs

### Removals
- Removed  stale `scripts/run-pre-release-scripts` which isn't used anywhere and is invalid.

# 0.51.0
### Breaking Changes
- Updated `kurtosisBackend.CreateLogsCollector` method in `container-engine-lib`, added the `logsCollectorTcpPortNumber` parameter
  - Users will need to update all the `kurtosisBackend.CreateLogsCollector` setting the logs collector `TCP` port number 

### Features
- Added `KurtosisContext.GetUserServiceLogs` method in `golang` and `typescript` api libraries
- Added the public documentation for the new `KurtosisContext.GetUserServiceLogs` method
- Added `GetUserServiceLogs` in Kurtosis engine gateway
- Implemented IP address references for services
- Added the `defaultTcpLogsCollectorPortNum` with `9713` value in `EngineManager`
- Added the `LogsCollectorAvailabilityChecker` interface

### Changes
- Add back old enclave continuity test
- Updated the `FluentbitAvailabilityChecker` constructor now it also receives the IP address as a parameter instead of using `localhost`
- Published the `FluentbitAvailabilityChecker` constructor for using it during starting modules and user services
- Refactored `service logs` Kurtosis CLI command in order to get the user service logs from the `logs database` (implemented in Docker cluster so far)

# 0.50.2
### Fixes
- Fixes how the push cli artifacts & publish engine runs by generating kurtosis_version before hand

# 0.50.1
### Fixes
- Fix generate scripts to take passed version on release

# 0.50.0
### Features
- Created new engine's endpoint `GetUserServiceLogs` for consuming user service container logs from the logs database server
- Added `LogsDatabaseClient` interface for defining the behaviour for consuming logs from the centralized logs database
- Added `LokiLogsDatabaseClient` which implements `LogsDatabaseClient` for consuming logs from a Loki's server
- Added `KurtosisBackendLogsClient` which implements `LogsDatabaseClient` for consuming user service container logs using `KurtosisBackend`
- Created the `LogsDatabase` object in `container-engine-lib`
- Created the `LogsCollector` object in `container-engine-lib`
- Added `LogsDatabase` CRUD methods in `Docker` Kurtosis backend
- Added `LogsCollector` CRUD methods in `Docker` Kurtosis backend
- Added `ServiceNetwork` (interface), `DefaultServiceNetwork` and `MockServiceNetwork`

### Breaking Changes
- Updated `CreateEngine` method in `container-engine-lib`, removed the `logsCollectorHttpPortNumber` parameter
    - Users will need to update all the `CreateEngine` calls removing this parameter
- Updated `NewEngineServerArgs`,  `LaunchWithDefaultVersion` and `LaunchWithCustomVersion` methods in `engine_server_launcher` removed the `logsCollectorHttpPortNumber` parameter
    - Users will need to update these method calls removing this parameter
  
### Changes
- Untied the logs components containers and volumes creation and removal from the engine's crud in `container-engine-lib`
- Made some changes to the implementation of the module manager based on some PR comments by Kevin

### Features
- Implement Startosis add_service image pull validation
- Startosis scripts can now be run from the CLI: `kurtosis startosis exec path/to/script/file --enclave-id <ENCLAVE_ID>`
- Implemented Startosis load method to load from Github repositories

### Fixes
- Fix IP address placeholder injected by default in Startosis instructions. It used to be empty, which is invalid now
it is set to `KURTOSIS_IP_ADDR_PLACEHOLDER`
- Fix enclave inspect CLI command error when there are additional port bindings
- Fix a stale message the run-all-test-against-latest-code script
- Fix bug that creates database while running local unit tests
- Manually truncate string instead of using `k8s.io/utils/strings`

### Removals
- Removes version constants within launchers and cli in favor of centralized generated version constant
- Removes remote-docker-setup from the `build_cli` job in Circle

# 0.49.9
### Features
- Implement Startosis add_service method
- Enable linter on Startosis codebase

# 0.49.8
### Changes
- Added a linter
- Made changes based on the linters output
- Made the `discord` command a LowLevelKurtosisCommand instead of an EngineConsumingKurtosisCommand

### Features
- API container now saves free IPs on a local database

### Fixes
- Fix go.mod for commons & cli to reflect monorepo and replaced imports with write package name
- Move linter core/server linter config to within core/server

# 0.49.7
### Features
- Implement skeleton for the Startosis engine

### Fixes
- Fixed a message that referred to an old repo.

### Changes
- Added `cli` to the monorepo

# 0.49.6
### Fixes
- Fixed a bug where engine launcher would try to launch older docker image `kurtosistech/kurtosis-engine-server`.

# 0.49.5
### Changes
- Added `kurtosis-engine-server` to the monorepo
- Merged the `kurtosis-engine-sdk` & `kurtosis-core-sdk`

### Removals
- Remove unused variables from Docker Kurtosis backend

# 0.49.4
### Fixes
- Fix historical changelog for `kurtosis-core`
- Don't check for grpc proxy to be available

# 0.49.3
### Fixes
- Fix typescript package releases

# 0.49.2
### Removals
- Remove envoy proxy from docker image. No envoy proxy is being run anymore, effectively removing HTTP1.

### Changes
- Added `kurtosis-core` to the monorepo

### Fixes
- Fixed circle to not docs check on merge

# 0.49.1
### Fixes
- Attempting to fix the release version
### Changes
- Added container-engine-lib

# 0.49.0
### Changes
- This version is a dummy version to set the minimum. We pick a version greater than the current version of the CLI (0.29.1). <|MERGE_RESOLUTION|>--- conflicted
+++ resolved
@@ -16,14 +16,10 @@
 validation step
 - `exec` now returns the command output and code
 - Added capability for container-engine to store optional application protocol for Kubernetes.
-<<<<<<< HEAD
+- Allow paths to `kurtosis.yml` to be run as Kurtosis packages
 
 ### Removals
 - Remove facts engine and endpoints
-
-=======
-- Allow paths to `kurtosis.yml` to be run as Kurtosis packages
->>>>>>> 75bb565e
 
 ### Changes
 - Remove completion files 
