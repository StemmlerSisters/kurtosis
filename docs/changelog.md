# TBD
### Changes
- Error types in ExecuteStartosisResponse type is now a union type, to better represent they are exclusive and prepare for transition to streaming
- Update the KurtosisInstruction API type returned to the CLI. It now contains a combination of instruction position, the canonicalized instruction, and an optional instruction result 
- Slightly update the way script output information are passed from the Startosis engine back the API container main class. This is a step to prepare for streaming this output all the way back the CLI.

# 0.53.4

# 0.53.3
### Fixes
- Fixed a bug with dumping enclave logs during the CI run

### Features
- Log that the module is being compressed & uploaded during `kurtosis exec`

### Changes
- `print()` is now a regular instructions like others, and it takes effect at execution time (used to be during interpretation)
<<<<<<< HEAD
- Added `import_module` startosis builtin to replace `load`. Load is now deprecated. It can still be used but it will log a warning. It will be entirely removed in a future PR
- Removed `load` statement in favour of `import_module`. Calling load will now throw an InterpretationError
=======
- Added exhaustive struct linting and brought code base into exhaustive struct compliance
- Temporarily disable enclave dump for k8s in CircleCI until we fix issue #407
- Small cleanup to kurtosis instruction classes. It now uses a pointer to the position object.

### Fixes
- Renamed `cmd_args` and `entrypoint_args` inside `config` inside `add_service` to `cmd` and `entrypoint`

### Breaking Changes
- Renamed `cmd_args` and `entrypoint_args` inside `config` inside `add_service` to `cmd` and `entrypoint`
  - Users will have to replace their use of `cmd_args` and `entry_point_args` to the above inside their Starlark modules 
>>>>>>> 3ad78909

# 0.53.2
### Features
- Make facts referencable on `add_service`
- Added a new log line for printing the `created enclave ID` just when this is created in `kurtosis exec` and `kurtosis module exec` commands

# 0.53.1
### Features
- Added random enclave ID generation in `EnclaveManager.CreateEnclave()` when an empty enclave ID is provided
- Added the `created enclave` spotlight message when a new enclave is created from the CLI (currently with the `enclave add`, `module exec` and `exec` commands)

### Changes
- Moved the enclave ID auto generation and validation from the CLI to the engine's server which will catch all the presents and future use cases

### Fixes
- Fixed a bug where we had renamed `container_image_name` inside the proto definition to `image`
- Fix a test that dependent on an old on existent Starlark module

# 0.53.0
### Features
- Made `render_templates`, `upload_files`, `store_Files_from_service` accept `artifact_uuid` and
return `artifact_uuid` during interpretation time
- Moved `kurtosis startosis exec` to `kurtosis exec`

### Breaking Features
- Moved `kurtosis startosis exec` to `kurtosis exec`
  - Users now need to use the new command to launch Starlark programs

### Fixes
- Fixed building kurtosis by adding a conditional to build.sh to ignore startosis folder under internal_testsuites

# 0.52.5
### Fixes
- Renamed `files_artifact_mount_dirpaths` to just `files`

# 0.52.4
### Features
- Added the enclave's creation time info which can be obtained through the `enclave ls` and the `enclave inspect` commands

### Fixes
- Smoothened the experience `used_ports` -> `ports`, `container_image_name` -> `name`, `service_config` -> `config`

# 0.52.3
### Changes
- Cleanup Startosis interpreter predeclared

# 0.52.2

# 0.52.1
### Features
- Add `wait` and `define` command in Startosis
- Added `not found service GUIDs information` in `KurtosisContext.GetServiceLogs` method
- Added a warning message in `service logs` CLI command when the request service GUID is not found in the logs database
- Added ip address replacement in the JSON for `render_template` instruction

### Changes
- `kurtosis_instruction.String()` now returns a single line version of the instruction for more concise logging

### Fixes
- Fixes a bug where we'd propagate a nil error
- Adds validation for `service_id` in `store_files_from_service`
- Fixes a bug where typescript (jest) unit tests do not correctly wait for grpc services to become available
- Fixed a panic that would happen cause of a `nil` error being returned
- Fixed TestValidUrls so that it checks for the correct http return code

# 0.52.0
### Breaking Changes
- Unified `GetUserServiceLogs` and `StreamUserServiceLogs` engine's endpoints, now `GetUserServiceLogs` will handle both use cases
  - Users will have to re-adapt `GetUserServiceLogs` calls and replace the `StreamUserServiceLogs` call with this
- Added the `follow_logs` parameter in `GetUserServiceLogsArgs` engine's proto file
  - Users should have to add this param in all the `GetUserServiceLogs` calls
- Unified `GetUserServiceLogs` and `StreamUserServiceLogs` methods in `KurtosisContext`, now `GetUserServiceLogs` will handle both use cases
  - Users will have to re-adapt `GetUserServiceLogs` calls and replace the `StreamUserServiceLogs` call with this
- Added the `follow_logs` parameter in `KurtosisContext.GetUserServiceLogs`
  - Users will have to addition this new parameter on every call

### Changes
- InterpretationError is now able to store a `cause`. It simplifies being more explicit on want the root issue was
- Added `upload_service` to Startosis
- Add `--args` to `kurtosis startosis exec` CLI command to pass in a serialized JSON
- Moved `read_file` to be a simple Startosis builtin in place of a Kurtosis instruction

# 0.51.13
### Fixes
- Set `entrypoint` and `cmd_args` to `nil` if not specified instead of empty array 

# 0.51.12
### Features
- Added an optional `--dry-run` flag to the `startosis exec` (defaulting to false) command which prints the list of Kurtosis instruction without executing any. When `--dry-run` is set to false, the list of Kurtosis instructions is printed to the output of CLI after being executed.

# 0.51.11
### Features
- Improve how kurtosis instructions are canonicalized with a universal canonicalizer. Each instruction is now printed on multiple lines with a comment pointing the to position in the source code.
- Support `private_ip_address_placeholder` to be passed in `config` for `add_service` in Starlark

### Changes
- Updated how we generate the canonical string for Kurtosis `upload_files` instruction

# 0.51.10
### Changes
- Added Starlark `proto` module, such that you can now do `proto.has(msg, "field_name")` in Startosis to differentiate between when a field is set to its default value and when it is unset (the field has to be marked as optional) in the proto file though.

# 0.51.9
### Features
- Implemented the new `StreamUserServiceLogs` endpoint in the Kurtosis engine server
- Added the new `StreamUserServiceLogs` in the Kurtosis engine Golang library
- Added the new `StreamUserServiceLogs` in the Kurtosis engine Typescript library
- Added the `StreamUserServiceLogs` method in Loki logs database client
- Added `stream-logs` test in Golang and Typescript `internal-testsuites`
- Added `service.GUID` field in `Service.Ctx` in the Kurtosis SDK

### Changes
- Updated the CLI `service logs` command in order to use the new `KurtosisContext.StreamUserServiceLogs` when user requested to follow logs
- InterpretationError is now able to store a `cause`. It simplifies being more explicit on want the root issue was
- Added `upload_service` to Startosis
- Add `--args` to `kurtosis startosis exec` CLI command to pass in a serialized JSON

# 0.51.8
### Features
- Added exec and HTTP request facts
- Prints out the instruction line, col & filename in the execution error
- Prints out the instruction line, col & filename in the validation error
- Added `remove_service` to Startosis

### Fixes
- Fixed nil accesses on Fact Engine

### Changes
- Add more integration tests for Kurtosis modules with input and output types

# 0.51.7
### Fixes
- Fixed instruction position to work with nested functions

### Features
- Instruction position now contains the filename too

# 0.51.6
### Features
- Added an `import_types` Starlark instruction to read types from a .proto file inside a module
- Added the `time` module for Starlark to the interpreter
- Added the ability for a Starlark module to take input args when a `ModuleInput` in the module `types.proto` file

# 0.51.5
### Fixes
- Testsuite CircleCI jobs also short-circuit if the only changes are to docs, to prevent them failing due to no CLI artifact

# 0.51.4
### Fixes
- Fixed a bug in `GetLogsCollector` that was failing when there is an old logs collector container running that doesn't publish the TCP port
- Add missing bindings to Kubernetes gateway

### Changes
- Adding/removing methods from `.proto` files will now be compile errors in Go code, rather than failing at runtime
- Consolidated the core & engine Protobuf regeneration scripts into a single one

### Features
- Validate service IDs on Startosis commands

# 0.51.3
### Fixes
- Added `protoc` install step to the `publish_api_container_server_image` CircleCI task

# 0.51.2
### Features
- Added a `render_templates` command to Startosis
- Implemented backend for facts engine
- Added a `proto_file_store` in charge of compiling Startosis module's .proto file on the fly and storing their FileDescriptorSet in memory

### Changes
- Simplified own-version constant generation by checking in `kurtosis_version` directory

# 0.51.1
- Added an `exec` command to Startosis
- Added a `store_files_from_service` command to Startosis
- Added the ability to pass `files` to the service config
- Added a `read_file` command to Startosis
- Added the ability to execute local modules in Startosis

### Changes
- Fixed a typo in a filename

### Fixes
- Fixed a bug in exec where we'd propagate a `nil` error
- Made the `startosis_module_test` in js & golang deterministic and avoid race conditions during parallel runs

### Removals
- Removed  stale `scripts/run-pre-release-scripts` which isn't used anywhere and is invalid.

# 0.51.0
### Breaking Changes
- Updated `kurtosisBackend.CreateLogsCollector` method in `container-engine-lib`, added the `logsCollectorTcpPortNumber` parameter
  - Users will need to update all the `kurtosisBackend.CreateLogsCollector` setting the logs collector `TCP` port number 

### Features
- Added `KurtosisContext.GetUserServiceLogs` method in `golang` and `typescript` api libraries
- Added the public documentation for the new `KurtosisContext.GetUserServiceLogs` method
- Added `GetUserServiceLogs` in Kurtosis engine gateway
- Implemented IP address references for services
- Added the `defaultTcpLogsCollectorPortNum` with `9713` value in `EngineManager`
- Added the `LogsCollectorAvailabilityChecker` interface

### Changes
- Add back old enclave continuity test
- Updated the `FluentbitAvailabilityChecker` constructor now it also receives the IP address as a parameter instead of using `localhost`
- Published the `FluentbitAvailabilityChecker` constructor for using it during starting modules and user services
- Refactored `service logs` Kurtosis CLI command in order to get the user service logs from the `logs database` (implemented in Docker cluster so far)

# 0.50.2
### Fixes
- Fixes how the push cli artifacts & publish engine runs by generating kurtosis_version before hand

# 0.50.1
### Fixes
- Fix generate scripts to take passed version on release

# 0.50.0
### Features
- Created new engine's endpoint `GetUserServiceLogs` for consuming user service container logs from the logs database server
- Added `LogsDatabaseClient` interface for defining the behaviour for consuming logs from the centralized logs database
- Added `LokiLogsDatabaseClient` which implements `LogsDatabaseClient` for consuming logs from a Loki's server
- Added `KurtosisBackendLogsClient` which implements `LogsDatabaseClient` for consuming user service container logs using `KurtosisBackend`
- Created the `LogsDatabase` object in `container-engine-lib`
- Created the `LogsCollector` object in `container-engine-lib`
- Added `LogsDatabase` CRUD methods in `Docker` Kurtosis backend
- Added `LogsCollector` CRUD methods in `Docker` Kurtosis backend
- Added `ServiceNetwork` (interface), `DefaultServiceNetwork` and `MockServiceNetwork`

### Breaking Changes
- Updated `CreateEngine` method in `container-engine-lib`, removed the `logsCollectorHttpPortNumber` parameter
    - Users will need to update all the `CreateEngine` calls removing this parameter
- Updated `NewEngineServerArgs`,  `LaunchWithDefaultVersion` and `LaunchWithCustomVersion` methods in `engine_server_launcher` removed the `logsCollectorHttpPortNumber` parameter
    - Users will need to update these method calls removing this parameter
  
### Changes
- Untied the logs components containers and volumes creation and removal from the engine's crud in `container-engine-lib`
- Made some changes to the implementation of the module manager based on some PR comments by Kevin

### Features
- Implement Startosis add_service image pull validation
- Startosis scripts can now be run from the CLI: `kurtosis startosis exec path/to/script/file --enclave-id <ENCLAVE_ID>`
- Implemented Startosis load method to load from Github repositories

### Fixes
- Fix IP address placeholder injected by default in Startosis instructions. It used to be empty, which is invalid now
it is set to `KURTOSIS_IP_ADDR_PLACEHOLDER`
- Fix enclave inspect CLI command error when there are additional port bindings
- Fix a stale message the run-all-test-against-latest-code script
- Fix bug that creates database while running local unit tests
- Manually truncate string instead of using `k8s.io/utils/strings`

### Removals
- Removes version constants within launchers and cli in favor of centralized generated version constant
- Removes remote-docker-setup from the `build_cli` job in Circle

# 0.49.9
### Features
- Implement Startosis add_service method
- Enable linter on Startosis codebase

# 0.49.8
### Changes
- Added a linter
- Made changes based on the linters output
- Made the `discord` command a LowLevelKurtosisCommand instead of an EngineConsumingKurtosisCommand

### Features
- API container now saves free IPs on a local database

### Fixes
- Fix go.mod for commons & cli to reflect monorepo and replaced imports with write package name
- Move linter core/server linter config to within core/server

# 0.49.7
### Features
- Implement skeleton for the Startosis engine

### Fixes
- Fixed a message that referred to an old repo.

### Changes
- Added `cli` to the monorepo

# 0.49.6
### Fixes
- Fixed a bug where engine launcher would try to launch older docker image `kurtosistech/kurtosis-engine-server`.

# 0.49.5
### Changes
- Added `kurtosis-engine-server` to the monorepo
- Merged the `kurtosis-engine-sdk` & `kurtosis-core-sdk`

### Removals
- Remove unused variables from Docker Kurtosis backend

# 0.49.4
### Fixes
- Fix historical changelog for `kurtosis-core`
- Don't check for grpc proxy to be available

# 0.49.3
### Fixes
- Fix typescript package releases

# 0.49.2
### Removals
- Remove envoy proxy from docker image. No envoy proxy is being run anymore, effectively removing HTTP1.

### Changes
- Added `kurtosis-core` to the monorepo

### Fixes
- Fixed circle to not docs check on merge

# 0.49.1
### Fixes
- Attempting to fix the release version
### Changes
- Added container-engine-lib

# 0.49.0
### Changes
- This version is a dummy version to set the minimum. We pick a version greater than the current version of the CLI (0.29.1). <|MERGE_RESOLUTION|>--- conflicted
+++ resolved
@@ -3,6 +3,7 @@
 - Error types in ExecuteStartosisResponse type is now a union type, to better represent they are exclusive and prepare for transition to streaming
 - Update the KurtosisInstruction API type returned to the CLI. It now contains a combination of instruction position, the canonicalized instruction, and an optional instruction result 
 - Slightly update the way script output information are passed from the Startosis engine back the API container main class. This is a step to prepare for streaming this output all the way back the CLI.
+- Removed `load` statement in favour of `import_module`. Calling load will now throw an InterpretationError
 
 # 0.53.4
 
@@ -15,10 +16,7 @@
 
 ### Changes
 - `print()` is now a regular instructions like others, and it takes effect at execution time (used to be during interpretation)
-<<<<<<< HEAD
 - Added `import_module` startosis builtin to replace `load`. Load is now deprecated. It can still be used but it will log a warning. It will be entirely removed in a future PR
-- Removed `load` statement in favour of `import_module`. Calling load will now throw an InterpretationError
-=======
 - Added exhaustive struct linting and brought code base into exhaustive struct compliance
 - Temporarily disable enclave dump for k8s in CircleCI until we fix issue #407
 - Small cleanup to kurtosis instruction classes. It now uses a pointer to the position object.
@@ -29,7 +27,6 @@
 ### Breaking Changes
 - Renamed `cmd_args` and `entrypoint_args` inside `config` inside `add_service` to `cmd` and `entrypoint`
   - Users will have to replace their use of `cmd_args` and `entry_point_args` to the above inside their Starlark modules 
->>>>>>> 3ad78909
 
 # 0.53.2
 ### Features
