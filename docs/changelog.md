# TBD

# 0.53.12

### Changes
- Changed occurrences of `[sS]tartosis` to `Starlark` in errors sent by the CLI and its long and short description
- Changed some logs and error messages inside core that which had references to Startosis to Starlark
<<<<<<< HEAD
- Renamed `kurtosis exec` to `kurtosis run` and `main in main.star` to `run in main.star`
- Make `kurtosis run` an EngineConsumingKurtosis command, which automatically starts an engine

### Breaking Changes
- Renamed `kurtosis exec` to `kurtosis run` and `main in main.star` to `run in main.star`
  - Upgrade to the latest CLI, and use the `run` function instead
  - Upgrade existing modules to have `run` and not `main` in `main.star`
=======
- Allow `dicts` & `structs` to be passed to `render_templates.config.data`
>>>>>>> d07bdc33

# 0.53.11
### Changes
- Published the log-database HTTP port to the host machine

# 0.53.10

### Changes
- Add 2 endpoints to the APIC that streams the output of a Startosis script execution
- Changed the syntax of render_templates in Starlark

### Fixes
- Fixed the error that would happen if there was a missing `kurtosis.mod` file at the root of the module

# 0.53.9

### Fixes
- Renamed `artifact_uuid` to `artifact_id` and `src` to `src_path` in `upload_files` in Starlark

# 0.53.8

# 0.53.7
### Changes
- Modified the `EnclaveIdGenerator` now is a user defined type and can be initialized once because it contains a time-seed inside
- Simplify how the kurtosis instruction canonicalizer works. It now generates a single line canonicalized instruction, and indentation is performed at the CLI level using Bazel buildtools library.

### Fixes
- Fixed the `isEnclaveIdInUse` for the enclave validator, now uses on runtime for `is-key-in-map`

### Features
- Add the ability to execute remote modules using `EnclaveContext.ExecuteStartoisRemoteModule`
- Add the ability to execute remote module using cli `kurtosis exec github.com/author/module`

# 0.53.6

# 0.53.5
### Changes
- Error types in ExecuteStartosisResponse type is now a union type, to better represent they are exclusive and prepare for transition to streaming
- Update the KurtosisInstruction API type returned to the CLI. It now contains a combination of instruction position, the canonicalized instruction, and an optional instruction result 
- Renamed `store_files_from_service` to `store_service_files`
- Slightly update the way script output information are passed from the Startosis engine back the API container main class. This is a step to prepare for streaming this output all the way back the CLI.
- Removed `load` statement in favour of `import_module`. Calling load will now throw an InterpretationError
- Refactored startosis tests to enable parallel execution of tests

# 0.53.4

# 0.53.3
### Fixes
- Fixed a bug with dumping enclave logs during the CI run

### Features
- Log that the module is being compressed & uploaded during `kurtosis exec`

### Changes
- `print()` is now a regular instructions like others, and it takes effect at execution time (used to be during interpretation)
- Added `import_module` startosis builtin to replace `load`. Load is now deprecated. It can still be used but it will log a warning. It will be entirely removed in a future PR
- Added exhaustive struct linting and brought code base into exhaustive struct compliance
- Temporarily disable enclave dump for k8s in CircleCI until we fix issue #407
- Small cleanup to kurtosis instruction classes. It now uses a pointer to the position object.

### Fixes
- Renamed `cmd_args` and `entrypoint_args` inside `config` inside `add_service` to `cmd` and `entrypoint`

### Breaking Changes
- Renamed `cmd_args` and `entrypoint_args` inside `config` inside `add_service` to `cmd` and `entrypoint`
  - Users will have to replace their use of `cmd_args` and `entry_point_args` to the above inside their Starlark modules 

# 0.53.2
### Features
- Make facts referencable on `add_service`
- Added a new log line for printing the `created enclave ID` just when this is created in `kurtosis exec` and `kurtosis module exec` commands

# 0.53.1
### Features
- Added random enclave ID generation in `EnclaveManager.CreateEnclave()` when an empty enclave ID is provided
- Added the `created enclave` spotlight message when a new enclave is created from the CLI (currently with the `enclave add`, `module exec` and `exec` commands)

### Changes
- Moved the enclave ID auto generation and validation from the CLI to the engine's server which will catch all the presents and future use cases

### Fixes
- Fixed a bug where we had renamed `container_image_name` inside the proto definition to `image`
- Fix a test that dependent on an old on existent Starlark module

# 0.53.0
### Features
- Made `render_templates`, `upload_files`, `store_Files_from_service` accept `artifact_uuid` and
return `artifact_uuid` during interpretation time
- Moved `kurtosis startosis exec` to `kurtosis exec`

### Breaking Features
- Moved `kurtosis startosis exec` to `kurtosis exec`
  - Users now need to use the new command to launch Starlark programs

### Fixes
- Fixed building kurtosis by adding a conditional to build.sh to ignore startosis folder under internal_testsuites

# 0.52.5
### Fixes
- Renamed `files_artifact_mount_dirpaths` to just `files`

# 0.52.4
### Features
- Added the enclave's creation time info which can be obtained through the `enclave ls` and the `enclave inspect` commands

### Fixes
- Smoothened the experience `used_ports` -> `ports`, `container_image_name` -> `name`, `service_config` -> `config`

# 0.52.3
### Changes
- Cleanup Startosis interpreter predeclared

# 0.52.2

# 0.52.1
### Features
- Add `wait` and `define` command in Startosis
- Added `not found service GUIDs information` in `KurtosisContext.GetServiceLogs` method
- Added a warning message in `service logs` CLI command when the request service GUID is not found in the logs database
- Added ip address replacement in the JSON for `render_template` instruction

### Changes
- `kurtosis_instruction.String()` now returns a single line version of the instruction for more concise logging

### Fixes
- Fixes a bug where we'd propagate a nil error
- Adds validation for `service_id` in `store_files_from_service`
- Fixes a bug where typescript (jest) unit tests do not correctly wait for grpc services to become available
- Fixed a panic that would happen cause of a `nil` error being returned
- Fixed TestValidUrls so that it checks for the correct http return code

# 0.52.0
### Breaking Changes
- Unified `GetUserServiceLogs` and `StreamUserServiceLogs` engine's endpoints, now `GetUserServiceLogs` will handle both use cases
  - Users will have to re-adapt `GetUserServiceLogs` calls and replace the `StreamUserServiceLogs` call with this
- Added the `follow_logs` parameter in `GetUserServiceLogsArgs` engine's proto file
  - Users should have to add this param in all the `GetUserServiceLogs` calls
- Unified `GetUserServiceLogs` and `StreamUserServiceLogs` methods in `KurtosisContext`, now `GetUserServiceLogs` will handle both use cases
  - Users will have to re-adapt `GetUserServiceLogs` calls and replace the `StreamUserServiceLogs` call with this
- Added the `follow_logs` parameter in `KurtosisContext.GetUserServiceLogs`
  - Users will have to addition this new parameter on every call

### Changes
- InterpretationError is now able to store a `cause`. It simplifies being more explicit on want the root issue was
- Added `upload_service` to Startosis
- Add `--args` to `kurtosis startosis exec` CLI command to pass in a serialized JSON
- Moved `read_file` to be a simple Startosis builtin in place of a Kurtosis instruction

# 0.51.13
### Fixes
- Set `entrypoint` and `cmd_args` to `nil` if not specified instead of empty array 

# 0.51.12
### Features
- Added an optional `--dry-run` flag to the `startosis exec` (defaulting to false) command which prints the list of Kurtosis instruction without executing any. When `--dry-run` is set to false, the list of Kurtosis instructions is printed to the output of CLI after being executed.

# 0.51.11
### Features
- Improve how kurtosis instructions are canonicalized with a universal canonicalizer. Each instruction is now printed on multiple lines with a comment pointing the to position in the source code.
- Support `private_ip_address_placeholder` to be passed in `config` for `add_service` in Starlark

### Changes
- Updated how we generate the canonical string for Kurtosis `upload_files` instruction

# 0.51.10
### Changes
- Added Starlark `proto` module, such that you can now do `proto.has(msg, "field_name")` in Startosis to differentiate between when a field is set to its default value and when it is unset (the field has to be marked as optional) in the proto file though.

# 0.51.9
### Features
- Implemented the new `StreamUserServiceLogs` endpoint in the Kurtosis engine server
- Added the new `StreamUserServiceLogs` in the Kurtosis engine Golang library
- Added the new `StreamUserServiceLogs` in the Kurtosis engine Typescript library
- Added the `StreamUserServiceLogs` method in Loki logs database client
- Added `stream-logs` test in Golang and Typescript `internal-testsuites`
- Added `service.GUID` field in `Service.Ctx` in the Kurtosis SDK

### Changes
- Updated the CLI `service logs` command in order to use the new `KurtosisContext.StreamUserServiceLogs` when user requested to follow logs
- InterpretationError is now able to store a `cause`. It simplifies being more explicit on want the root issue was
- Added `upload_service` to Startosis
- Add `--args` to `kurtosis startosis exec` CLI command to pass in a serialized JSON

# 0.51.8
### Features
- Added exec and HTTP request facts
- Prints out the instruction line, col & filename in the execution error
- Prints out the instruction line, col & filename in the validation error
- Added `remove_service` to Startosis

### Fixes
- Fixed nil accesses on Fact Engine

### Changes
- Add more integration tests for Kurtosis modules with input and output types

# 0.51.7
### Fixes
- Fixed instruction position to work with nested functions

### Features
- Instruction position now contains the filename too

# 0.51.6
### Features
- Added an `import_types` Starlark instruction to read types from a .proto file inside a module
- Added the `time` module for Starlark to the interpreter
- Added the ability for a Starlark module to take input args when a `ModuleInput` in the module `types.proto` file

# 0.51.5
### Fixes
- Testsuite CircleCI jobs also short-circuit if the only changes are to docs, to prevent them failing due to no CLI artifact

# 0.51.4
### Fixes
- Fixed a bug in `GetLogsCollector` that was failing when there is an old logs collector container running that doesn't publish the TCP port
- Add missing bindings to Kubernetes gateway

### Changes
- Adding/removing methods from `.proto` files will now be compile errors in Go code, rather than failing at runtime
- Consolidated the core & engine Protobuf regeneration scripts into a single one

### Features
- Validate service IDs on Startosis commands

# 0.51.3
### Fixes
- Added `protoc` install step to the `publish_api_container_server_image` CircleCI task

# 0.51.2
### Features
- Added a `render_templates` command to Startosis
- Implemented backend for facts engine
- Added a `proto_file_store` in charge of compiling Startosis module's .proto file on the fly and storing their FileDescriptorSet in memory

### Changes
- Simplified own-version constant generation by checking in `kurtosis_version` directory

# 0.51.1
- Added an `exec` command to Startosis
- Added a `store_files_from_service` command to Startosis
- Added the ability to pass `files` to the service config
- Added a `read_file` command to Startosis
- Added the ability to execute local modules in Startosis

### Changes
- Fixed a typo in a filename

### Fixes
- Fixed a bug in exec where we'd propagate a `nil` error
- Made the `startosis_module_test` in js & golang deterministic and avoid race conditions during parallel runs

### Removals
- Removed  stale `scripts/run-pre-release-scripts` which isn't used anywhere and is invalid.

# 0.51.0
### Breaking Changes
- Updated `kurtosisBackend.CreateLogsCollector` method in `container-engine-lib`, added the `logsCollectorTcpPortNumber` parameter
  - Users will need to update all the `kurtosisBackend.CreateLogsCollector` setting the logs collector `TCP` port number 

### Features
- Added `KurtosisContext.GetUserServiceLogs` method in `golang` and `typescript` api libraries
- Added the public documentation for the new `KurtosisContext.GetUserServiceLogs` method
- Added `GetUserServiceLogs` in Kurtosis engine gateway
- Implemented IP address references for services
- Added the `defaultTcpLogsCollectorPortNum` with `9713` value in `EngineManager`
- Added the `LogsCollectorAvailabilityChecker` interface

### Changes
- Add back old enclave continuity test
- Updated the `FluentbitAvailabilityChecker` constructor now it also receives the IP address as a parameter instead of using `localhost`
- Published the `FluentbitAvailabilityChecker` constructor for using it during starting modules and user services
- Refactored `service logs` Kurtosis CLI command in order to get the user service logs from the `logs database` (implemented in Docker cluster so far)

# 0.50.2
### Fixes
- Fixes how the push cli artifacts & publish engine runs by generating kurtosis_version before hand

# 0.50.1
### Fixes
- Fix generate scripts to take passed version on release

# 0.50.0
### Features
- Created new engine's endpoint `GetUserServiceLogs` for consuming user service container logs from the logs database server
- Added `LogsDatabaseClient` interface for defining the behaviour for consuming logs from the centralized logs database
- Added `LokiLogsDatabaseClient` which implements `LogsDatabaseClient` for consuming logs from a Loki's server
- Added `KurtosisBackendLogsClient` which implements `LogsDatabaseClient` for consuming user service container logs using `KurtosisBackend`
- Created the `LogsDatabase` object in `container-engine-lib`
- Created the `LogsCollector` object in `container-engine-lib`
- Added `LogsDatabase` CRUD methods in `Docker` Kurtosis backend
- Added `LogsCollector` CRUD methods in `Docker` Kurtosis backend
- Added `ServiceNetwork` (interface), `DefaultServiceNetwork` and `MockServiceNetwork`

### Breaking Changes
- Updated `CreateEngine` method in `container-engine-lib`, removed the `logsCollectorHttpPortNumber` parameter
    - Users will need to update all the `CreateEngine` calls removing this parameter
- Updated `NewEngineServerArgs`,  `LaunchWithDefaultVersion` and `LaunchWithCustomVersion` methods in `engine_server_launcher` removed the `logsCollectorHttpPortNumber` parameter
    - Users will need to update these method calls removing this parameter
  
### Changes
- Untied the logs components containers and volumes creation and removal from the engine's crud in `container-engine-lib`
- Made some changes to the implementation of the module manager based on some PR comments by Kevin

### Features
- Implement Startosis add_service image pull validation
- Startosis scripts can now be run from the CLI: `kurtosis startosis exec path/to/script/file --enclave-id <ENCLAVE_ID>`
- Implemented Startosis load method to load from Github repositories

### Fixes
- Fix IP address placeholder injected by default in Startosis instructions. It used to be empty, which is invalid now
it is set to `KURTOSIS_IP_ADDR_PLACEHOLDER`
- Fix enclave inspect CLI command error when there are additional port bindings
- Fix a stale message the run-all-test-against-latest-code script
- Fix bug that creates database while running local unit tests
- Manually truncate string instead of using `k8s.io/utils/strings`

### Removals
- Removes version constants within launchers and cli in favor of centralized generated version constant
- Removes remote-docker-setup from the `build_cli` job in Circle

# 0.49.9
### Features
- Implement Startosis add_service method
- Enable linter on Startosis codebase

# 0.49.8
### Changes
- Added a linter
- Made changes based on the linters output
- Made the `discord` command a LowLevelKurtosisCommand instead of an EngineConsumingKurtosisCommand

### Features
- API container now saves free IPs on a local database

### Fixes
- Fix go.mod for commons & cli to reflect monorepo and replaced imports with write package name
- Move linter core/server linter config to within core/server

# 0.49.7
### Features
- Implement skeleton for the Startosis engine

### Fixes
- Fixed a message that referred to an old repo.

### Changes
- Added `cli` to the monorepo

# 0.49.6
### Fixes
- Fixed a bug where engine launcher would try to launch older docker image `kurtosistech/kurtosis-engine-server`.

# 0.49.5
### Changes
- Added `kurtosis-engine-server` to the monorepo
- Merged the `kurtosis-engine-sdk` & `kurtosis-core-sdk`

### Removals
- Remove unused variables from Docker Kurtosis backend

# 0.49.4
### Fixes
- Fix historical changelog for `kurtosis-core`
- Don't check for grpc proxy to be available

# 0.49.3
### Fixes
- Fix typescript package releases

# 0.49.2
### Removals
- Remove envoy proxy from docker image. No envoy proxy is being run anymore, effectively removing HTTP1.

### Changes
- Added `kurtosis-core` to the monorepo

### Fixes
- Fixed circle to not docs check on merge

# 0.49.1
### Fixes
- Attempting to fix the release version
### Changes
- Added container-engine-lib

# 0.49.0
### Changes
- This version is a dummy version to set the minimum. We pick a version greater than the current version of the CLI (0.29.1). <|MERGE_RESOLUTION|>--- conflicted
+++ resolved
@@ -1,11 +1,6 @@
 # TBD
 
-# 0.53.12
-
-### Changes
-- Changed occurrences of `[sS]tartosis` to `Starlark` in errors sent by the CLI and its long and short description
-- Changed some logs and error messages inside core that which had references to Startosis to Starlark
-<<<<<<< HEAD
+### Changes
 - Renamed `kurtosis exec` to `kurtosis run` and `main in main.star` to `run in main.star`
 - Make `kurtosis run` an EngineConsumingKurtosis command, which automatically starts an engine
 
@@ -13,9 +8,13 @@
 - Renamed `kurtosis exec` to `kurtosis run` and `main in main.star` to `run in main.star`
   - Upgrade to the latest CLI, and use the `run` function instead
   - Upgrade existing modules to have `run` and not `main` in `main.star`
-=======
+
+# 0.53.12
+
+### Changes
+- Changed occurrences of `[sS]tartosis` to `Starlark` in errors sent by the CLI and its long and short description
+- Changed some logs and error messages inside core that which had references to Startosis to Starlark
 - Allow `dicts` & `structs` to be passed to `render_templates.config.data`
->>>>>>> d07bdc33
 
 # 0.53.11
 ### Changes
