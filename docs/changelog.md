# TBD

### Features
* Added an `exec` command to Startosis
<<<<<<< HEAD
* Validate service IDs on Startosis commands
=======
* Added a `store_files_from_service` command to Startosis
* Added the ability to pass `files_artifact_mount_dirpaths` to the service config
>>>>>>> aea0ebd5

### Changes
* Fixed a typo in a filename

### Fixes
* Fixed a bug in exec where we'd propagate a `nil` error

### Removals
* Removed  stale `scripts/run-pre-release-scripts` which isn't used anywhere and is invalid.

# 0.51.0
### Breaking Changes
* Updated `kurtosisBackend.CreateLogsCollector` method in `container-engine-lib`, added the `logsCollectorTcpPortNumber` parameter
  * Users will need to update all the `kurtosisBackend.CreateLogsCollector` setting the logs collector `TCP` port number 

### Features
* Added `KurtosisContext.GetUserServiceLogs` method in `golang` and `typescript` api libraries
* Added the public documentation for the new `KurtosisContext.GetUserServiceLogs` method
* Added `GetUserServiceLogs` in Kurtosis engine gateway
* Implemented IP address references for services
* Added the `defaultTcpLogsCollectorPortNum` with `9713` value in `EngineManager`
* Added the `LogsCollectorAvailabilityChecker` interface

### Changes
* Add back old enclave continuity test
* Updated the `FluentbitAvailabilityChecker` constructor now it also receives the IP address as a parameter instead of using `localhost`
* Published the `FluentbitAvailabilityChecker` constructor for using it during starting modules and user services
* Refactored `service logs` Kurtosis CLI command in order to get the user service logs from the `logs database` (implemented in Docker cluster so far)

# 0.50.2
### Fixes
* Fixes how the push cli artifacts & publish engine runs by generating kurtosis_version before hand

# 0.50.1

### Fixes
* Fix generate scripts to take passed version on release

# 0.50.0
### Features
* Created new engine's endpoint `GetUserServiceLogs` for consuming user service container logs from the logs database server
* Added `LogsDatabaseClient` interface for defining the behaviour for consuming logs from the centralized logs database
* Added `LokiLogsDatabaseClient` which implements `LogsDatabaseClient` for consuming logs from a Loki's server
* Added `KurtosisBackendLogsClient` which implements `LogsDatabaseClient` for consuming user service container logs using `KurtosisBackend`
* Created the `LogsDatabase` object in `container-engine-lib`
* Created the `LogsCollector` object in `container-engine-lib`
* Added `LogsDatabase` CRUD methods in `Docker` Kurtosis backend
* Added `LogsCollector` CRUD methods in `Docker` Kurtosis backend
* Added `ServiceNetwork` (interface), `DefaultServiceNetwork` and `MockServiceNetwork`

### Breaking Changes
* Updated `CreateEngine` method in `container-engine-lib`, removed the `logsCollectorHttpPortNumber` parameter
    * Users will need to update all the `CreateEngine` calls removing this parameter
* Updated `NewEngineServerArgs`,  `LaunchWithDefaultVersion` and `LaunchWithCustomVersion` methods in `engine_server_launcher` removed the `logsCollectorHttpPortNumber` parameter
  * Users will need to update these method calls removing this parameter
  
### Changes
* Untied the logs components containers and volumes creation and removal from the engine's crud in `container-engine-lib`
* Made some changes to the implementation of the module manager based on some PR comments by Kevin

### Features
* Implement Startosis add_service image pull validation
* Startosis scripts can now be run from the CLI: `kurtosis startosis exec path/to/script/file --enclave-id <ENCLAVE_ID>`
* Implemented Startosis load method to load from Github repositories

### Fixes
* Fix IP address placeholder injected by default in Startosis instructions. It used to be empty, which is invalid now
it is set to `KURTOSIS_IP_ADDR_PLACEHOLDER`
* Fix enclave inspect CLI command error when there are additional port bindings
* Fix a stale message the run-all-test-against-latest-code script
* Fix bug that creates database while running local unit tests
* Manually truncate string instead of using `k8s.io/utils/strings`

### Removals
* Removes version constants within launchers and cli in favor of centralized generated version constant
* Removes remote-docker-setup from the `build_cli` job in Circle

# 0.49.9

### Features
* Implement Startosis add_service method
* Enable linter on Startosis codebase

# 0.49.8
### Changes
* Added a linter
* Made changes based on the linters output
* Made the `discord` command a LowLevelKurtosisCommand instead of an EngineConsumingKurtosisCommand

### Features
* API container now saves free IPs on a local database

### Fixes
* Fix go.mod for commons & cli to reflect monorepo and replaced imports with write package name
* Move linter core/server linter config to within core/server

# 0.49.7
### Features
* Implement skeleton for the Startosis engine

### Fixes
* Fixed a message that referred to an old repo.

### Changes
* Added `cli` to the monorepo

# 0.49.6
### Fixes
* Fixed a bug where engine launcher would try to launch older docker image `kurtosistech/kurtosis-engine-server`.

# 0.49.5
### Changes
* Added `kurtosis-engine-server` to the monorepo
* Merged the `kurtosis-engine-sdk` & `kurtosis-core-sdk`

### Removals
* Remove unused variables from Docker Kurtosis backend

# 0.49.4
### Fixes
* Fix historical changelog for `kurtosis-core`
* Don't check for grpc proxy to be available

# 0.49.3
### Fixes
* Fix typescript package releases

# 0.49.2
### Removals
* Remove envoy proxy from docker image. No envoy proxy is being run anymore, effectively removing HTTP1.

### Changes
* Added `kurtosis-core` to the monorepo

### Fixes
* Fixed circle to not docs check on merge

# 0.49.1
### Fixes
* Attempting to fix the release version
### Changes
* Added container-engine-lib

# 0.49.0
### Changes
* This version is a dummy version to set the minimum. We pick a version greater than the current version of the CLI (0.29.1). <|MERGE_RESOLUTION|>--- conflicted
+++ resolved
@@ -2,12 +2,9 @@
 
 ### Features
 * Added an `exec` command to Startosis
-<<<<<<< HEAD
 * Validate service IDs on Startosis commands
-=======
 * Added a `store_files_from_service` command to Startosis
 * Added the ability to pass `files_artifact_mount_dirpaths` to the service config
->>>>>>> aea0ebd5
 
 ### Changes
 * Fixed a typo in a filename
