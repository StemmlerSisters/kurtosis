# TBD
### Features
- Implemented the new `StreamUserServiceLogs` endpoint in the Kurtosis engine server
- Added the new `StreamUserServiceLogs` in the Kurtosis engine Golang library
- Added the new `StreamUserServiceLogs` in the Kurtosis engine Typescript library
- Added the `StreamUserServiceLogs` method in Loki logs database client
- Added the `StreamUserServiceLogs` method in Kurtosis backend logs client
<<<<<<< HEAD
- Added `strem-logs` test in Golang and Typescript `internal-testsuites`
- Added `service.GUID` field in `Service.Ctx` in the Kurtosis SDK
=======
- Added an `import_types` Starlark instruction to read types from a .proto file inside a module

# 0.51.5
### Fixes
- Testsuite CircleCI jobs also short-circuit if the only changes are to docs, to prevent them failing due to no CLI artifact

# 0.51.4
### Fixes
- Fixed a bug in `GetLogsCollector` that was failing when there is an old logs collector container running that doesn't publish the TCP port
>>>>>>> 6ae055c7

### Changes
- Updated the CLI `service logs` command in order to use the new `KurtosisContext.StreamUserServiceLogs` when user requested to follow logs
- Adding/removing methods from `.proto` files will now be compile errors in Go code, rather than failing at runtime
- Consolidated the core & engine Protobuf regeneration scripts into a single one

### Fixes
- Fixed a bug in `GetLogsCollector` that was failing when there is an old logs collector container running that doesn't publish the TCP port
- Add missing bindings to Kubernetes gateway

# 0.51.3
### Fixes
- Added `protoc` install step to the `publish_api_container_server_image` CircleCI task

# 0.51.2
### Features
- Added a `render_templates` command to Startosis
- Implemented backend for facts engine
- Added a `proto_file_store` in charge of compiling Startosis module's .proto file on the fly and storing their FileDescriptorSet in memory

### Changes
- Simplified own-version constant generation by checking in `kurtosis_version` directory

# 0.51.1
- Added an `exec` command to Startosis
- Added a `store_files_from_service` command to Startosis
- Added the ability to pass `files_artifact_mount_dirpaths` to the service config
- Added a `read_file` command to Startosis
- Added the ability to execute local modules in Startosis

### Changes
- Fixed a typo in a filename

### Fixes
- Fixed a bug in exec where we'd propagate a `nil` error
- Made the `startosis_module_test` in js & golang deterministic and avoid race conditions during parallel runs

### Removals
- Removed  stale `scripts/run-pre-release-scripts` which isn't used anywhere and is invalid.

# 0.51.0
### Breaking Changes
- Updated `kurtosisBackend.CreateLogsCollector` method in `container-engine-lib`, added the `logsCollectorTcpPortNumber` parameter
  - Users will need to update all the `kurtosisBackend.CreateLogsCollector` setting the logs collector `TCP` port number 

### Features
- Added `KurtosisContext.GetUserServiceLogs` method in `golang` and `typescript` api libraries
- Added the public documentation for the new `KurtosisContext.GetUserServiceLogs` method
- Added `GetUserServiceLogs` in Kurtosis engine gateway
- Implemented IP address references for services
- Added the `defaultTcpLogsCollectorPortNum` with `9713` value in `EngineManager`
- Added the `LogsCollectorAvailabilityChecker` interface

### Changes
- Add back old enclave continuity test
- Updated the `FluentbitAvailabilityChecker` constructor now it also receives the IP address as a parameter instead of using `localhost`
- Published the `FluentbitAvailabilityChecker` constructor for using it during starting modules and user services
- Refactored `service logs` Kurtosis CLI command in order to get the user service logs from the `logs database` (implemented in Docker cluster so far)

# 0.50.2
### Fixes
- Fixes how the push cli artifacts & publish engine runs by generating kurtosis_version before hand

# 0.50.1

### Fixes
- Fix generate scripts to take passed version on release

# 0.50.0
### Features
- Created new engine's endpoint `GetUserServiceLogs` for consuming user service container logs from the logs database server
- Added `LogsDatabaseClient` interface for defining the behaviour for consuming logs from the centralized logs database
- Added `LokiLogsDatabaseClient` which implements `LogsDatabaseClient` for consuming logs from a Loki's server
- Added `KurtosisBackendLogsClient` which implements `LogsDatabaseClient` for consuming user service container logs using `KurtosisBackend`
- Created the `LogsDatabase` object in `container-engine-lib`
- Created the `LogsCollector` object in `container-engine-lib`
- Added `LogsDatabase` CRUD methods in `Docker` Kurtosis backend
- Added `LogsCollector` CRUD methods in `Docker` Kurtosis backend
- Added `ServiceNetwork` (interface), `DefaultServiceNetwork` and `MockServiceNetwork`

### Breaking Changes
- Updated `CreateEngine` method in `container-engine-lib`, removed the `logsCollectorHttpPortNumber` parameter
    - Users will need to update all the `CreateEngine` calls removing this parameter
- Updated `NewEngineServerArgs`,  `LaunchWithDefaultVersion` and `LaunchWithCustomVersion` methods in `engine_server_launcher` removed the `logsCollectorHttpPortNumber` parameter
    - Users will need to update these method calls removing this parameter
  
### Changes
- Untied the logs components containers and volumes creation and removal from the engine's crud in `container-engine-lib`
- Made some changes to the implementation of the module manager based on some PR comments by Kevin

### Features
- Implement Startosis add_service image pull validation
- Startosis scripts can now be run from the CLI: `kurtosis startosis exec path/to/script/file --enclave-id <ENCLAVE_ID>`
- Implemented Startosis load method to load from Github repositories

### Fixes
- Fix IP address placeholder injected by default in Startosis instructions. It used to be empty, which is invalid now
it is set to `KURTOSIS_IP_ADDR_PLACEHOLDER`
- Fix enclave inspect CLI command error when there are additional port bindings
- Fix a stale message the run-all-test-against-latest-code script
- Fix bug that creates database while running local unit tests
- Manually truncate string instead of using `k8s.io/utils/strings`

### Removals
- Removes version constants within launchers and cli in favor of centralized generated version constant
- Removes remote-docker-setup from the `build_cli` job in Circle

# 0.49.9

### Features
- Implement Startosis add_service method
- Enable linter on Startosis codebase

# 0.49.8
### Changes
- Added a linter
- Made changes based on the linters output
- Made the `discord` command a LowLevelKurtosisCommand instead of an EngineConsumingKurtosisCommand

### Features
- API container now saves free IPs on a local database

### Fixes
- Fix go.mod for commons & cli to reflect monorepo and replaced imports with write package name
- Move linter core/server linter config to within core/server

# 0.49.7
### Features
- Implement skeleton for the Startosis engine

### Fixes
- Fixed a message that referred to an old repo.

### Changes
- Added `cli` to the monorepo

# 0.49.6
### Fixes
- Fixed a bug where engine launcher would try to launch older docker image `kurtosistech/kurtosis-engine-server`.

# 0.49.5
### Changes
- Added `kurtosis-engine-server` to the monorepo
- Merged the `kurtosis-engine-sdk` & `kurtosis-core-sdk`

### Removals
- Remove unused variables from Docker Kurtosis backend

# 0.49.4
### Fixes
- Fix historical changelog for `kurtosis-core`
- Don't check for grpc proxy to be available

# 0.49.3
### Fixes
- Fix typescript package releases

# 0.49.2
### Removals
- Remove envoy proxy from docker image. No envoy proxy is being run anymore, effectively removing HTTP1.

### Changes
- Added `kurtosis-core` to the monorepo

### Fixes
- Fixed circle to not docs check on merge

# 0.49.1
### Fixes
- Attempting to fix the release version
### Changes
- Added container-engine-lib

# 0.49.0
### Changes
- This version is a dummy version to set the minimum. We pick a version greater than the current version of the CLI (0.29.1). <|MERGE_RESOLUTION|>--- conflicted
+++ resolved
@@ -5,10 +5,8 @@
 - Added the new `StreamUserServiceLogs` in the Kurtosis engine Typescript library
 - Added the `StreamUserServiceLogs` method in Loki logs database client
 - Added the `StreamUserServiceLogs` method in Kurtosis backend logs client
-<<<<<<< HEAD
 - Added `strem-logs` test in Golang and Typescript `internal-testsuites`
 - Added `service.GUID` field in `Service.Ctx` in the Kurtosis SDK
-=======
 - Added an `import_types` Starlark instruction to read types from a .proto file inside a module
 
 # 0.51.5
@@ -18,7 +16,6 @@
 # 0.51.4
 ### Fixes
 - Fixed a bug in `GetLogsCollector` that was failing when there is an old logs collector container running that doesn't publish the TCP port
->>>>>>> 6ae055c7
 
 ### Changes
 - Updated the CLI `service logs` command in order to use the new `KurtosisContext.StreamUserServiceLogs` when user requested to follow logs
