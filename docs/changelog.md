--- conflicted
+++ resolved
@@ -1,23 +1,4 @@
 # TBD
-
-# 0.51.10
-
-### Changes
-- Added Starlark `proto` module, such that you can now do `proto.has(msg, "field_name")` in Startosis to differentiate between when a field is set to its default value and when it is unset (the field has to be marked as optional) in the proto file though.
-
-# 0.51.9
-### Features
-- Implemented the new `StreamUserServiceLogs` endpoint in the Kurtosis engine server
-- Added the new `StreamUserServiceLogs` in the Kurtosis engine Golang library
-- Added the new `StreamUserServiceLogs` in the Kurtosis engine Typescript library
-- Added the `StreamUserServiceLogs` method in Loki logs database client
-- Added `stream-logs` test in Golang and Typescript `internal-testsuites`
-- Added `service.GUID` field in `Service.Ctx` in the Kurtosis SDK
-
-### Changes
-- Updated the CLI `service logs` command in order to use the new `KurtosisContext.StreamUserServiceLogs` when user requested to follow logs
-
-<<<<<<< HEAD
 ### Breaking Changes
 - Unified `GetUserServiceLogs` and `StreamUserServiceLogs` engine's endpoints, now `GetUserServiceLogs` will handle both use cases
   - Users will have to re-adapt `GetUserServiceLogs` calls and replace the `StreamUserServiceLogs` call with this
@@ -26,14 +7,27 @@
 - Unified `GetUserServiceLogs` and `StreamUserServiceLogs` methods in `KurtosisContext`, now `GetUserServiceLogs` will handle both use cases
   - Users will have to re-adapt `GetUserServiceLogs` calls and replace the `StreamUserServiceLogs` call with this
 - Added the `follow_logs` parameter in `KurtosisContext.GetUserServiceLogs`
-=======
+
 ### Changes
 - InterpretationError is now able to store a `cause`. It simplifies being more explicit on want the root issue was
 - Added `upload_service` to Startosis
 - Add `--args` to `kurtosis startosis exec` CLI command to pass in a serialized JSON
 
-# 0.51.8
->>>>>>> 7755b9c4
+# 0.51.10
+### Changes
+- Added Starlark `proto` module, such that you can now do `proto.has(msg, "field_name")` in Startosis to differentiate between when a field is set to its default value and when it is unset (the field has to be marked as optional) in the proto file though.
+
+# 0.51.9
+### Features
+- Implemented the new `StreamUserServiceLogs` endpoint in the Kurtosis engine server
+- Added the new `StreamUserServiceLogs` in the Kurtosis engine Golang library
+- Added the new `StreamUserServiceLogs` in the Kurtosis engine Typescript library
+- Added the `StreamUserServiceLogs` method in Loki logs database client
+- Added `stream-logs` test in Golang and Typescript `internal-testsuites`
+- Added `service.GUID` field in `Service.Ctx` in the Kurtosis SDK
+
+### Changes
+- Updated the CLI `service logs` command in order to use the new `KurtosisContext.StreamUserServiceLogs` when user requested to follow logs
 
 # 0.51.8
 ### Features
