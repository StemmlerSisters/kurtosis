# TBD

<<<<<<< HEAD
### Changes
- Added automated installation of tab completion with brew installation. 

# 0.57.4
=======
# 0.57.5
### Changes
- Replaced stack name with the stack file name in custom evaluation errors
>>>>>>> 7b2a5910

### Changes
- Replaced "insternal ID" in the output message of `add_service` and `remove_service` instructions with "service GUID"

### Fixes
- Corrected some old references to Starlark "modules"
- Fixed a typo where the CLI setup URL was redirecting to the CI setup
- Corrected almost all old references to `docs.kurtosistech.com`
- Changed the name from startosis to starlark in the `internal_testsuite` build script
- Fixed `internal-testsuites` omission during build time
- Fixed a bug related to omitting the `enclave ID` value when a function which filters modules is called

### Features
- Support public ports in Starlark to cover the NEAR usecase

# 0.57.4
### Changes
- Simplified the API by removing the ServiceInfo struct that was adding unnecessary complexity.

# 0.57.3

### Changes
- Added exponential back-off and retries to `get_value`
- Removed `core-lib-documentation.md` and `engine-lib-documentation.md` in favour of the ones in the public docs repo

# 0.57.2

### Changes
- Added `startosis_add_service_with_empty_ports` Golang and Typescript internal tests

### Fixes
- Make validation more human-readable for missing docker images and instructions that depend on invalid service ids
- Fixed mismatch between `kurtosis enclave inspect` and `kurtosis enclave ls` displaying enclave creation time in different timezones

### Changes
- Make arg parsing errors more explicit on structs
- Updated Starlark section of core-lib-documentation.md to match the new streaming endpoints
- Updated `datastore-army-module` -> `datastore-army-package`
- Added `startosis_add_service_with_empty_ports` Golang and Typescript internal tests
- Removed `core-lib-documentation.md` and `engine-lib-documentation.md` in favour of the ones in the public docs repo

### Features
- Log file name and function like [filename.go:FunctionName()] while logging in `core` & `engine`
- Add IP address string replacement in `print` command
- All Kurtosis instructions now returns a simple but explicit output
- The object returned by Starlark's `run()` function is serialized as JSON and returned to the CLI output.
- Enforce `run(args)` for individual scripts 

# 0.57.1

### Changes
- Added tab-completion (suggestions) to commands that require Service GUIDs, i.e.  `service shell` and `service logs` paths

# 0.57.0
### Breaking Changes
- Renamed `src_path` parameter in `read_file` to `src`
  - Users will have to upgrade their `read_file` calls to reflect this change

### Features
- Progress information (spinner, progress bar and quick progress message) is now printed by the CLI
- Instruction are now printed before the execution, and the associated result is printed once the execution is finished. This allows failed instruction to be printed before the error message is returned.

### Breaking changes
- Endpoints `ExecuteStartosisScript` and `ExecuteStartosisModule` were removed
- Endpoints `ExecuteKurtosisScript` was renamed `RunStarlarkScript` and `ExecuteKurtosisModule` was renamed `RunStarlarkPackage`

### Changes
- Starlark execution progress is now returned to the CLI via the KurtosisExecutionResponseLine stream
- Renamed `module` to `package` in the context of the Startosis engine

### Fixes
- Fixed the error message when the relative filename was incorrect in a Starlark import
- Fixed the error message when package name was incorrect
- Don't proceed with execution if there are validation errors in Starlark
- Made missing `run` method interpretation error more user friendly

# 0.56.0
### Breaking Changes
- Removed `module` key in the `kurtosis.yml` (formerly called `kurtosis.mod`) file to don't have nested keys
  - Users will have to update their `kurtosis.yml` to remove the key and move the `name` key in the root

# 0.55.1

### Changes
- Re-activate tests that had to be skipped because of the "Remove support for protobuf in Startosis" breaking change
- Renamed `input_args` to `args`. All Starlark packages should update `run(input_args)` to `run(args)`

# 0.55.0
### Fixes
- Fix failing documentation tests by linking to new domain in `cli`
- Fix failing `docs-checker` checks by pointing to `https://kurtosis-tech.github.io/kurtosis/` instead of `docs.kurtosistech.com`

### Breaking Changes
- Renamed `kurtosis.mod` file to `kurtosis.yml` this file extension enable syntax highlighting
  - Users will have to rename all theirs `kurtosis.mod` files

### Changes
- Made `run` an EngineConsumingKurtosisCommand, i.e. it automatically creates an engine if it doesn't exist
- Added serialized arguments to KurtosisInstruction API type such that the CLI can display executed instructions in a nicer way.

### Features
- Added one-off HTTP requests, `extract` and `assert`

# 0.54.1
### Fixes
- Fixes a bug where the CLI was returning 0 even when an error happened running a Kurtosis script

### Changes
- Small cleanup in `grpc_web_api_container_client` and `grpc_node_api_container_client`. They were implementing executeRemoteKurtosisModule unnecessarily

# 0.54.0
### Breaking Changes
- Renamed `kurtosis exec` to `kurtosis run` and `main in main.star` to `run in main.star`
  - Upgrade to the latest CLI, and use the `run` function instead
  - Upgrade existing modules to have `run` and not `main` in `main.star`

### Features
- Updated the CLI to consume the streaming endpoints to execute Startosis. Kurtosis Instructions are now returned live, but the script output is still printed at the end (until we have better formatting).
- Update integration tests to consume Startosis streaming endpoints

# 0.53.12
### Changes
- Changed occurrences of `[sS]tartosis` to `Starlark` in errors sent by the CLI and its long and short description
- Changed some logs and error messages inside core that which had references to Startosis to Starlark
- Allow `dicts` & `structs` to be passed to `render_templates.config.data`

# 0.53.11
### Changes
- Published the log-database HTTP port to the host machine

# 0.53.10
### Changes
- Add 2 endpoints to the APIC that streams the output of a Startosis script execution
- Changed the syntax of render_templates in Starlark

### Fixes
- Fixed the error that would happen if there was a missing `kurtosis.mod` file at the root of the module

# 0.53.9
### Fixes
- Renamed `artifact_uuid` to `artifact_id` and `src` to `src_path` in `upload_files` in Starlark

# 0.53.8

# 0.53.7
### Changes
- Modified the `EnclaveIdGenerator` now is a user defined type and can be initialized once because it contains a time-seed inside
- Simplify how the kurtosis instruction canonicalizer works. It now generates a single line canonicalized instruction, and indentation is performed at the CLI level using Bazel buildtools library.

### Fixes
- Fixed the `isEnclaveIdInUse` for the enclave validator, now uses on runtime for `is-key-in-map`

### Features
- Add the ability to execute remote modules using `EnclaveContext.ExecuteStartoisRemoteModule`
- Add the ability to execute remote module using cli `kurtosis exec github.com/author/module`

# 0.53.6

# 0.53.5
### Changes
- Error types in ExecuteStartosisResponse type is now a union type, to better represent they are exclusive and prepare for transition to streaming
- Update the KurtosisInstruction API type returned to the CLI. It now contains a combination of instruction position, the canonicalized instruction, and an optional instruction result 
- Renamed `store_files_from_service` to `store_service_files`
- Slightly update the way script output information are passed from the Startosis engine back the API container main class. This is a step to prepare for streaming this output all the way back the CLI.
- Removed `load` statement in favour of `import_module`. Calling load will now throw an InterpretationError
- Refactored startosis tests to enable parallel execution of tests

# 0.53.4

# 0.53.3
### Fixes
- Fixed a bug with dumping enclave logs during the CI run

### Features
- Log that the module is being compressed & uploaded during `kurtosis exec`
- Added `file_system_path_arg` in the CLI which provides validation and tab auto-completion for filepath, dirpath, or both kind of arguments
- Added tab-auto-complete for the `script-or-module-path` argument in `kurtosis exec` CLI command

### Changes
- `print()` is now a regular instructions like others, and it takes effect at execution time (used to be during interpretation)
- Added `import_module` startosis builtin to replace `load`. Load is now deprecated. It can still be used but it will log a warning. It will be entirely removed in a future PR
- Added exhaustive struct linting and brought code base into exhaustive struct compliance
- Temporarily disable enclave dump for k8s in CircleCI until we fix issue #407
- Small cleanup to kurtosis instruction classes. It now uses a pointer to the position object.

### Fixes
- Renamed `cmd_args` and `entrypoint_args` inside `config` inside `add_service` to `cmd` and `entrypoint`

### Breaking Changes
- Renamed `cmd_args` and `entrypoint_args` inside `config` inside `add_service` to `cmd` and `entrypoint`
  - Users will have to replace their use of `cmd_args` and `entry_point_args` to the above inside their Starlark modules 

# 0.53.2
### Features
- Make facts referencable on `add_service`
- Added a new log line for printing the `created enclave ID` just when this is created in `kurtosis exec` and `kurtosis module exec` commands

# 0.53.1
### Features
- Added random enclave ID generation in `EnclaveManager.CreateEnclave()` when an empty enclave ID is provided
- Added the `created enclave` spotlight message when a new enclave is created from the CLI (currently with the `enclave add`, `module exec` and `exec` commands)

### Changes
- Moved the enclave ID auto generation and validation from the CLI to the engine's server which will catch all the presents and future use cases

### Fixes
- Fixed a bug where we had renamed `container_image_name` inside the proto definition to `image`
- Fix a test that dependent on an old on existent Starlark module

# 0.53.0
### Features
- Made `render_templates`, `upload_files`, `store_Files_from_service` accept `artifact_uuid` and
return `artifact_uuid` during interpretation time
- Moved `kurtosis startosis exec` to `kurtosis exec`

### Breaking Features
- Moved `kurtosis startosis exec` to `kurtosis exec`
  - Users now need to use the new command to launch Starlark programs

### Fixes
- Fixed building kurtosis by adding a conditional to build.sh to ignore startosis folder under internal_testsuites

# 0.52.5
### Fixes
- Renamed `files_artifact_mount_dirpaths` to just `files`

# 0.52.4
### Features
- Added the enclave's creation time info which can be obtained through the `enclave ls` and the `enclave inspect` commands

### Fixes
- Smoothened the experience `used_ports` -> `ports`, `container_image_name` -> `name`, `service_config` -> `config`

# 0.52.3
### Changes
- Cleanup Startosis interpreter predeclared

# 0.52.2

# 0.52.1
### Features
- Add `wait` and `define` command in Startosis
- Added `not found service GUIDs information` in `KurtosisContext.GetServiceLogs` method
- Added a warning message in `service logs` CLI command when the request service GUID is not found in the logs database
- Added ip address replacement in the JSON for `render_template` instruction

### Changes
- `kurtosis_instruction.String()` now returns a single line version of the instruction for more concise logging

### Fixes
- Fixes a bug where we'd propagate a nil error
- Adds validation for `service_id` in `store_files_from_service`
- Fixes a bug where typescript (jest) unit tests do not correctly wait for grpc services to become available
- Fixed a panic that would happen cause of a `nil` error being returned
- Fixed TestValidUrls so that it checks for the correct http return code

# 0.52.0
### Breaking Changes
- Unified `GetUserServiceLogs` and `StreamUserServiceLogs` engine's endpoints, now `GetUserServiceLogs` will handle both use cases
  - Users will have to re-adapt `GetUserServiceLogs` calls and replace the `StreamUserServiceLogs` call with this
- Added the `follow_logs` parameter in `GetUserServiceLogsArgs` engine's proto file
  - Users should have to add this param in all the `GetUserServiceLogs` calls
- Unified `GetUserServiceLogs` and `StreamUserServiceLogs` methods in `KurtosisContext`, now `GetUserServiceLogs` will handle both use cases
  - Users will have to re-adapt `GetUserServiceLogs` calls and replace the `StreamUserServiceLogs` call with this
- Added the `follow_logs` parameter in `KurtosisContext.GetUserServiceLogs`
  - Users will have to addition this new parameter on every call

### Changes
- InterpretationError is now able to store a `cause`. It simplifies being more explicit on want the root issue was
- Added `upload_service` to Startosis
- Add `--args` to `kurtosis startosis exec` CLI command to pass in a serialized JSON
- Moved `read_file` to be a simple Startosis builtin in place of a Kurtosis instruction

# 0.51.13
### Fixes
- Set `entrypoint` and `cmd_args` to `nil` if not specified instead of empty array 

# 0.51.12
### Features
- Added an optional `--dry-run` flag to the `startosis exec` (defaulting to false) command which prints the list of Kurtosis instruction without executing any. When `--dry-run` is set to false, the list of Kurtosis instructions is printed to the output of CLI after being executed.

# 0.51.11
### Features
- Improve how kurtosis instructions are canonicalized with a universal canonicalizer. Each instruction is now printed on multiple lines with a comment pointing the to position in the source code.
- Support `private_ip_address_placeholder` to be passed in `config` for `add_service` in Starlark

### Changes
- Updated how we generate the canonical string for Kurtosis `upload_files` instruction

# 0.51.10
### Changes
- Added Starlark `proto` module, such that you can now do `proto.has(msg, "field_name")` in Startosis to differentiate between when a field is set to its default value and when it is unset (the field has to be marked as optional) in the proto file though.

# 0.51.9
### Features
- Implemented the new `StreamUserServiceLogs` endpoint in the Kurtosis engine server
- Added the new `StreamUserServiceLogs` in the Kurtosis engine Golang library
- Added the new `StreamUserServiceLogs` in the Kurtosis engine Typescript library
- Added the `StreamUserServiceLogs` method in Loki logs database client
- Added `stream-logs` test in Golang and Typescript `internal-testsuites`
- Added `service.GUID` field in `Service.Ctx` in the Kurtosis SDK

### Changes
- Updated the CLI `service logs` command in order to use the new `KurtosisContext.StreamUserServiceLogs` when user requested to follow logs
- InterpretationError is now able to store a `cause`. It simplifies being more explicit on want the root issue was
- Added `upload_service` to Startosis
- Add `--args` to `kurtosis startosis exec` CLI command to pass in a serialized JSON

# 0.51.8
### Features
- Added exec and HTTP request facts
- Prints out the instruction line, col & filename in the execution error
- Prints out the instruction line, col & filename in the validation error
- Added `remove_service` to Startosis

### Fixes
- Fixed nil accesses on Fact Engine

### Changes
- Add more integration tests for Kurtosis modules with input and output types

# 0.51.7
### Fixes
- Fixed instruction position to work with nested functions

### Features
- Instruction position now contains the filename too

# 0.51.6
### Features
- Added an `import_types` Starlark instruction to read types from a .proto file inside a module
- Added the `time` module for Starlark to the interpreter
- Added the ability for a Starlark module to take input args when a `ModuleInput` in the module `types.proto` file

# 0.51.5
### Fixes
- Testsuite CircleCI jobs also short-circuit if the only changes are to docs, to prevent them failing due to no CLI artifact

# 0.51.4
### Fixes
- Fixed a bug in `GetLogsCollector` that was failing when there is an old logs collector container running that doesn't publish the TCP port
- Add missing bindings to Kubernetes gateway

### Changes
- Adding/removing methods from `.proto` files will now be compile errors in Go code, rather than failing at runtime
- Consolidated the core & engine Protobuf regeneration scripts into a single one

### Features
- Validate service IDs on Startosis commands

# 0.51.3
### Fixes
- Added `protoc` install step to the `publish_api_container_server_image` CircleCI task

# 0.51.2
### Features
- Added a `render_templates` command to Startosis
- Implemented backend for facts engine
- Added a `proto_file_store` in charge of compiling Startosis module's .proto file on the fly and storing their FileDescriptorSet in memory

### Changes
- Simplified own-version constant generation by checking in `kurtosis_version` directory

# 0.51.1
- Added an `exec` command to Startosis
- Added a `store_files_from_service` command to Startosis
- Added the ability to pass `files` to the service config
- Added a `read_file` command to Startosis
- Added the ability to execute local modules in Startosis

### Changes
- Fixed a typo in a filename

### Fixes
- Fixed a bug in exec where we'd propagate a `nil` error
- Made the `startosis_module_test` in js & golang deterministic and avoid race conditions during parallel runs

### Removals
- Removed  stale `scripts/run-pre-release-scripts` which isn't used anywhere and is invalid.

# 0.51.0
### Breaking Changes
- Updated `kurtosisBackend.CreateLogsCollector` method in `container-engine-lib`, added the `logsCollectorTcpPortNumber` parameter
  - Users will need to update all the `kurtosisBackend.CreateLogsCollector` setting the logs collector `TCP` port number 

### Features
- Added `KurtosisContext.GetUserServiceLogs` method in `golang` and `typescript` api libraries
- Added the public documentation for the new `KurtosisContext.GetUserServiceLogs` method
- Added `GetUserServiceLogs` in Kurtosis engine gateway
- Implemented IP address references for services
- Added the `defaultTcpLogsCollectorPortNum` with `9713` value in `EngineManager`
- Added the `LogsCollectorAvailabilityChecker` interface

### Changes
- Add back old enclave continuity test
- Updated the `FluentbitAvailabilityChecker` constructor now it also receives the IP address as a parameter instead of using `localhost`
- Published the `FluentbitAvailabilityChecker` constructor for using it during starting modules and user services
- Refactored `service logs` Kurtosis CLI command in order to get the user service logs from the `logs database` (implemented in Docker cluster so far)

# 0.50.2
### Fixes
- Fixes how the push cli artifacts & publish engine runs by generating kurtosis_version before hand

# 0.50.1
### Fixes
- Fix generate scripts to take passed version on release

# 0.50.0
### Features
- Created new engine's endpoint `GetUserServiceLogs` for consuming user service container logs from the logs database server
- Added `LogsDatabaseClient` interface for defining the behaviour for consuming logs from the centralized logs database
- Added `LokiLogsDatabaseClient` which implements `LogsDatabaseClient` for consuming logs from a Loki's server
- Added `KurtosisBackendLogsClient` which implements `LogsDatabaseClient` for consuming user service container logs using `KurtosisBackend`
- Created the `LogsDatabase` object in `container-engine-lib`
- Created the `LogsCollector` object in `container-engine-lib`
- Added `LogsDatabase` CRUD methods in `Docker` Kurtosis backend
- Added `LogsCollector` CRUD methods in `Docker` Kurtosis backend
- Added `ServiceNetwork` (interface), `DefaultServiceNetwork` and `MockServiceNetwork`

### Breaking Changes
- Updated `CreateEngine` method in `container-engine-lib`, removed the `logsCollectorHttpPortNumber` parameter
    - Users will need to update all the `CreateEngine` calls removing this parameter
- Updated `NewEngineServerArgs`,  `LaunchWithDefaultVersion` and `LaunchWithCustomVersion` methods in `engine_server_launcher` removed the `logsCollectorHttpPortNumber` parameter
    - Users will need to update these method calls removing this parameter
  
### Changes
- Untied the logs components containers and volumes creation and removal from the engine's crud in `container-engine-lib`
- Made some changes to the implementation of the module manager based on some PR comments by Kevin

### Features
- Implement Startosis add_service image pull validation
- Startosis scripts can now be run from the CLI: `kurtosis startosis exec path/to/script/file --enclave-id <ENCLAVE_ID>`
- Implemented Startosis load method to load from Github repositories

### Fixes
- Fix IP address placeholder injected by default in Startosis instructions. It used to be empty, which is invalid now
it is set to `KURTOSIS_IP_ADDR_PLACEHOLDER`
- Fix enclave inspect CLI command error when there are additional port bindings
- Fix a stale message the run-all-test-against-latest-code script
- Fix bug that creates database while running local unit tests
- Manually truncate string instead of using `k8s.io/utils/strings`

### Removals
- Removes version constants within launchers and cli in favor of centralized generated version constant
- Removes remote-docker-setup from the `build_cli` job in Circle

# 0.49.9
### Features
- Implement Startosis add_service method
- Enable linter on Startosis codebase

# 0.49.8
### Changes
- Added a linter
- Made changes based on the linters output
- Made the `discord` command a LowLevelKurtosisCommand instead of an EngineConsumingKurtosisCommand

### Features
- API container now saves free IPs on a local database

### Fixes
- Fix go.mod for commons & cli to reflect monorepo and replaced imports with write package name
- Move linter core/server linter config to within core/server

# 0.49.7
### Features
- Implement skeleton for the Startosis engine

### Fixes
- Fixed a message that referred to an old repo.

### Changes
- Added `cli` to the monorepo

# 0.49.6
### Fixes
- Fixed a bug where engine launcher would try to launch older docker image `kurtosistech/kurtosis-engine-server`.

# 0.49.5
### Changes
- Added `kurtosis-engine-server` to the monorepo
- Merged the `kurtosis-engine-sdk` & `kurtosis-core-sdk`

### Removals
- Remove unused variables from Docker Kurtosis backend

# 0.49.4
### Fixes
- Fix historical changelog for `kurtosis-core`
- Don't check for grpc proxy to be available

# 0.49.3
### Fixes
- Fix typescript package releases

# 0.49.2
### Removals
- Remove envoy proxy from docker image. No envoy proxy is being run anymore, effectively removing HTTP1.

### Changes
- Added `kurtosis-core` to the monorepo

### Fixes
- Fixed circle to not docs check on merge

# 0.49.1
### Fixes
- Attempting to fix the release version
### Changes
- Added container-engine-lib

# 0.49.0
### Changes
- This version is a dummy version to set the minimum. We pick a version greater than the current version of the CLI (0.29.1). <|MERGE_RESOLUTION|>--- conflicted
+++ resolved
@@ -1,15 +1,11 @@
 # TBD
 
-<<<<<<< HEAD
-### Changes
-- Added automated installation of tab completion with brew installation. 
-
-# 0.57.4
-=======
+### Changes
+- Added automated installation of tab completion with brew installation.
+
 # 0.57.5
 ### Changes
 - Replaced stack name with the stack file name in custom evaluation errors
->>>>>>> 7b2a5910
 
 ### Changes
 - Replaced "insternal ID" in the output message of `add_service` and `remove_service` instructions with "service GUID"
