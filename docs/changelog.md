# TBD

<<<<<<< HEAD
=======
# 0.52.5

### Fixes
- Renamed `files_artifact_mount_dirpaths` to just `files`

# 0.52.4
>>>>>>> 9036a738
### Features
- Added the enclave's creation time info which can be obtained through the `enclave ls` and the `enclave inspect` commands
- Moved `kurtosis startosis exec` to `kurtosis exec`

### Breaking Features
- Moved `kurtosis startosis exec` to `kurtosis exec`
  - Users now need to use the new command to launch Starlark programs

### Fixes
- Smoothened the experience `used_ports` -> `ports`, `container_image_name` -> `name`, `service_config` -> `config`

# 0.52.3

### Changes
- Cleanup Startosis interpreter predeclared

# 0.52.2

# 0.52.1
### Features
- Add `wait` and `define` command in Startosis
- Added `not found service GUIDs information` in `KurtosisContext.GetServiceLogs` method
- Added a warning message in `service logs` CLI command when the request service GUID is not found in the logs database
- Added ip address replacement in the JSON for `render_template` instruction
- Implemented a `ToTargetArtifactUuid` version of a few service_network functions

### Changes
- `kurtosis_instruction.String()` now returns a single line version of the instruction for more concise logging

### Fixes
- Fixes a bug where we'd propagate a nil error
- Adds validation for `service_id` in `store_files_from_service`
- Fixes a bug where typescript (jest) unit tests do not correctly wait for grpc services to become available
- Fixed a panic that would happen cause of a `nil` error being returned
- Fixed TestValidUrls so that it checks for the correct http return code

# 0.52.0
### Breaking Changes
- Unified `GetUserServiceLogs` and `StreamUserServiceLogs` engine's endpoints, now `GetUserServiceLogs` will handle both use cases
  - Users will have to re-adapt `GetUserServiceLogs` calls and replace the `StreamUserServiceLogs` call with this
- Added the `follow_logs` parameter in `GetUserServiceLogsArgs` engine's proto file
  - Users should have to add this param in all the `GetUserServiceLogs` calls
- Unified `GetUserServiceLogs` and `StreamUserServiceLogs` methods in `KurtosisContext`, now `GetUserServiceLogs` will handle both use cases
  - Users will have to re-adapt `GetUserServiceLogs` calls and replace the `StreamUserServiceLogs` call with this
- Added the `follow_logs` parameter in `KurtosisContext.GetUserServiceLogs`
  - Users will have to addition this new parameter on every call

### Changes
- InterpretationError is now able to store a `cause`. It simplifies being more explicit on want the root issue was
- Added `upload_service` to Startosis
- Add `--args` to `kurtosis startosis exec` CLI command to pass in a serialized JSON
- Moved `read_file` to be a simple Startosis builtin in place of a Kurtosis instruction

# 0.51.13
### Fixes
- Set `entry_point_args` and `cmd_args` to `nil` if not specified instead of empty array 

# 0.51.12
### Features
- Added an optional `--dry-run` flag to the `startosis exec` (defaulting to false) command which prints the list of Kurtosis instruction without executing any. When `--dry-run` is set to false, the list of Kurtosis instructions is printed to the output of CLI after being executed.

# 0.51.11
### Features
- Improve how kurtosis instructions are canonicalized with a universal canonicalizer. Each instruction is now printed on multiple lines with a comment pointing the to position in the source code.
- Support `private_ip_address_placeholder` to be passed in `config` for `add_service` in Starlark

### Changes
- Updated how we generate the canonical string for Kurtosis `upload_files` instruction

# 0.51.10
### Changes
- Added Starlark `proto` module, such that you can now do `proto.has(msg, "field_name")` in Startosis to differentiate between when a field is set to its default value and when it is unset (the field has to be marked as optional) in the proto file though.

# 0.51.9
### Features
- Implemented the new `StreamUserServiceLogs` endpoint in the Kurtosis engine server
- Added the new `StreamUserServiceLogs` in the Kurtosis engine Golang library
- Added the new `StreamUserServiceLogs` in the Kurtosis engine Typescript library
- Added the `StreamUserServiceLogs` method in Loki logs database client
- Added `stream-logs` test in Golang and Typescript `internal-testsuites`
- Added `service.GUID` field in `Service.Ctx` in the Kurtosis SDK

### Changes
- Updated the CLI `service logs` command in order to use the new `KurtosisContext.StreamUserServiceLogs` when user requested to follow logs
- InterpretationError is now able to store a `cause`. It simplifies being more explicit on want the root issue was
- Added `upload_service` to Startosis
- Add `--args` to `kurtosis startosis exec` CLI command to pass in a serialized JSON

# 0.51.8
### Features
- Added exec and HTTP request facts
- Prints out the instruction line, col & filename in the execution error
- Prints out the instruction line, col & filename in the validation error
- Added `remove_service` to Startosis

### Fixes
- Fixed nil accesses on Fact Engine

### Changes
- Add more integration tests for Kurtosis modules with input and output types

# 0.51.7
### Fixes
- Fixed instruction position to work with nested functions

### Features
- Instruction position now contains the filename too

# 0.51.6
### Features
- Added an `import_types` Starlark instruction to read types from a .proto file inside a module
- Added the `time` module for Starlark to the interpreter
- Added the ability for a Starlark module to take input args when a `ModuleInput` in the module `types.proto` file

# 0.51.5
### Fixes
- Testsuite CircleCI jobs also short-circuit if the only changes are to docs, to prevent them failing due to no CLI artifact

# 0.51.4
### Fixes
- Fixed a bug in `GetLogsCollector` that was failing when there is an old logs collector container running that doesn't publish the TCP port
- Add missing bindings to Kubernetes gateway

### Changes
- Adding/removing methods from `.proto` files will now be compile errors in Go code, rather than failing at runtime
- Consolidated the core & engine Protobuf regeneration scripts into a single one

### Features
- Validate service IDs on Startosis commands

# 0.51.3
### Fixes
- Added `protoc` install step to the `publish_api_container_server_image` CircleCI task

# 0.51.2
### Features
- Added a `render_templates` command to Startosis
- Implemented backend for facts engine
- Added a `proto_file_store` in charge of compiling Startosis module's .proto file on the fly and storing their FileDescriptorSet in memory

### Changes
- Simplified own-version constant generation by checking in `kurtosis_version` directory

# 0.51.1
- Added an `exec` command to Startosis
- Added a `store_files_from_service` command to Startosis
- Added the ability to pass `files` to the service config
- Added a `read_file` command to Startosis
- Added the ability to execute local modules in Startosis

### Changes
- Fixed a typo in a filename

### Fixes
- Fixed a bug in exec where we'd propagate a `nil` error
- Made the `startosis_module_test` in js & golang deterministic and avoid race conditions during parallel runs

### Removals
- Removed  stale `scripts/run-pre-release-scripts` which isn't used anywhere and is invalid.

# 0.51.0
### Breaking Changes
- Updated `kurtosisBackend.CreateLogsCollector` method in `container-engine-lib`, added the `logsCollectorTcpPortNumber` parameter
  - Users will need to update all the `kurtosisBackend.CreateLogsCollector` setting the logs collector `TCP` port number 

### Features
- Added `KurtosisContext.GetUserServiceLogs` method in `golang` and `typescript` api libraries
- Added the public documentation for the new `KurtosisContext.GetUserServiceLogs` method
- Added `GetUserServiceLogs` in Kurtosis engine gateway
- Implemented IP address references for services
- Added the `defaultTcpLogsCollectorPortNum` with `9713` value in `EngineManager`
- Added the `LogsCollectorAvailabilityChecker` interface

### Changes
- Add back old enclave continuity test
- Updated the `FluentbitAvailabilityChecker` constructor now it also receives the IP address as a parameter instead of using `localhost`
- Published the `FluentbitAvailabilityChecker` constructor for using it during starting modules and user services
- Refactored `service logs` Kurtosis CLI command in order to get the user service logs from the `logs database` (implemented in Docker cluster so far)

# 0.50.2
### Fixes
- Fixes how the push cli artifacts & publish engine runs by generating kurtosis_version before hand

# 0.50.1
### Fixes
- Fix generate scripts to take passed version on release

# 0.50.0
### Features
- Created new engine's endpoint `GetUserServiceLogs` for consuming user service container logs from the logs database server
- Added `LogsDatabaseClient` interface for defining the behaviour for consuming logs from the centralized logs database
- Added `LokiLogsDatabaseClient` which implements `LogsDatabaseClient` for consuming logs from a Loki's server
- Added `KurtosisBackendLogsClient` which implements `LogsDatabaseClient` for consuming user service container logs using `KurtosisBackend`
- Created the `LogsDatabase` object in `container-engine-lib`
- Created the `LogsCollector` object in `container-engine-lib`
- Added `LogsDatabase` CRUD methods in `Docker` Kurtosis backend
- Added `LogsCollector` CRUD methods in `Docker` Kurtosis backend
- Added `ServiceNetwork` (interface), `DefaultServiceNetwork` and `MockServiceNetwork`

### Breaking Changes
- Updated `CreateEngine` method in `container-engine-lib`, removed the `logsCollectorHttpPortNumber` parameter
    - Users will need to update all the `CreateEngine` calls removing this parameter
- Updated `NewEngineServerArgs`,  `LaunchWithDefaultVersion` and `LaunchWithCustomVersion` methods in `engine_server_launcher` removed the `logsCollectorHttpPortNumber` parameter
    - Users will need to update these method calls removing this parameter
  
### Changes
- Untied the logs components containers and volumes creation and removal from the engine's crud in `container-engine-lib`
- Made some changes to the implementation of the module manager based on some PR comments by Kevin

### Features
- Implement Startosis add_service image pull validation
- Startosis scripts can now be run from the CLI: `kurtosis startosis exec path/to/script/file --enclave-id <ENCLAVE_ID>`
- Implemented Startosis load method to load from Github repositories

### Fixes
- Fix IP address placeholder injected by default in Startosis instructions. It used to be empty, which is invalid now
it is set to `KURTOSIS_IP_ADDR_PLACEHOLDER`
- Fix enclave inspect CLI command error when there are additional port bindings
- Fix a stale message the run-all-test-against-latest-code script
- Fix bug that creates database while running local unit tests
- Manually truncate string instead of using `k8s.io/utils/strings`

### Removals
- Removes version constants within launchers and cli in favor of centralized generated version constant
- Removes remote-docker-setup from the `build_cli` job in Circle

# 0.49.9
### Features
- Implement Startosis add_service method
- Enable linter on Startosis codebase

# 0.49.8
### Changes
- Added a linter
- Made changes based on the linters output
- Made the `discord` command a LowLevelKurtosisCommand instead of an EngineConsumingKurtosisCommand

### Features
- API container now saves free IPs on a local database

### Fixes
- Fix go.mod for commons & cli to reflect monorepo and replaced imports with write package name
- Move linter core/server linter config to within core/server

# 0.49.7
### Features
- Implement skeleton for the Startosis engine

### Fixes
- Fixed a message that referred to an old repo.

### Changes
- Added `cli` to the monorepo

# 0.49.6
### Fixes
- Fixed a bug where engine launcher would try to launch older docker image `kurtosistech/kurtosis-engine-server`.

# 0.49.5
### Changes
- Added `kurtosis-engine-server` to the monorepo
- Merged the `kurtosis-engine-sdk` & `kurtosis-core-sdk`

### Removals
- Remove unused variables from Docker Kurtosis backend

# 0.49.4
### Fixes
- Fix historical changelog for `kurtosis-core`
- Don't check for grpc proxy to be available

# 0.49.3
### Fixes
- Fix typescript package releases

# 0.49.2
### Removals
- Remove envoy proxy from docker image. No envoy proxy is being run anymore, effectively removing HTTP1.

### Changes
- Added `kurtosis-core` to the monorepo

### Fixes
- Fixed circle to not docs check on merge

# 0.49.1
### Fixes
- Attempting to fix the release version
### Changes
- Added container-engine-lib

# 0.49.0
### Changes
- This version is a dummy version to set the minimum. We pick a version greater than the current version of the CLI (0.29.1). <|MERGE_RESOLUTION|>--- conflicted
+++ resolved
@@ -1,17 +1,17 @@
 # TBD
 
-<<<<<<< HEAD
-=======
+### Features
+- Moved `kurtosis startosis exec` to `kurtosis exec`
+
 # 0.52.5
 
 ### Fixes
 - Renamed `files_artifact_mount_dirpaths` to just `files`
 
 # 0.52.4
->>>>>>> 9036a738
+
 ### Features
 - Added the enclave's creation time info which can be obtained through the `enclave ls` and the `enclave inspect` commands
-- Moved `kurtosis startosis exec` to `kurtosis exec`
 
 ### Breaking Features
 - Moved `kurtosis startosis exec` to `kurtosis exec`
