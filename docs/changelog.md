# TBD

### Features
<<<<<<< HEAD
- Made `render_templates`, `upload_files`, `store_Files_from_service` accept `artifact_uuid` and
return `artifact_uuid` during interpretation time
=======
- Moved `kurtosis startosis exec` to `kurtosis exec`

### Breaking Features
- Moved `kurtosis startosis exec` to `kurtosis exec`
  - Users now need to use the new command to launch Starlark programs

### Fixes
- Fixed building kurtosis by adding a conditional to build.sh to ignore startosis folder under internal_testsuites
>>>>>>> 8083a665

# 0.52.5

### Fixes
- Renamed `files_artifact_mount_dirpaths` to just `files`

# 0.52.4

### Features
- Added the enclave's creation time info which can be obtained through the `enclave ls` and the `enclave inspect` commands

### Fixes
- Smoothened the experience `used_ports` -> `ports`, `container_image_name` -> `name`, `service_config` -> `config`

# 0.52.3

### Changes
- Cleanup Startosis interpreter predeclared

# 0.52.2

# 0.52.1
### Features
- Add `wait` and `define` command in Startosis
- Added `not found service GUIDs information` in `KurtosisContext.GetServiceLogs` method
- Added a warning message in `service logs` CLI command when the request service GUID is not found in the logs database
- Added ip address replacement in the JSON for `render_template` instruction

### Changes
- `kurtosis_instruction.String()` now returns a single line version of the instruction for more concise logging

### Fixes
- Fixes a bug where we'd propagate a nil error
- Adds validation for `service_id` in `store_files_from_service`
- Fixes a bug where typescript (jest) unit tests do not correctly wait for grpc services to become available
- Fixed a panic that would happen cause of a `nil` error being returned
- Fixed TestValidUrls so that it checks for the correct http return code

# 0.52.0
### Breaking Changes
- Unified `GetUserServiceLogs` and `StreamUserServiceLogs` engine's endpoints, now `GetUserServiceLogs` will handle both use cases
  - Users will have to re-adapt `GetUserServiceLogs` calls and replace the `StreamUserServiceLogs` call with this
- Added the `follow_logs` parameter in `GetUserServiceLogsArgs` engine's proto file
  - Users should have to add this param in all the `GetUserServiceLogs` calls
- Unified `GetUserServiceLogs` and `StreamUserServiceLogs` methods in `KurtosisContext`, now `GetUserServiceLogs` will handle both use cases
  - Users will have to re-adapt `GetUserServiceLogs` calls and replace the `StreamUserServiceLogs` call with this
- Added the `follow_logs` parameter in `KurtosisContext.GetUserServiceLogs`
  - Users will have to addition this new parameter on every call

### Changes
- InterpretationError is now able to store a `cause`. It simplifies being more explicit on want the root issue was
- Added `upload_service` to Startosis
- Add `--args` to `kurtosis startosis exec` CLI command to pass in a serialized JSON
- Moved `read_file` to be a simple Startosis builtin in place of a Kurtosis instruction

# 0.51.13
### Fixes
- Set `entry_point_args` and `cmd_args` to `nil` if not specified instead of empty array 

# 0.51.12
### Features
- Added an optional `--dry-run` flag to the `startosis exec` (defaulting to false) command which prints the list of Kurtosis instruction without executing any. When `--dry-run` is set to false, the list of Kurtosis instructions is printed to the output of CLI after being executed.

# 0.51.11
### Features
- Improve how kurtosis instructions are canonicalized with a universal canonicalizer. Each instruction is now printed on multiple lines with a comment pointing the to position in the source code.
- Support `private_ip_address_placeholder` to be passed in `config` for `add_service` in Starlark

### Changes
- Updated how we generate the canonical string for Kurtosis `upload_files` instruction

# 0.51.10
### Changes
- Added Starlark `proto` module, such that you can now do `proto.has(msg, "field_name")` in Startosis to differentiate between when a field is set to its default value and when it is unset (the field has to be marked as optional) in the proto file though.

# 0.51.9
### Features
- Implemented the new `StreamUserServiceLogs` endpoint in the Kurtosis engine server
- Added the new `StreamUserServiceLogs` in the Kurtosis engine Golang library
- Added the new `StreamUserServiceLogs` in the Kurtosis engine Typescript library
- Added the `StreamUserServiceLogs` method in Loki logs database client
- Added `stream-logs` test in Golang and Typescript `internal-testsuites`
- Added `service.GUID` field in `Service.Ctx` in the Kurtosis SDK

### Changes
- Updated the CLI `service logs` command in order to use the new `KurtosisContext.StreamUserServiceLogs` when user requested to follow logs
- InterpretationError is now able to store a `cause`. It simplifies being more explicit on want the root issue was
- Added `upload_service` to Startosis
- Add `--args` to `kurtosis startosis exec` CLI command to pass in a serialized JSON

# 0.51.8
### Features
- Added exec and HTTP request facts
- Prints out the instruction line, col & filename in the execution error
- Prints out the instruction line, col & filename in the validation error
- Added `remove_service` to Startosis

### Fixes
- Fixed nil accesses on Fact Engine

### Changes
- Add more integration tests for Kurtosis modules with input and output types

# 0.51.7
### Fixes
- Fixed instruction position to work with nested functions

### Features
- Instruction position now contains the filename too

# 0.51.6
### Features
- Added an `import_types` Starlark instruction to read types from a .proto file inside a module
- Added the `time` module for Starlark to the interpreter
- Added the ability for a Starlark module to take input args when a `ModuleInput` in the module `types.proto` file

# 0.51.5
### Fixes
- Testsuite CircleCI jobs also short-circuit if the only changes are to docs, to prevent them failing due to no CLI artifact

# 0.51.4
### Fixes
- Fixed a bug in `GetLogsCollector` that was failing when there is an old logs collector container running that doesn't publish the TCP port
- Add missing bindings to Kubernetes gateway

### Changes
- Adding/removing methods from `.proto` files will now be compile errors in Go code, rather than failing at runtime
- Consolidated the core & engine Protobuf regeneration scripts into a single one

### Features
- Validate service IDs on Startosis commands

# 0.51.3
### Fixes
- Added `protoc` install step to the `publish_api_container_server_image` CircleCI task

# 0.51.2
### Features
- Added a `render_templates` command to Startosis
- Implemented backend for facts engine
- Added a `proto_file_store` in charge of compiling Startosis module's .proto file on the fly and storing their FileDescriptorSet in memory

### Changes
- Simplified own-version constant generation by checking in `kurtosis_version` directory

# 0.51.1
- Added an `exec` command to Startosis
- Added a `store_files_from_service` command to Startosis
- Added the ability to pass `files` to the service config
- Added a `read_file` command to Startosis
- Added the ability to execute local modules in Startosis

### Changes
- Fixed a typo in a filename

### Fixes
- Fixed a bug in exec where we'd propagate a `nil` error
- Made the `startosis_module_test` in js & golang deterministic and avoid race conditions during parallel runs

### Removals
- Removed  stale `scripts/run-pre-release-scripts` which isn't used anywhere and is invalid.

# 0.51.0
### Breaking Changes
- Updated `kurtosisBackend.CreateLogsCollector` method in `container-engine-lib`, added the `logsCollectorTcpPortNumber` parameter
  - Users will need to update all the `kurtosisBackend.CreateLogsCollector` setting the logs collector `TCP` port number 

### Features
- Added `KurtosisContext.GetUserServiceLogs` method in `golang` and `typescript` api libraries
- Added the public documentation for the new `KurtosisContext.GetUserServiceLogs` method
- Added `GetUserServiceLogs` in Kurtosis engine gateway
- Implemented IP address references for services
- Added the `defaultTcpLogsCollectorPortNum` with `9713` value in `EngineManager`
- Added the `LogsCollectorAvailabilityChecker` interface

### Changes
- Add back old enclave continuity test
- Updated the `FluentbitAvailabilityChecker` constructor now it also receives the IP address as a parameter instead of using `localhost`
- Published the `FluentbitAvailabilityChecker` constructor for using it during starting modules and user services
- Refactored `service logs` Kurtosis CLI command in order to get the user service logs from the `logs database` (implemented in Docker cluster so far)

# 0.50.2
### Fixes
- Fixes how the push cli artifacts & publish engine runs by generating kurtosis_version before hand

# 0.50.1
### Fixes
- Fix generate scripts to take passed version on release

# 0.50.0
### Features
- Created new engine's endpoint `GetUserServiceLogs` for consuming user service container logs from the logs database server
- Added `LogsDatabaseClient` interface for defining the behaviour for consuming logs from the centralized logs database
- Added `LokiLogsDatabaseClient` which implements `LogsDatabaseClient` for consuming logs from a Loki's server
- Added `KurtosisBackendLogsClient` which implements `LogsDatabaseClient` for consuming user service container logs using `KurtosisBackend`
- Created the `LogsDatabase` object in `container-engine-lib`
- Created the `LogsCollector` object in `container-engine-lib`
- Added `LogsDatabase` CRUD methods in `Docker` Kurtosis backend
- Added `LogsCollector` CRUD methods in `Docker` Kurtosis backend
- Added `ServiceNetwork` (interface), `DefaultServiceNetwork` and `MockServiceNetwork`

### Breaking Changes
- Updated `CreateEngine` method in `container-engine-lib`, removed the `logsCollectorHttpPortNumber` parameter
    - Users will need to update all the `CreateEngine` calls removing this parameter
- Updated `NewEngineServerArgs`,  `LaunchWithDefaultVersion` and `LaunchWithCustomVersion` methods in `engine_server_launcher` removed the `logsCollectorHttpPortNumber` parameter
    - Users will need to update these method calls removing this parameter
  
### Changes
- Untied the logs components containers and volumes creation and removal from the engine's crud in `container-engine-lib`
- Made some changes to the implementation of the module manager based on some PR comments by Kevin

### Features
- Implement Startosis add_service image pull validation
- Startosis scripts can now be run from the CLI: `kurtosis startosis exec path/to/script/file --enclave-id <ENCLAVE_ID>`
- Implemented Startosis load method to load from Github repositories

### Fixes
- Fix IP address placeholder injected by default in Startosis instructions. It used to be empty, which is invalid now
it is set to `KURTOSIS_IP_ADDR_PLACEHOLDER`
- Fix enclave inspect CLI command error when there are additional port bindings
- Fix a stale message the run-all-test-against-latest-code script
- Fix bug that creates database while running local unit tests
- Manually truncate string instead of using `k8s.io/utils/strings`

### Removals
- Removes version constants within launchers and cli in favor of centralized generated version constant
- Removes remote-docker-setup from the `build_cli` job in Circle

# 0.49.9
### Features
- Implement Startosis add_service method
- Enable linter on Startosis codebase

# 0.49.8
### Changes
- Added a linter
- Made changes based on the linters output
- Made the `discord` command a LowLevelKurtosisCommand instead of an EngineConsumingKurtosisCommand

### Features
- API container now saves free IPs on a local database

### Fixes
- Fix go.mod for commons & cli to reflect monorepo and replaced imports with write package name
- Move linter core/server linter config to within core/server

# 0.49.7
### Features
- Implement skeleton for the Startosis engine

### Fixes
- Fixed a message that referred to an old repo.

### Changes
- Added `cli` to the monorepo

# 0.49.6
### Fixes
- Fixed a bug where engine launcher would try to launch older docker image `kurtosistech/kurtosis-engine-server`.

# 0.49.5
### Changes
- Added `kurtosis-engine-server` to the monorepo
- Merged the `kurtosis-engine-sdk` & `kurtosis-core-sdk`

### Removals
- Remove unused variables from Docker Kurtosis backend

# 0.49.4
### Fixes
- Fix historical changelog for `kurtosis-core`
- Don't check for grpc proxy to be available

# 0.49.3
### Fixes
- Fix typescript package releases

# 0.49.2
### Removals
- Remove envoy proxy from docker image. No envoy proxy is being run anymore, effectively removing HTTP1.

### Changes
- Added `kurtosis-core` to the monorepo

### Fixes
- Fixed circle to not docs check on merge

# 0.49.1
### Fixes
- Attempting to fix the release version
### Changes
- Added container-engine-lib

# 0.49.0
### Changes
- This version is a dummy version to set the minimum. We pick a version greater than the current version of the CLI (0.29.1). <|MERGE_RESOLUTION|>--- conflicted
+++ resolved
@@ -1,10 +1,8 @@
 # TBD
 
 ### Features
-<<<<<<< HEAD
 - Made `render_templates`, `upload_files`, `store_Files_from_service` accept `artifact_uuid` and
 return `artifact_uuid` during interpretation time
-=======
 - Moved `kurtosis startosis exec` to `kurtosis exec`
 
 ### Breaking Features
@@ -13,7 +11,6 @@
 
 ### Fixes
 - Fixed building kurtosis by adding a conditional to build.sh to ignore startosis folder under internal_testsuites
->>>>>>> 8083a665
 
 # 0.52.5
 
