--- conflicted
+++ resolved
@@ -70,57 +70,20 @@
 			testFileFilePath.GetAbsPathOnServiceContainer(),
 		}
 
-		exitCode, outputBytes, err := serviceCtx.ExecCommand(catStaticFileCmd)
+		exitCode, logOutput, err := serviceCtx.ExecCommand(catStaticFileCmd)
 		if err != nil {
 			return stacktrace.Propagate(err, "An error occurred executing command '%+v' to cat the static file '%v' contents", catStaticFileCmd, staticFileName)
 		}
 		if exitCode != execCommandSuccessExitCode {
 			return stacktrace.NewError("Command '%+v' to cat the static file '%v' exited with non-successful exit code '%v'", catStaticFileCmd, staticFileName, exitCode)
 		}
-		fileContents := string(*outputBytes)
+		fileContents := logOutput
 		if fileContents != expectedTestFilesContent[staticFileNameKey] {
 			return stacktrace.NewError("Static file contents '%v' don't match expected static file '%v' contents '%v'", fileContents, staticFileName, expectedTestFilesContent[staticFileNameKey])
 		}
 		logrus.Infof("Static file '%v' contents were '%v' as expected", staticFileName, expectedTestFilesContent[staticFileNameKey])
 	}
 
-<<<<<<< HEAD
-=======
-	// Test file 1
-	catStaticFile1Cmd := []string{
-		"cat",
-		testFile1AbsFilepath,
-	}
-	exitCode1, file1Contents, err := serviceCtx.ExecCommand(catStaticFile1Cmd)
-	if err != nil {
-		return stacktrace.Propagate(err, "An error occurred executing command '%+v' to cat the static test file 1 contents", catStaticFile1Cmd)
-	}
-	if exitCode1 != execCommandSuccessExitCode {
-		return stacktrace.NewError("Command '%+v' to cat the static test file 1 exited with non-successful exit code '%v'", catStaticFile1Cmd, exitCode1)
-	}
-	if file1Contents != expectedTestFile1Contents {
-		return stacktrace.NewError("Static file contents '%v' don't match expected test file 1 contents '%v'", file1Contents, expectedTestFile1Contents)
-	}
-	logrus.Infof("Static file 1 contents were '%v' as expected", expectedTestFile1Contents)
-
-	// Test file 2
-	catStaticFile2Cmd := []string{
-		"cat",
-		testFile2AbsFilepath,
-	}
-	exitCode2, file2Contents, err := serviceCtx.ExecCommand(catStaticFile2Cmd)
-	if err != nil {
-		return stacktrace.Propagate(err, "An error occurred executing command '%+v' to cat the static test file 2 contents", catStaticFile2Cmd)
-	}
-	if exitCode2 != execCommandSuccessExitCode {
-		return stacktrace.NewError("Command '%+v' to cat the static test file 2 exited with non-successful exit code '%v'", catStaticFile2Cmd, exitCode2)
-	}
-	if file2Contents != expectedTestFile2Contents {
-		return stacktrace.NewError("Static file contents '%v' don't match expected test file 2 contents '%v'", file2Contents, expectedTestFile2Contents)
-	}
-	logrus.Infof("Static file 2 contents were '%v' as expected", expectedTestFile2Contents)
-
->>>>>>> 7f89cb26
 	return nil
 }
 
