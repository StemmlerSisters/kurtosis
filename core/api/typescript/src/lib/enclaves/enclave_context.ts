/*
 * Copyright (c) 2020 - present Kurtosis Technologies LLC.
 * All Rights Reserved.
 */

import {ok, err, Result, Err} from "neverthrow";
import log from "loglevel";
import { isNode as  isExecutionEnvNode} from "browser-or-node";
import * as jspb from "google-protobuf";
import type {
    PartitionConnectionInfo,
    PartitionServices,
    Port,
    RemoveServiceArgs,
    RepartitionArgs,
    ServiceConfig,
    PartitionConnections,
    LoadModuleArgs,
    UnloadModuleArgs,
    GetModulesArgs,
    GetServicesArgs,
    WaitForHttpGetEndpointAvailabilityArgs,
    WaitForHttpPostEndpointAvailabilityArgs,
} from "../../kurtosis_core_rpc_api_bindings/api_container_service_pb";
import { GrpcNodeApiContainerClient } from "./grpc_node_api_container_client";
import { GrpcWebApiContainerClient } from "./grpc_web_api_container_client";
import type { GenericApiContainerClient } from "./generic_api_container_client";
import { ModuleContext, ModuleID } from "../modules/module_context";
import {
    newGetModulesArgs,
    newGetServicesArgs,
    newLoadModuleArgs,
    newPartitionConnections,
    newPartitionServices,
    newPort,
    newRegisterServicesArgs,
    newRemoveServiceArgs,
    newRepartitionArgs,
    newServiceConfig,
    newStartServicesArgs,
    newStoreWebFilesArtifactArgs,
    newStoreFilesArtifactFromServiceArgs,
    newUnloadModuleArgs,
    newWaitForHttpGetEndpointAvailabilityArgs,
    newWaitForHttpPostEndpointAvailabilityArgs,
    newUploadFilesArtifactArgs, newPauseServiceArgs, newUnpauseServiceArgs,
} from "../constructor_calls";
import type { ContainerConfig, FilesArtifactUUID } from "../services/container_config";
import type { ServiceID } from "../services/service";
import { ServiceContext } from "../services/service_context";
import { PortProtocol, PortSpec } from "../services/port_spec";
import type { GenericPathJoiner } from "./generic_path_joiner";
import type { PartitionConnection } from "./partition_connection";
import {GenericTgzArchiver} from "./generic_tgz_archiver";
import {
    ModuleInfo,
    PauseServiceArgs, RegisterServicesArgs, ServiceInfo, UnloadModuleResponse,
    UnpauseServiceArgs,
    StartServicesArgs,
} from "../../kurtosis_core_rpc_api_bindings/api_container_service_pb";

export type EnclaveID = string;
export type PartitionID = string;

// This will always resolve to the default partition ID (regardless of whether such a partition exists in the enclave,
//  or it was repartitioned away)
const DEFAULT_PARTITION_ID: PartitionID = "";

// For removing services in rollback operations
const DEFAULT_CONTAINER_STOP_TIMEOUT_SECONDS = 0;

// Docs available at https://docs.kurtosistech.com/kurtosis-core/lib-documentation
export class EnclaveContext {

    private readonly backend: GenericApiContainerClient
    private readonly pathJoiner: GenericPathJoiner
    private readonly genericTgzArchiver: GenericTgzArchiver

    private constructor(backend: GenericApiContainerClient, pathJoiner: GenericPathJoiner,
                        genericTgzArchiver: GenericTgzArchiver){
        this.backend = backend;
        this.pathJoiner = pathJoiner;
        this.genericTgzArchiver = genericTgzArchiver
    }

    public static async newGrpcWebEnclaveContext(
        ipAddress: string,
        apiContainerGrpcProxyPortNum: number,
        enclaveId: string,
    ): Promise<Result<EnclaveContext, Error>> {

        if(isExecutionEnvNode){
            return err(new Error("It seems you're trying to create Enclave Context from Node environment. Please consider the 'newGrpcNodeEnclaveContext()' method instead."))
        }

        let genericApiContainerClient: GenericApiContainerClient
        let genericTgzArchiver: GenericTgzArchiver
        let pathJoiner: GenericPathJoiner
        try {

            pathJoiner = await import("path-browserify")
            const apiContainerServiceWeb = await import("../../kurtosis_core_rpc_api_bindings/api_container_service_grpc_web_pb")

            const apiContainerGrpcProxyUrl: string = `${ipAddress}:${apiContainerGrpcProxyPortNum}`
            const apiContainerClient = new apiContainerServiceWeb.ApiContainerServiceClient(apiContainerGrpcProxyUrl);
            genericApiContainerClient = new GrpcWebApiContainerClient(apiContainerClient, enclaveId)

            const webFileArchiver = await import("./web_tgz_archiver")
            genericTgzArchiver = new webFileArchiver.WebTgzArchiver()
        }catch(error) {
            if (error instanceof Error) {
                return err(error);
            }
            return err(new Error(
                "An unknown exception value was thrown during creation of the API container client that wasn't an error: " + error
            ));
        }
        
        const enclaveContext = new EnclaveContext(genericApiContainerClient, pathJoiner, genericTgzArchiver);
        return ok(enclaveContext)
    }

    public static async newGrpcNodeEnclaveContext(
        ipAddress: string,
        apiContainerGrpcPortNum: number,
        enclaveId: string,
    ): Promise<Result<EnclaveContext, Error>> {

        if(!isExecutionEnvNode){
            return err(new Error("It seems you're trying to create Enclave Context from Web environment. Please consider the 'newGrpcWebEnclaveContext()' method instead."))
        }

        let genericApiContainerClient: GenericApiContainerClient
        let genericTgzArchiver: GenericTgzArchiver
        let pathJoiner: GenericPathJoiner
        //TODO Pull things that can't throw an error out of try statement.
        try {
            pathJoiner = await import( /* webpackIgnore: true */ "path")
            const grpc_node = await import( /* webpackIgnore: true */ "@grpc/grpc-js")
            const apiContainerServiceNode = await import( /* webpackIgnore: true */ "../../kurtosis_core_rpc_api_bindings/api_container_service_grpc_pb")

            const apiContainerGrpcUrl: string = `${ipAddress}:${apiContainerGrpcPortNum}`
            const apiContainerClient = new apiContainerServiceNode.ApiContainerServiceClient(apiContainerGrpcUrl, grpc_node.credentials.createInsecure());
            genericApiContainerClient = new GrpcNodeApiContainerClient(apiContainerClient, enclaveId)

            const nodeTgzArchiver = await import(/* webpackIgnore: true */ "./node_tgz_archiver")
            genericTgzArchiver = new nodeTgzArchiver.NodeTgzArchiver()
        }catch(error) {
            if (error instanceof Error) {
                return err(error);
            }
            return err(new Error(
                "An unknown exception value was thrown during creation of the API container client that wasn't an error: " + error
            ));
        }

        const enclaveContext = new EnclaveContext(genericApiContainerClient, pathJoiner, genericTgzArchiver);
        return ok(enclaveContext)
    }

    // Docs available at https://docs.kurtosistech.com/kurtosis-core/lib-documentation
    public getEnclaveId(): EnclaveID {
        return this.backend.getEnclaveId();
    }

    // Docs available at https://docs.kurtosistech.com/kurtosis-core/lib-documentation
    public async loadModule(moduleId: ModuleID, image: string, serializedParams: string): Promise<Result<ModuleContext, Error>> {
        const loadModuleArgs: LoadModuleArgs = newLoadModuleArgs(moduleId, image, serializedParams);

        const loadModuleResult = await this.backend.loadModule(loadModuleArgs)
        if(loadModuleResult.isErr()){
            return err(loadModuleResult.error)
        }
        
        const moduleContext:ModuleContext = new ModuleContext(this.backend, moduleId);
        return ok(moduleContext)
    }

    // Docs available at https://docs.kurtosistech.com/kurtosis-core/lib-documentation
    public async unloadModule(moduleId: ModuleID): Promise<Result<null ,Error>> {
        const unloadModuleArgs: UnloadModuleArgs = newUnloadModuleArgs(moduleId);

        const unloadModuleResult = await this.backend.unloadModule(unloadModuleArgs)
        if(unloadModuleResult.isErr()){
            return err(unloadModuleResult.error)
        }

        // We discard the module GUID
        return ok(null)
    }

    // Docs available at https://docs.kurtosistech.com/kurtosis-core/lib-documentation
    public async getModuleContext(moduleId: ModuleID): Promise<Result<ModuleContext, Error>> {
        const moduleMapForArgs = new Map<string, boolean>()
        moduleMapForArgs.set(moduleId, true)
        const args: GetModulesArgs = newGetModulesArgs(moduleMapForArgs);

        const getModuleInfoResult = await this.backend.getModules(args)
        if(getModuleInfoResult.isErr()){
            return err(getModuleInfoResult.error)
        }
        const resp = getModuleInfoResult.value

        if (!resp.getModuleInfoMap().has(moduleId)) {
            return err(new Error(`Module '${moduleId}' does not exist`))
        }

        const moduleCtx: ModuleContext = new ModuleContext(this.backend, moduleId);
        return ok(moduleCtx)
    }

    // Docs available at https://docs.kurtosistech.com/kurtosis-core/lib-documentation
    public async addService(
            serviceId: ServiceID,
            containerConfigSupplier: (ipAddr: string) => Result<ContainerConfig, Error>
        ): Promise<Result<ServiceContext, Error>> {
        const serviceConfigSuppliers : Map<ServiceID, (ipAddr: string) => Result<ContainerConfig, Error>> = new Map<ServiceID, (ipAddr: string) => Result<ContainerConfig, Error>>();
        serviceConfigSuppliers.set(serviceId, containerConfigSupplier)
        const resultAddServiceToPartition : Result<[Map<ServiceID, ServiceContext>, Map<ServiceID, Error>], Error> = await this.addServicesToPartition(
            serviceConfigSuppliers,
            DEFAULT_PARTITION_ID,
        );
        if (resultAddServiceToPartition.isErr()) {
            return err(resultAddServiceToPartition.error);
        }
        const [successfulServices, failedService] = resultAddServiceToPartition.value
        const serviceErr : Error | undefined = failedService.get(serviceId);
        if (serviceErr != undefined) {
            return err(new Error(`An error occurred adding service '${serviceId}' to the enclave in the default partition`))
        }
        const serviceCtx : ServiceContext | undefined = successfulServices.get(serviceId);
        if (serviceCtx == undefined){
            return err(new Error(`An error occurred retrieving the service context of service with ID ${serviceId} from result of adding service to partition. This should not happen and is a bug in Kurtosis.`))
        }
        return ok(serviceCtx);
    }

    // Docs available at https://docs.kurtosistech.com/kurtosis-core/lib-documentation
    public async addServices(
            serviceConfigSuppliers: Map<ServiceID, (ipAddr: string) => Result<ContainerConfig, Error>>
        ): Promise<Result<[Map<ServiceID, ServiceContext>, Map<ServiceID, Error>], Error>> {

        const resultAddServicesToPartition : Result<[Map<ServiceID, ServiceContext>, Map<ServiceID, Error>], Error> = await this.addServicesToPartition(
            serviceConfigSuppliers,
            DEFAULT_PARTITION_ID,
        );
        if (resultAddServicesToPartition.isErr()) {
            return err(resultAddServicesToPartition.error);
        }

        return ok(resultAddServicesToPartition.value);
    }

    // Docs available at https://docs.kurtosistech.com/kurtosis-core/lib-documentation
    public async addServiceToPartition(
            serviceId: ServiceID,
            partitionId: PartitionID,
            containerConfigSupplier: (ipAddr: string) => Result<ContainerConfig, Error>
        ): Promise<Result<ServiceContext, Error>> {
        const serviceConfigSuppliers : Map<ServiceID, (ipAddr: string) => Result<ContainerConfig, Error>> = new Map<ServiceID, (ipAddr: string) => Result<ContainerConfig, Error>>();
        serviceConfigSuppliers.set(serviceId, containerConfigSupplier)
        const resultAddServiceToPartition : Result<[Map<ServiceID, ServiceContext>, Map<ServiceID, Error>], Error> = await this.addServicesToPartition(
            serviceConfigSuppliers,
            partitionId,
        );
        if (resultAddServiceToPartition.isErr()) {
            return err(resultAddServiceToPartition.error);
        }
        const [successfulServices, failedService] = resultAddServiceToPartition.value
        const serviceErr : Error | undefined = failedService.get(serviceId);
        if (serviceErr != undefined) {
            return err(new Error(`An error occurred adding service '${serviceId}' to the enclave in the default partition`))
        }
        const serviceCtx : ServiceContext | undefined = successfulServices.get(serviceId);
        if (serviceCtx == undefined){
            return err(new Error(`An error occurred retrieving the service context of service with ID ${serviceId} from result of adding service to partition. This should not happen and is a bug in Kurtosis.`))
        }
        return ok(serviceCtx);
    }

    // Docs available at https://docs.kurtosistech.com/kurtosis-core/lib-documentation
    public async addServicesToPartition(
        serviceConfigSuppliers: Map<ServiceID, (ipAddr: string) => Result<ContainerConfig, Error>>,
        partitionId: PartitionID,
    ): Promise<Result<[Map<ServiceID, ServiceContext>, Map<ServiceID, Error>], Error>> {
        const failedServicesPool : Map<ServiceID, Error> = new Map<ServiceID, Error>();

        log.trace("Registering new services with Kurtosis API...");
        const serviceIdSet: Map<string, boolean> = new Map<ServiceID, boolean>();
        for (const [serviceId, _] of serviceConfigSuppliers) {
            serviceIdSet.set(serviceId, true);
        }
        const registerServicesArgs : RegisterServicesArgs = newRegisterServicesArgs(serviceIdSet, partitionId)
        const registerServicesResponseResult = await this.backend.registerServices(registerServicesArgs)
        if(registerServicesResponseResult.isErr()){
            return err(registerServicesResponseResult.error)
        }

        const registerServicesResponse = registerServicesResponseResult.value

        const failedRegistrations : jspb.Map<string, string> = registerServicesResponse.getFailedServiceIdsToErrorMap();
<<<<<<< HEAD
        for (const[serviceId,  errStr] of failedRegistrations.entries()){
            const registrationErrMsg = `The following error occurred when trying to register service '${serviceId}':\n ${errStr}`
=======
        for (const[serviceIdStr,  registrationErrStr] of failedRegistrations.entries()){
            const serviceId : ServiceID = <ServiceID>serviceIdStr;
            const registrationErrMsg = `The following error occurred when trying to register service '${serviceIdStr}':\n ${registrationErrStr}`
>>>>>>> 8f24e23e
            failedServicesPool.set(serviceId, new Error(registrationErrMsg));
        }

        log.trace("New services successfully registered with Kurtosis API");
        const serviceConfigs = new Map<ServiceID, ServiceConfig>();
        const serviceIdToPrivateIpAddresses : jspb.Map<string, string> = registerServicesResponse.getServiceIdsToPrivateIpAddressesMap();
        for (const[serviceIdStr,  privateIpAddr] of serviceIdToPrivateIpAddresses.entries()){
            const serviceId : ServiceID = <ServiceID>serviceIdStr;
            try {
                log.trace(`Generating container config object using the container config supplier for service with Id '${serviceId}'`);
                const containerConfigSupplier : ((ipAddr: string) => Result<ContainerConfig, Error>) | undefined = serviceConfigSuppliers.get(serviceId);
                if (containerConfigSupplier == undefined) {
                    const undefinedContainerConfigSupplierErrStr =
                        `Expected serviceConfigSuppliers to contain a value associated with service Id ${serviceId}, but no such value was found`;
                    const undefinedContainerConfigSupplierErr = new Error(undefinedContainerConfigSupplierErrStr);
                    failedServicesPool.set(serviceId, undefinedContainerConfigSupplierErr);
                    throw undefinedContainerConfigSupplierErr
                }
                const containerConfigSupplierResult: Result<ContainerConfig, Error> = containerConfigSupplier(privateIpAddr);
                if (containerConfigSupplierResult.isErr()){
                    failedServicesPool.set(serviceId, containerConfigSupplierResult.error);
                    throw containerConfigSupplierResult.error
                }
                const containerConfig: ContainerConfig = containerConfigSupplierResult.value;
                log.trace(`Container config object successfully generated for service with Id '${serviceId}'`);

                log.trace(`Creating files artifact ID str -> mount dirpaths map for service with Id '${serviceId}'...`);
                const artifactIdStrToMountDirpath: Map<string, string> = new Map<string, string>();
                for (const [filesArtifactId, mountDirpath] of containerConfig.filesArtifactMountpoints) {
                    artifactIdStrToMountDirpath.set(filesArtifactId, mountDirpath);
                }
                log.trace(`Successfully created files artifact ID str -> mount dirpaths map for service with Id '${serviceId}'`);

                const privatePorts = containerConfig.usedPorts;
                const privatePortsForApi: Map<string, Port> = new Map();
                for (const [portId, portSpec] of privatePorts.entries()) {
                    const portSpecForApi: Port = newPort(
                        portSpec.number,
                        portSpec.protocol,
                    )
                    privatePortsForApi.set(portId, portSpecForApi);
                }
                //TODO this is a huge hack to temporarily enable static ports for NEAR until we have a more productized solution
                const publicPorts = containerConfig.publicPorts;
                const publicPortsForApi: Map<string, Port> = new Map();
                for (const [portId, portSpec] of publicPorts.entries()) {
                    const portSpecForApi: Port = newPort(
                        portSpec.number,
                        portSpec.protocol,
                    )
                    publicPortsForApi.set(portId, portSpecForApi);
                }
                //TODO finish the hack

                const serviceConfig : ServiceConfig = newServiceConfig(
                    containerConfig.image,
                    privatePortsForApi,
                    publicPortsForApi,
                    containerConfig.entrypointOverrideArgs,
                    containerConfig.cmdOverrideArgs,
                    containerConfig.environmentVariableOverrides,
                    artifactIdStrToMountDirpath,
                    containerConfig.cpuAllocationMillicpus,
                    containerConfig.memoryAllocationMegabytes,
                )
                serviceConfigs.set(serviceId, serviceConfig);
            } catch (err) {
                failedServicesPool.set(serviceId, err)

                // Do a best effort attempt to remove registration resources for this object to clean up after it failed in the start phase
                // TODO: Migrate this to a bulk remove services call
                const removeServiceResult = await this.removeService(serviceId, DEFAULT_CONTAINER_STOP_TIMEOUT_SECONDS);
                if (removeServiceResult.isErr()){
                    const errMsg = `"Attempted to remove service '${serviceId}' to delete its resources after it failed to start, but the following error occurred" +
				"while attempting to remove the service:\n ${removeServiceResult.error}`
                    failedServicesPool.set(serviceId, new Error(errMsg))
                }
            }
        }

        const startServicesArgs : StartServicesArgs = newStartServicesArgs(serviceConfigs)

        log.trace("Starting new services with Kurtosis API...");
        const startServicesResponseResult = await this.backend.startServices(startServicesArgs)
        if(startServicesResponseResult.isErr()){
            return err(startServicesResponseResult.error)
        }

        const startServicesResponse = startServicesResponseResult.value;

        const failedServices :  jspb.Map<string, string> | undefined = startServicesResponse.getFailedServiceIdsToErrorMap();
        if(failedServices == undefined) {
            return err(new Error("Expected StartServicesResponse to contain a failed_service_ids_to_error, instead no such field was found"))
        }
        for (const[serviceIdStr, serviceErrStr] of failedServices.entries()){
            const serviceId : ServiceID = <ServiceID>serviceIdStr;
            failedServicesPool.set(serviceId, new Error(serviceErrStr))

            // Do a best effort attempt to remove registration resources for this object to clean up after it failed in the start phase
            // TODO: Migrate this to a bulk remove services call
            const removeServiceResult = await this.removeService(serviceId, DEFAULT_CONTAINER_STOP_TIMEOUT_SECONDS);
            if (removeServiceResult.isErr()){
                const errMsg = `"Attempted to remove service '${serviceId}' to delete its resources after it failed to start, but the following error occurred" +
				"while attempting to remove the service:\n ${removeServiceResult.error}`
                failedServicesPool.set(serviceId, new Error(errMsg))
            }
        }

        const successfulServicesInfo :  jspb.Map<String, ServiceInfo> | undefined = startServicesResponse.getSuccessfulServiceIdsToServiceInfoMap();
        if(successfulServicesInfo == undefined) {
            return err(new Error("Expected StartServicesResponse to contain a successful_service_ids_to_service_info, instead no such field was found"))
        }
        const successfulServices : Map<ServiceID, ServiceContext> = new Map<ServiceID, ServiceContext>();
        for (const[serviceIdStr, serviceInfo] of successfulServicesInfo.entries()){
            const serviceId : ServiceID = <ServiceID>serviceIdStr;
            const serviceCtxPrivatePorts: Map<string, PortSpec> = EnclaveContext.convertApiPortsToServiceContextPorts(
                serviceInfo.getPrivatePortsMap(),
            );
            const serviceCtxPublicPorts: Map<string, PortSpec> = EnclaveContext.convertApiPortsToServiceContextPorts(
                serviceInfo.getMaybePublicPortsMap(),
            );

            const serviceContext: ServiceContext = new ServiceContext(
                this.backend,
                serviceId,
                serviceInfo.getPrivateIpAddr(),
                serviceCtxPrivatePorts,
                serviceInfo.getMaybePublicIpAddr(),
                serviceCtxPublicPorts,
            );
            successfulServices.set(serviceId, serviceContext)
            log.trace(`Successfully started service with ID '${serviceId}' with Kurtosis API`);
        }

        return ok([successfulServices, failedServicesPool])
    }

    // Docs available at https://docs.kurtosistech.com/kurtosis-core/lib-documentation
    public async getServiceContext(serviceId: ServiceID): Promise<Result<ServiceContext, Error>> {
        const serviceArgMap = new Map<string, boolean>()
        serviceArgMap.set(serviceId, true)
        const getServiceInfoArgs: GetServicesArgs = newGetServicesArgs(serviceArgMap);

        const getServicesResult = await this.backend.getServices(getServiceInfoArgs)
        if(getServicesResult.isErr()){
            return err(getServicesResult.error)
        }

        const serviceInfo = getServicesResult.value.getServiceInfoMap().get(serviceId)
        if(!serviceInfo) {
            return err(new Error(
                    "Failed to retrieve service information for service " + serviceId
            ))
        }
        if (serviceInfo.getPrivateIpAddr() === "") {
            return err(new Error(
                    "Kurtosis API reported an empty private IP address for service " + serviceId +  " - this should never happen, and is a bug with Kurtosis!",
                )
            );
        }
        if (serviceInfo.getMaybePublicIpAddr() === "") {
            return err(new Error(
                    "Kurtosis API reported an empty public IP address for service " + serviceId +  " - this should never happen, and is a bug with Kurtosis!",
                )
            );
        }

        const serviceCtxPrivatePorts: Map<string, PortSpec> = EnclaveContext.convertApiPortsToServiceContextPorts(
            serviceInfo.getPrivatePortsMap(),
        );
        const serviceCtxPublicPorts: Map<string, PortSpec> = EnclaveContext.convertApiPortsToServiceContextPorts(
            serviceInfo.getMaybePublicPortsMap(),
        );

        const serviceContext: ServiceContext = new ServiceContext(
            this.backend,
            serviceId,
            serviceInfo.getPrivateIpAddr(),
            serviceCtxPrivatePorts,
            serviceInfo.getMaybePublicIpAddr(),
            serviceCtxPublicPorts,
        );

        return ok(serviceContext);
    }

    // Docs available at https://docs.kurtosistech.com/kurtosis-core/lib-documentation
    public async removeService(serviceId: ServiceID, containerStopTimeoutSeconds: number): Promise<Result<null, Error>> {
        log.debug("Removing service '" + serviceId + "'...");
        // NOTE: This is kinda weird - when we remove a service we can never get it back so having a container
        //  stop timeout doesn't make much sense. It will make more sense when we can stop/start containers
        // Independent of adding/removing them from the enclave
        const removeServiceArgs: RemoveServiceArgs = newRemoveServiceArgs(serviceId, containerStopTimeoutSeconds);

        const removeServiceResult = await this.backend.removeService(removeServiceArgs)
        if(removeServiceResult.isErr()){
            return err(removeServiceResult.error)
        }

        log.debug("Successfully removed service ID " + serviceId);

        return ok(null)
    }

    // Docs available at https://docs.kurtosistech.com/kurtosis-core/lib-documentation
    public async repartitionNetwork(
            partitionServices: Map<PartitionID, Set<ServiceID>>,
            partitionConnections: Map<PartitionID, Map<PartitionID, PartitionConnection>>,
            defaultConnection: PartitionConnection
        ): Promise<Result<null, Error>> {

        if (partitionServices === null) {
            return err(new Error("Partition services map cannot be null"));
        }
        if (defaultConnection === null) {
            return err(new Error("Default connection cannot be null"));
        }

        // Cover for lazy/confused users
        if (partitionConnections === null) {
            partitionConnections = new Map();
        }

        const reqPartitionServices: Map<string, PartitionServices> = new Map();
        for (const [partitionId, serviceIdSet] of partitionServices.entries()) {
            const partitionIdStr: string = String(partitionId);
            reqPartitionServices.set(partitionIdStr, newPartitionServices(serviceIdSet));
        }

        const reqPartitionConns: Map<string, PartitionConnections> = new Map();
        for (const [partitionAId, partitionAConnsMap] of partitionConnections.entries()) {
            const partitionAConnsStrMap: Map<string, PartitionConnectionInfo> = new Map();

            for (const [partitionBId, conn] of partitionAConnsMap.entries()) {
                const partitionBIdStr: string = String(partitionBId);
                partitionAConnsStrMap.set(partitionBIdStr, conn.getPartitionConnectionInfo());
            }

            const partitionAConns: PartitionConnections = newPartitionConnections(partitionAConnsStrMap);
            const partitionAIdStr: string = String(partitionAId);
            reqPartitionConns.set(partitionAIdStr, partitionAConns);
        }

        const reqDefaultConnection = defaultConnection.getPartitionConnectionInfo()

        const repartitionArgs: RepartitionArgs = newRepartitionArgs(reqPartitionServices, reqPartitionConns, reqDefaultConnection);

        const repartitionNetworkResult = await this.backend.repartitionNetwork(repartitionArgs)
        if(repartitionNetworkResult.isErr()){
            return err(repartitionNetworkResult.error)
        }

        return ok(null)
    }

    // Docs available at https://docs.kurtosistech.com/kurtosis-core/lib-documentation
    public async waitForHttpGetEndpointAvailability(
            serviceId: ServiceID,
            port: number,
            path: string,
            initialDelayMilliseconds: number,
            retries: number,
            retriesDelayMilliseconds: number,
            bodyText: string
        ): Promise<Result<null, Error>> {

        const availabilityArgs: WaitForHttpGetEndpointAvailabilityArgs = newWaitForHttpGetEndpointAvailabilityArgs(
            serviceId,
            port,
            path,
            initialDelayMilliseconds,
            retries,
            retriesDelayMilliseconds,
            bodyText
        );

        const waitForHttpGetEndpointAvailabilityResult = await this.backend.waitForHttpGetEndpointAvailability(availabilityArgs)
        if(waitForHttpGetEndpointAvailabilityResult.isErr()){
            return err(waitForHttpGetEndpointAvailabilityResult.error)
        }

        const result = waitForHttpGetEndpointAvailabilityResult.value
        return ok(result)
    }

    // Docs available at https://docs.kurtosistech.com/kurtosis-core/lib-documentation
    public async waitForHttpPostEndpointAvailability(
            serviceId: ServiceID,
            port: number,
            path: string,
            requestBody: string,
            initialDelayMilliseconds: number,
            retries: number,
            retriesDelayMilliseconds: number,
            bodyText: string
        ): Promise<Result<null, Error>> {
        const availabilityArgs: WaitForHttpPostEndpointAvailabilityArgs = newWaitForHttpPostEndpointAvailabilityArgs(
            serviceId,
            port,
            path,
            requestBody,
            initialDelayMilliseconds,
            retries,
            retriesDelayMilliseconds,
            bodyText);

        return this.backend.waitForHttpPostEndpointAvailability(availabilityArgs)
    }

    // Docs available at https://docs.kurtosistech.com/kurtosis-core/lib-documentation
    public async getServices(): Promise<Result<Set<ServiceID>, Error>> {
        const getAllServicesArgMap: Map<string, boolean> = new Map<string,boolean>()
        const emptyGetServicesArg: GetServicesArgs = newGetServicesArgs(getAllServicesArgMap)

        const getServicesResponseResult = await this.backend.getServices(emptyGetServicesArg)
        if(getServicesResponseResult.isErr()){
            return err(getServicesResponseResult.error)
        }

        const getServicesResponse = getServicesResponseResult.value

        const serviceIDs: Set<ServiceID> = new Set<ServiceID>()

        getServicesResponse.getServiceInfoMap().forEach((value: ServiceInfo, key: string) => {
            serviceIDs.add(key)
        });

        return ok(serviceIDs)
    }

    // Docs available at https://docs.kurtosistech.com/kurtosis-core/lib-documentation
    public async getModules(): Promise<Result<Set<ModuleID>, Error>> {
        const getAllModulesArgMap: Map<string, boolean> = new Map<string,boolean>()
        const emptyGetModulesArg: GetModulesArgs = newGetModulesArgs(getAllModulesArgMap)

        const getModulesResponseResult = await this.backend.getModules(emptyGetModulesArg)
        if(getModulesResponseResult.isErr()){
            return err(getModulesResponseResult.error)
        }

        const modulesResponse = getModulesResponseResult.value

        const moduleIds: Set<ModuleID> = new Set<ModuleID>()

        modulesResponse.getModuleInfoMap().forEach((value: ModuleInfo, key: string) => {
            moduleIds.add(key)
        })

        return ok(moduleIds)
    }

    // Docs available at https://docs.kurtosistech.com/kurtosis-core/lib-documentation
    public async uploadFiles(pathToArchive: string): Promise<Result<FilesArtifactUUID, Error>>  {
        const archiverResponse = await this.genericTgzArchiver.createTgzByteArray(pathToArchive)
        if (archiverResponse.isErr()){
            return err(archiverResponse.error)
        }

        const args = newUploadFilesArtifactArgs(archiverResponse.value)
        const uploadResult = await this.backend.uploadFiles(args)
        if (uploadResult.isErr()){
            return err(uploadResult.error)
        }

        return ok(uploadResult.value.getUuid())
    }
      
    // Docs available at https://docs.kurtosistech.com/kurtosis-core/lib-documentation
    public async storeWebFiles(url: string): Promise<Result<FilesArtifactUUID, Error>> {
        const args = newStoreWebFilesArtifactArgs(url);
        const storeWebFilesArtifactResponseResult = await this.backend.storeWebFilesArtifact(args)
        if (storeWebFilesArtifactResponseResult.isErr()) {
            return err(storeWebFilesArtifactResponseResult.error)
        }
        const storeWebFilesArtifactResponse = storeWebFilesArtifactResponseResult.value;
        return ok(storeWebFilesArtifactResponse.getUuid())
    }

    // Docs available at https://docs.kurtosistech.com/kurtosis-core/lib-documentation
    public async storeServiceFiles(serviceId: ServiceID, absoluteFilepathOnServiceContainer: string): Promise<Result<FilesArtifactUUID, Error>> {
        const args = newStoreFilesArtifactFromServiceArgs(serviceId, absoluteFilepathOnServiceContainer)
        const storeFilesArtifactFromServiceResponseResult = await this.backend.storeFilesArtifactFromService(args)
        if (storeFilesArtifactFromServiceResponseResult.isErr()) {
            return err(storeFilesArtifactFromServiceResponseResult.error)
        }
        const storeFilesArtifactFromServiceResponse = storeFilesArtifactFromServiceResponseResult.value;
        return ok(storeFilesArtifactFromServiceResponse.getUuid())
    }

    // Docs available at https://docs.kurtosistech.com/kurtosis-core/lib-documentation
    public async pauseService(serviceId: string): Promise<Result<null, Error>> {
        const pauseServiceArgs: PauseServiceArgs = newPauseServiceArgs(serviceId)

        const pauseServiceResult = await this.backend.pauseService(pauseServiceArgs)
        if(pauseServiceResult.isErr()){
            return err(pauseServiceResult.error)
        }
        const pauseServiceResponse = pauseServiceResult.value
        return ok(null)
    }

    // Docs available at https://docs.kurtosistech.com/kurtosis-core/lib-documentation
    public async unpauseService(serviceId: string): Promise<Result<null, Error>> {
        const unpauseServiceArgs: UnpauseServiceArgs = newUnpauseServiceArgs(serviceId)

        const unpauseServiceResult = await this.backend.unpauseService(unpauseServiceArgs)
        if(unpauseServiceResult.isErr()){
            return err(unpauseServiceResult.error)
        }
        const pauseServiceResponse = unpauseServiceResult.value
        return ok(null)
    }
  
    // ====================================================================================================
    //                                       Private helper functions
    // ====================================================================================================
    private static convertApiPortsToServiceContextPorts(apiPorts: jspb.Map<string, Port>): Map<string, PortSpec> {
        const result: Map<string, PortSpec> = new Map();
        for (const [portId, apiPortSpec] of apiPorts.entries()) {
            const portProtocol: PortProtocol = apiPortSpec.getProtocol();
            const portNum: number = apiPortSpec.getNumber();
            result.set(portId, new PortSpec(portNum, portProtocol))
        }
        return result;
    }
}<|MERGE_RESOLUTION|>--- conflicted
+++ resolved
@@ -299,14 +299,9 @@
         const registerServicesResponse = registerServicesResponseResult.value
 
         const failedRegistrations : jspb.Map<string, string> = registerServicesResponse.getFailedServiceIdsToErrorMap();
-<<<<<<< HEAD
-        for (const[serviceId,  errStr] of failedRegistrations.entries()){
-            const registrationErrMsg = `The following error occurred when trying to register service '${serviceId}':\n ${errStr}`
-=======
         for (const[serviceIdStr,  registrationErrStr] of failedRegistrations.entries()){
             const serviceId : ServiceID = <ServiceID>serviceIdStr;
             const registrationErrMsg = `The following error occurred when trying to register service '${serviceIdStr}':\n ${registrationErrStr}`
->>>>>>> 8f24e23e
             failedServicesPool.set(serviceId, new Error(registrationErrMsg));
         }
 
