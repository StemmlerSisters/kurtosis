import {ok, err, Result, Err} from "neverthrow";
import * as grpc_web from "grpc-web";
import * as google_protobuf_empty_pb from "google-protobuf/google/protobuf/empty_pb";
import {
    RegisterFilesArtifactsArgs,
    RegisterServiceArgs,
    RegisterServiceResponse,
    StartServiceArgs,
    GetServiceInfoArgs,
    GetServiceInfoResponse,
    RemoveServiceArgs,
    RepartitionArgs,
    WaitForHttpGetEndpointAvailabilityArgs,
    WaitForHttpPostEndpointAvailabilityArgs,
    StartServiceResponse,
    GetServicesResponse,
    LoadModuleArgs,
    UnloadModuleArgs,
    GetModuleInfoArgs,
    GetModuleInfoResponse,
    GetModulesResponse,
    ExecuteModuleArgs,
    ExecuteModuleResponse,
    ExecCommandArgs,
    ExecCommandResponse,
<<<<<<< HEAD
    UploadFilesArtifactArgs,
    UploadFilesArtifactResponse
=======
    StoreWebFilesArtifactResponse,
    StoreWebFilesArtifactArgs,
    StoreFilesArtifactFromServiceArgs,
    StoreFilesArtifactFromServiceResponse,
>>>>>>> 467688b2
} from "../../kurtosis_core_rpc_api_bindings/api_container_service_pb";
import { ApiContainerServiceClient as ApiContainerServiceClientWeb } from "../../kurtosis_core_rpc_api_bindings/api_container_service_grpc_web_pb";
import { GenericApiContainerClient } from "./generic_api_container_client";
import { EnclaveID } from "./enclave_context";

export class GrpcWebApiContainerClient implements GenericApiContainerClient {

    private readonly client: ApiContainerServiceClientWeb;
    private readonly enclaveId: EnclaveID;

    constructor(client: ApiContainerServiceClientWeb, enclaveId: EnclaveID) {
        this.client = client;
        this.enclaveId = enclaveId;
    }

    public getEnclaveId():EnclaveID {
        return this.enclaveId;
    }

    public async loadModule(loadModuleArgs: LoadModuleArgs): Promise<Result<null, Error>> {
        const loadModulePromise: Promise<Result<google_protobuf_empty_pb.Empty, Error>> = new Promise((resolve, _unusedReject) => {
            this.client.loadModule(loadModuleArgs, {}, (error: grpc_web.RpcError | null, response?: google_protobuf_empty_pb.Empty) => {
                if (error === null) {
                    if (!response) {
                        resolve(err(new Error("No error was encountered but the response was still falsy; this should never happen")));
                    } else {
                        resolve(ok(response!));
                    }
                } else {
                    resolve(err(error));
                }
            })
        });
        const loadModulePromiseResult: Result<google_protobuf_empty_pb.Empty, Error> = await loadModulePromise;
        if (loadModulePromiseResult.isErr()) {
            return err(loadModulePromiseResult.error);
        }

        return ok(null);
    }

    public async unloadModule(unloadModuleArgs: UnloadModuleArgs): Promise<Result<null,Error>> {
        const unloadModulePromise: Promise<Result<google_protobuf_empty_pb.Empty, Error>> = new Promise((resolve, _unusedReject) => {
            this.client.unloadModule(unloadModuleArgs, {}, (error: grpc_web.RpcError | null, response?: google_protobuf_empty_pb.Empty) => {
                if (error === null) {
                    if (!response) {
                        resolve(err(new Error("No error was encountered but the response was still falsy; this should never happen")));
                    } else {
                        resolve(ok(response!));
                    }
                } else {
                    resolve(err(error));
                }
            })
        })

        const unloadModuleResult: Result<google_protobuf_empty_pb.Empty, Error> = await unloadModulePromise;
        if (unloadModuleResult.isErr()) {
            return err(unloadModuleResult.error);
        }

        return ok(null);
    }

    public async getModuleInfo(getModuleInfoArgs: GetModuleInfoArgs): Promise<Result<null, Error>> {
        const getModuleInfoPromise: Promise<Result<GetModuleInfoResponse, Error>> = new Promise((resolve, _unusedReject) => {
            this.client.getModuleInfo(getModuleInfoArgs, {}, (error: grpc_web.RpcError | null, response?: GetModuleInfoResponse) => {
                if (error === null) {
                    if (!response) {
                        resolve(err(new Error("No error was encountered but the response was still falsy; this should never happen")));
                    }
                    resolve(ok(response!));
                } else {
                    resolve(err(error));
                }
            })
        });
        const getModuleInfoResponseResult: Result<GetModuleInfoResponse, Error> = await getModuleInfoPromise;
        if (getModuleInfoResponseResult.isErr()) {
            return err(getModuleInfoResponseResult.error);
        }

        return ok(null);
    }

    public async registerFilesArtifacts(registerFilesArtifactsArgs: RegisterFilesArtifactsArgs): Promise<Result<null,Error>> {
        const promiseRegisterFilesArtifacts: Promise<Result<google_protobuf_empty_pb.Empty, Error>> = new Promise((resolve, _unusedReject) => {
            this.client.registerFilesArtifacts(registerFilesArtifactsArgs, {}, (error: grpc_web.RpcError | null, response?: google_protobuf_empty_pb.Empty) => {
                if (error === null) {
                    if (!response) {
                        resolve(err(new Error("No error was encountered but the response was still falsy; this should never happen")));
                    } else {
                        resolve(ok(response!));
                    }
                } else {
                    resolve(err(error));
                }
            })
        });
        const resultRegisterFilesArtifacts: Result<google_protobuf_empty_pb.Empty, Error> = await promiseRegisterFilesArtifacts;
        if (resultRegisterFilesArtifacts.isErr()) {
            return err(resultRegisterFilesArtifacts.error);
        }

        return ok(null);
    }

    public async registerService(registerServiceArgs: RegisterServiceArgs): Promise<Result<RegisterServiceResponse, Error>>{
        const registerServicePromise: Promise<Result<RegisterServiceResponse, Error>> = new Promise((resolve, _unusedReject) => {
            this.client.registerService(registerServiceArgs, {}, (error: grpc_web.RpcError | null, response?: RegisterServiceResponse) => {
                if (error === null) {
                    if (!response) {
                        resolve(err(new Error("No error was encountered but the response was still falsy; this should never happen")));
                    } else {
                        resolve(ok(response!));
                    }
                } else {
                    resolve(err(error));
                }
            })
        });
        const registerServicePromiseResult: Result<RegisterServiceResponse, Error> = await registerServicePromise;
        if (registerServicePromiseResult.isErr()) {
            return err(registerServicePromiseResult.error);
        }

        const registerServiceResponse = registerServicePromiseResult.value;
        return ok(registerServiceResponse)
    }

    public async startService(startServiceArgs: StartServiceArgs): Promise<Result<StartServiceResponse, Error>>{
        const promiseStartService: Promise<Result<StartServiceResponse, Error>> = new Promise((resolve, _unusedReject) => {
            this.client.startService(startServiceArgs, {}, (error: grpc_web.RpcError | null, response?: StartServiceResponse) => {
                if (error === null) {
                    if (!response) {
                        resolve(err(new Error("No error was encountered but the response was still falsy; this should never happen")));
                    } else {
                        resolve(ok(response!));
                    }
                } else {
                    resolve(err(error));
                }
            })
        });
        const resultStartService: Result<StartServiceResponse, Error> = await promiseStartService;
        if (resultStartService.isErr()) {
            return err(resultStartService.error);
        }

        const startServiceResponse: StartServiceResponse = resultStartService.value;
        return ok(startServiceResponse)
    }

    public async getServiceInfo(getServiceInfoArgs: GetServiceInfoArgs): Promise<Result<GetServiceInfoResponse, Error>> {
        const promiseGetServiceInfo: Promise<Result<GetServiceInfoResponse, Error>> = new Promise((resolve, _unusedReject) => {
            this.client.getServiceInfo(getServiceInfoArgs, {}, (error: grpc_web.RpcError | null, response?: GetServiceInfoResponse) => {
                if (error === null) {
                    if (!response) {
                        resolve(err(new Error("No error was encountered but the response was still falsy; this should never happen")));
                    } else {
                        resolve(ok(response!));
                    }
                } else {
                    resolve(err(error));
                }
            })
        });
        const resultGetServiceInfo: Result<GetServiceInfoResponse, Error> = await promiseGetServiceInfo;
        if (resultGetServiceInfo.isErr()) {
            return err(resultGetServiceInfo.error);
        }

        const getServiceInfoResponse: GetServiceInfoResponse = resultGetServiceInfo.value;
        return ok(getServiceInfoResponse)
    }

    public async removeService(args: RemoveServiceArgs): Promise<Result<null, Error>> {
        const removeServicePromise: Promise<Result<null, Error>> = new Promise((resolve, _unusedReject) => {
            this.client.removeService(args, {}, (error: grpc_web.RpcError | null, _unusedResponse?: google_protobuf_empty_pb.Empty) => {
                if (error === null) {
                    resolve(ok(null));
                } else {
                    resolve(err(error));
                }
            })
        });
        const resultRemoveService: Result<null, Error> = await removeServicePromise;
        if (resultRemoveService.isErr()) {
            return err(resultRemoveService.error);
        }
        return ok(null);
    }

    public async repartitionNetwork(repartitionArgs: RepartitionArgs): Promise<Result<null, Error>> {
        const promiseRepartition: Promise<Result<null, Error>> = new Promise((resolve, _unusedReject) => {
            this.client.repartition(repartitionArgs, {}, (error: grpc_web.RpcError | null, _unusedResponse?: google_protobuf_empty_pb.Empty) => {
                if (error === null) {
                    resolve(ok(null));
                } else {
                    resolve(err(error));
                }
            })
        });
        const resultRepartition: Result<null, Error> = await promiseRepartition;
        if (resultRepartition.isErr()) {
            return err(resultRepartition.error);
        }

        return ok(null);
    }

    public async waitForHttpGetEndpointAvailability(availabilityArgs: WaitForHttpGetEndpointAvailabilityArgs): Promise<Result<null, Error>> {
        const promiseWaitForHttpGetEndpointAvailability: Promise<Result<null, Error>> = new Promise((resolve, _unusedReject) => {
            this.client.waitForHttpGetEndpointAvailability(availabilityArgs, {}, (error: grpc_web.RpcError | null, _unusedResponse?: google_protobuf_empty_pb.Empty) => {
                if (error === null) {
                    resolve(ok(null));
                } else {
                    resolve(err(error));
                }
            })
        });
        const resultWaitForHttpGetEndpointAvailability: Result<null, Error> = await promiseWaitForHttpGetEndpointAvailability;
        if (resultWaitForHttpGetEndpointAvailability.isErr()) {
            return err(resultWaitForHttpGetEndpointAvailability.error);
        }

        return ok(null);
    }

    public async waitForHttpPostEndpointAvailability(availabilityArgs: WaitForHttpPostEndpointAvailabilityArgs): Promise<Result<null, Error>> {
        const promiseWaitForHttpPostEndpointAvailability: Promise<Result<null, Error>> = new Promise((resolve, _unusedReject) => {
            this.client.waitForHttpPostEndpointAvailability(availabilityArgs, {}, (error: grpc_web.RpcError | null, _unusedResponse?: google_protobuf_empty_pb.Empty) => {
                if (error === null) {
                    resolve(ok(null));
                } else {
                    resolve(err(error));
                }
            })
        });
        const resultWaitForHttpPostEndpointAvailability: Result<null, Error> = await promiseWaitForHttpPostEndpointAvailability;
        if (resultWaitForHttpPostEndpointAvailability.isErr()) {
            return err(resultWaitForHttpPostEndpointAvailability.error);
        }

        return ok(null);
    }

    public async getServices(emptyArg: google_protobuf_empty_pb.Empty): Promise<Result<GetServicesResponse, Error>> {
        const promiseGetServices: Promise<Result<GetServicesResponse, Error>> = new Promise((resolve, _unusedReject) => {
            this.client.getServices(emptyArg, {}, (error: grpc_web.RpcError | null, response?: GetServicesResponse) => {
                if (error === null) {
                    if (!response) {
                        resolve(err(new Error("No error was encountered but the response was still falsy; this should never happen")));
                    } else {
                        resolve(ok(response!));
                    }
                } else {
                    resolve(err(error));
                }
            })
        });

        const resultGetServices: Result<GetServicesResponse, Error> = await promiseGetServices;
        if (resultGetServices.isErr()) {
            return err(resultGetServices.error);
        }

        const getServicesResponse = resultGetServices.value;
        return ok(getServicesResponse)
    }

    public async getModules(emptyArg: google_protobuf_empty_pb.Empty): Promise<Result<GetModulesResponse, Error>> {
        const getModulesPromise: Promise<Result<GetModulesResponse, Error>> = new Promise((resolve, _unusedReject) => {
            this.client.getModules(emptyArg, {}, (error: grpc_web.RpcError | null, response?: GetModulesResponse) => {
                if (error === null) {
                    if (!response) {
                        resolve(err(new Error("No error was encountered but the response was still falsy; this should never happen")));
                    } else {
                        resolve(ok(response!));
                    }
                } else {
                    resolve(err(error));
                }
            })
        });

        const getModulesResult: Result<GetModulesResponse, Error> = await getModulesPromise;
        if (getModulesResult.isErr()) {
            return err(getModulesResult.error);
        }

        const getModulesResponse = getModulesResult.value;
        return ok(getModulesResponse)
    }

    public async executeModule(executeModuleArgs: ExecuteModuleArgs): Promise<Result<ExecuteModuleResponse, Error>> {
        const executeModulePromise: Promise<Result<ExecuteModuleResponse, Error>> = new Promise((resolve, _unusedReject) => {
            this.client.executeModule(executeModuleArgs, {}, (error: grpc_web.RpcError | null, response?: ExecuteModuleResponse) => {
                if (error === null) {
                    if (!response) {
                        resolve(err(new Error("No error was encountered but the response was still falsy; this should never happen")));
                    } else {
                        resolve(ok(response!));
                    }
                } else {
                    resolve(err(error));
                }
            })
        });
        const executeModuleResult: Result<ExecuteModuleResponse, Error> = await executeModulePromise;
        if (executeModuleResult.isErr()) {
            return err(executeModuleResult.error);
        }
        
        const executeModuleResponse: ExecuteModuleResponse = executeModuleResult.value;
        return ok(executeModuleResponse);
    }

    public async execCommand(execCommandArgs: ExecCommandArgs): Promise<Result<ExecCommandResponse, Error>> {
        const execCommandPromise: Promise<Result<ExecCommandResponse, Error>> = new Promise((resolve, _unusedReject) => {
            this.client.execCommand(execCommandArgs, {}, (error: grpc_web.RpcError | null, response?: ExecCommandResponse) => {
                if (error === null) {
                    if (!response) {
                        resolve(err(new Error("No error was encountered but the response was still falsy; this should never happen")));
                    } else {
                        resolve(ok(response!));
                    }
                } else {
                    resolve(err(error));
                }
            })
        });
        const execCommandResponseResult: Result<ExecCommandResponse, Error> = await execCommandPromise;
        if(execCommandResponseResult.isErr()){
            return err(execCommandResponseResult.error)
        }

        const execCommandResponse = execCommandResponseResult.value
        return ok(execCommandResponse)
    }

<<<<<<< HEAD
    public async uploadFiles(uploadFilesArtifactArgs: UploadFilesArtifactArgs): Promise<Result<UploadFilesArtifactResponse, Error>> {
        return err(new Error("Uploading files through the web API has not been implemented. " +
                             "Please use the Node.js API until it is implemented."))
=======
    public async storeWebFilesArtifact(storeWebFilesArtifactArgs: StoreWebFilesArtifactArgs): Promise<Result<StoreWebFilesArtifactResponse, Error>> {
        const storeWebFilesArtifactPromise: Promise<Result<StoreWebFilesArtifactResponse, Error>> = new Promise((resolve, _unusedReject) => {
            this.client.storeWebFilesArtifact(storeWebFilesArtifactArgs, {}, (error: grpc_web.RpcError | null, response?: StoreWebFilesArtifactResponse) => {
                if (error === null) {
                    if (!response) {
                        resolve(err(new Error("No error was encountered but the response was still falsy; this should never happen")));
                    } else {
                        resolve(ok(response!));
                    }
                } else {
                    resolve(err(error));
                }
            })
        });
        const storeWebFilesArtifactResponseResult = await storeWebFilesArtifactPromise;
        if (storeWebFilesArtifactResponseResult.isErr()) {
            return err(storeWebFilesArtifactResponseResult.error)
        }
        const storeWebFilesArtifactResponse = storeWebFilesArtifactResponseResult.value;
        return ok(storeWebFilesArtifactResponse);
    }

    public async storeFilesArtifactFromService(storeFilesArtifactFromServiceArgs: StoreFilesArtifactFromServiceArgs): Promise<Result<StoreWebFilesArtifactResponse, Error>> {
        const storeFilesArtifactFromServicePromise: Promise<Result<StoreFilesArtifactFromServiceResponse, Error>> = new Promise( (resolve, _unusedReject) => {
            this.client.storeFilesArtifactFromService(storeFilesArtifactFromServiceArgs, {}, (error: grpc_web.RpcError | null, response?: StoreFilesArtifactFromServiceResponse) => {
                if (error === null) {
                    if (!response) {
                        resolve(err(new Error("No error was encountered but the response was still falsy; this should never happen")));
                    } else {
                        resolve(ok(response!));
                    }
                } else {
                    resolve(err(error));
                }
            })
        });
        const storeFilesArtifactFromServiceResponseResult: Result<StoreFilesArtifactFromServiceResponse, Error>  = await storeFilesArtifactFromServicePromise;
        if (storeFilesArtifactFromServiceResponseResult.isErr()) {
            return err(storeFilesArtifactFromServiceResponseResult.error)
        }
        const storeFilesArtifactFromServiceResponse = storeFilesArtifactFromServiceResponseResult.value;
        return ok(storeFilesArtifactFromServiceResponse);
>>>>>>> 467688b2
    }
}<|MERGE_RESOLUTION|>--- conflicted
+++ resolved
@@ -23,15 +23,12 @@
     ExecuteModuleResponse,
     ExecCommandArgs,
     ExecCommandResponse,
-<<<<<<< HEAD
     UploadFilesArtifactArgs,
     UploadFilesArtifactResponse
-=======
     StoreWebFilesArtifactResponse,
     StoreWebFilesArtifactArgs,
     StoreFilesArtifactFromServiceArgs,
     StoreFilesArtifactFromServiceResponse,
->>>>>>> 467688b2
 } from "../../kurtosis_core_rpc_api_bindings/api_container_service_pb";
 import { ApiContainerServiceClient as ApiContainerServiceClientWeb } from "../../kurtosis_core_rpc_api_bindings/api_container_service_grpc_web_pb";
 import { GenericApiContainerClient } from "./generic_api_container_client";
@@ -373,11 +370,11 @@
         return ok(execCommandResponse)
     }
 
-<<<<<<< HEAD
     public async uploadFiles(uploadFilesArtifactArgs: UploadFilesArtifactArgs): Promise<Result<UploadFilesArtifactResponse, Error>> {
         return err(new Error("Uploading files through the web API has not been implemented. " +
                              "Please use the Node.js API until it is implemented."))
-=======
+    }
+  
     public async storeWebFilesArtifact(storeWebFilesArtifactArgs: StoreWebFilesArtifactArgs): Promise<Result<StoreWebFilesArtifactResponse, Error>> {
         const storeWebFilesArtifactPromise: Promise<Result<StoreWebFilesArtifactResponse, Error>> = new Promise((resolve, _unusedReject) => {
             this.client.storeWebFilesArtifact(storeWebFilesArtifactArgs, {}, (error: grpc_web.RpcError | null, response?: StoreWebFilesArtifactResponse) => {
@@ -420,6 +417,5 @@
         }
         const storeFilesArtifactFromServiceResponse = storeFilesArtifactFromServiceResponseResult.value;
         return ok(storeFilesArtifactFromServiceResponse);
->>>>>>> 467688b2
     }
 }