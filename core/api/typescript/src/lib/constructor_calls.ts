/*
 * Copyright (c) 2022 - present Kurtosis Technologies Inc.
 * All Rights Reserved.
 */

import * as jspb from "google-protobuf";
import {
    ExecCommandArgs,
    GetServiceInfoArgs,
    PartitionServices,
    PartitionConnections,
    PartitionConnectionInfo,
    RegisterServiceArgs,
    StartServiceArgs,
    RemoveServiceArgs,
    RepartitionArgs,
    WaitForHttpGetEndpointAvailabilityArgs,
    WaitForHttpPostEndpointAvailabilityArgs,
    LoadModuleArgs,
    UnloadModuleArgs,
    ExecuteModuleArgs,
    GetModuleInfoArgs,
<<<<<<< HEAD
    Port, PauseServiceArgs, UnpauseServiceArgs
=======
    Port,
    StoreWebFilesArtifactArgs,
    StoreFilesArtifactFromServiceArgs,
    UploadFilesArtifactArgs
>>>>>>> 4fc04a67
} from '../kurtosis_core_rpc_api_bindings/api_container_service_pb';
import { ServiceID } from './services/service';
import { PartitionID } from './enclaves/enclave_context';
import { ModuleID } from "./modules/module_context";

// ==============================================================================================
//                           Shared Objects (Used By Multiple Endpoints)
// ==============================================================================================
export function newPort(number: number, protocol: Port.Protocol) {
    const result: Port = new Port();
    result.setNumber(number);
    result.setProtocol(protocol);
    return result;
}


// ==============================================================================================
//                                     Load Module
// ==============================================================================================
export function newLoadModuleArgs(moduleId: ModuleID, image: string, serializedParams: string): LoadModuleArgs {
    const result: LoadModuleArgs = new LoadModuleArgs();
    result.setModuleId(String(moduleId));
    result.setContainerImage(image);
    result.setSerializedParams(serializedParams);

    return result;
}

// ==============================================================================================
//                                     Unload Module
// ==============================================================================================
export function newUnloadModuleArgs(moduleId: ModuleID): UnloadModuleArgs {
    const result: UnloadModuleArgs = new UnloadModuleArgs();
    result.setModuleId(String(moduleId));

    return result;
}


// ==============================================================================================
//                                     Execute Module
// ==============================================================================================
export function newExecuteModuleArgs(moduleId: ModuleID, serializedParams: string): ExecuteModuleArgs {
    const result: ExecuteModuleArgs = new ExecuteModuleArgs();
    result.setModuleId(String(moduleId));
    result.setSerializedParams(serializedParams);

    return result;
}


// ==============================================================================================
//                                     Get Module Info
// ==============================================================================================
export function newGetModuleInfoArgs(moduleId: ModuleID): GetModuleInfoArgs {
    const result: GetModuleInfoArgs = new GetModuleInfoArgs();
    result.setModuleId(String(moduleId));

    return result;
}


// ==============================================================================================
//                                     Register Service
// ==============================================================================================
export function newRegisterServiceArgs(serviceId: ServiceID, partitionId: PartitionID): RegisterServiceArgs {
    const result: RegisterServiceArgs = new RegisterServiceArgs();
    result.setServiceId(String(serviceId));
    result.setPartitionId(String(partitionId));

    return result;
}


// ==============================================================================================
//                                        Start Service
// ==============================================================================================
export function newStartServiceArgs(
    serviceId: ServiceID,
    dockerImage: string,
    privatePorts: Map<string, Port>,
    entrypointArgs: string[],
    cmdArgs: string[],
    dockerEnvVars: Map<string, string>,
    filesArtifactMountDirpaths: Map<string, string>,
): StartServiceArgs {
    const result: StartServiceArgs = new StartServiceArgs();
    result.setServiceId(String(serviceId));
    result.setDockerImage(dockerImage);
    const usedPortsMap: jspb.Map<string, Port> = result.getPrivatePortsMap();
    for (const [portId, portSpec] of privatePorts) {
        usedPortsMap.set(portId, portSpec);
    }
    const entrypointArgsArray: string[] = result.getEntrypointArgsList();
    for (const entryPoint of entrypointArgs) {
        entrypointArgsArray.push(entryPoint);
    }
    const cmdArgsArray: string[] = result.getCmdArgsList();
    for (const cmdArg of cmdArgs) {
        cmdArgsArray.push(cmdArg);
    }
    const dockerEnvVarArray: jspb.Map<string, string> = result.getDockerEnvVarsMap();
    for (const [name, value] of dockerEnvVars.entries()) {
        dockerEnvVarArray.set(name, value);
    }
    const filesArtificatMountDirpathsMap: jspb.Map<string, string> = result.getFilesArtifactMountpointsMap();
    for (const [artifactId, mountDirpath] of filesArtifactMountDirpaths.entries()) {
        filesArtificatMountDirpathsMap.set(artifactId, mountDirpath);
    }

    return result;
}

// ==============================================================================================
//                                       Get Service Info
// ==============================================================================================
export function newGetServiceInfoArgs(serviceId: ServiceID): GetServiceInfoArgs{
    const result: GetServiceInfoArgs = new GetServiceInfoArgs();
    result.setServiceId(String(serviceId));

    return result;
}


// ==============================================================================================
//                                        Remove Service
// ==============================================================================================
export function newRemoveServiceArgs(serviceId: ServiceID, containerStopTimeoutSeconds: number): RemoveServiceArgs {
    const result: RemoveServiceArgs = new RemoveServiceArgs();
    result.setServiceId(serviceId);
    result.setContainerStopTimeoutSeconds(containerStopTimeoutSeconds);

    return result;
}


// ==============================================================================================
//                                          Repartition
// ==============================================================================================
export function newRepartitionArgs(
        partitionServices: Map<string, PartitionServices>, 
        partitionConns: Map<string, PartitionConnections>,
        defaultConnection: PartitionConnectionInfo): RepartitionArgs {
    const result: RepartitionArgs = new RepartitionArgs();
    const partitionServicesMap: jspb.Map<string, PartitionServices> = result.getPartitionServicesMap();
    for (const [partitionServiceId, partitionId] of partitionServices.entries()) {
        partitionServicesMap.set(partitionServiceId, partitionId);
    };
    const partitionConnsMap: jspb.Map<string, PartitionConnections> = result.getPartitionConnectionsMap();
    for (const [partitionConnId, partitionConn] of partitionConns.entries()) {
        partitionConnsMap.set(partitionConnId, partitionConn);
    };
    result.setDefaultConnection(defaultConnection);

    return result;
}

export function newPartitionServices(serviceIdStrSet: Set<string>): PartitionServices{
    const result: PartitionServices = new PartitionServices();
    const partitionServicesMap: jspb.Map<string, boolean> = result.getServiceIdSetMap();
    for (const serviceIdStr of serviceIdStrSet) {
        partitionServicesMap.set(serviceIdStr, true);
    }

    return result;
}


export function newPartitionConnections(allConnectionInfo: Map<string, PartitionConnectionInfo>): PartitionConnections {
    const result: PartitionConnections = new PartitionConnections();
    const partitionsMap: jspb.Map<string, PartitionConnectionInfo> = result.getConnectionInfoMap();
    for (const [partitionId, connectionInfo] of allConnectionInfo.entries()) {
        partitionsMap.set(partitionId, connectionInfo);
    }

    return result;
}

export function newPartitionConnectionInfo(packetLossPercentage: number): PartitionConnectionInfo {
    const partitionConnectionInfo: PartitionConnectionInfo = new PartitionConnectionInfo();
    partitionConnectionInfo.setPacketLossPercentage(packetLossPercentage);
    return partitionConnectionInfo;
}


// ==============================================================================================
//                                          Exec Command
// ==============================================================================================
export function newExecCommandArgs(serviceId: ServiceID, command: string[]): ExecCommandArgs {
    const result: ExecCommandArgs = new ExecCommandArgs();
    result.setServiceId(serviceId);
    result.setCommandArgsList(command);

    return result;
}

// ==============================================================================================
//                                          Pause/Unpause Service
// ==============================================================================================
export function newPauseServiceArgs(serviceId: ServiceID): PauseServiceArgs {
    const result: PauseServiceArgs = new PauseServiceArgs();
    result.setServiceId(serviceId);

    return result;
}

export function newUnpauseServiceArgs(serviceId: ServiceID): UnpauseServiceArgs {
    const result: UnpauseServiceArgs = new UnpauseServiceArgs();
    result.setServiceId(serviceId);

    return result;
}


// ==============================================================================================
//                           Wait For Http Get Endpoint Availability
// ==============================================================================================
export function newWaitForHttpGetEndpointAvailabilityArgs(
        serviceId: ServiceID,
        port: number, 
        path: string,
        initialDelayMilliseconds: number, 
        retries: number, 
        retriesDelayMilliseconds: number, 
        bodyText: string): WaitForHttpGetEndpointAvailabilityArgs {
    const result: WaitForHttpGetEndpointAvailabilityArgs = new WaitForHttpGetEndpointAvailabilityArgs();
    result.setServiceId(String(serviceId));
    result.setPort(port);
    result.setPath(path);
    result.setInitialDelayMilliseconds(initialDelayMilliseconds);
    result.setRetries(retries);
    result.setRetriesDelayMilliseconds(retriesDelayMilliseconds);
    result.setBodyText(bodyText);

    return result;
}


// ==============================================================================================
//                           Wait For Http Post Endpoint Availability
// ==============================================================================================
export function newWaitForHttpPostEndpointAvailabilityArgs(
        serviceId: ServiceID,
        port: number, 
        path: string,
        requestBody: string,
        initialDelayMilliseconds: number, 
        retries: number, 
        retriesDelayMilliseconds: number, 
        bodyText: string): WaitForHttpPostEndpointAvailabilityArgs {
    const result: WaitForHttpPostEndpointAvailabilityArgs = new WaitForHttpPostEndpointAvailabilityArgs();
    result.setServiceId(String(serviceId));
    result.setPort(port);
    result.setPath(path);
    result.setRequestBody(requestBody)
    result.setInitialDelayMilliseconds(initialDelayMilliseconds);
    result.setRetries(retries);
    result.setRetriesDelayMilliseconds(retriesDelayMilliseconds);
    result.setBodyText(bodyText);

    return result;
}

// ==============================================================================================
//                                     Download Files
// ==============================================================================================
export function newStoreWebFilesArtifactArgs(url: string): StoreWebFilesArtifactArgs {
    const result: StoreWebFilesArtifactArgs = new StoreWebFilesArtifactArgs();
    result.setUrl(url);
    return result;
}

// ==============================================================================================
//                             Store Files Artifact From Service
// ==============================================================================================
export function newStoreFilesArtifactFromServiceArgs(serviceId: string, sourcePath: string): StoreFilesArtifactFromServiceArgs {
    const result: StoreFilesArtifactFromServiceArgs = new StoreFilesArtifactFromServiceArgs();
    result.setServiceId(serviceId)
    result.setSourcePath(sourcePath)
    return result;
}

// ==============================================================================================
//                                      Upload Files
// ==============================================================================================
export function newUploadFilesArtifactArgs(data: Uint8Array) : UploadFilesArtifactArgs {
    const result: UploadFilesArtifactArgs = new UploadFilesArtifactArgs()
    result.setData(data)
    return result
}<|MERGE_RESOLUTION|>--- conflicted
+++ resolved
@@ -20,14 +20,10 @@
     UnloadModuleArgs,
     ExecuteModuleArgs,
     GetModuleInfoArgs,
-<<<<<<< HEAD
-    Port, PauseServiceArgs, UnpauseServiceArgs
-=======
     Port,
     StoreWebFilesArtifactArgs,
     StoreFilesArtifactFromServiceArgs,
     UploadFilesArtifactArgs
->>>>>>> 4fc04a67
 } from '../kurtosis_core_rpc_api_bindings/api_container_service_pb';
 import { ServiceID } from './services/service';
 import { PartitionID } from './enclaves/enclave_context';
