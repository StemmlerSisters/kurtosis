--- conflicted
+++ resolved
@@ -1,9 +1,5 @@
 // !!!!!!!!!!! DO NOT UPDATE! WILL BE MANUALLY UPDATED DURING THE RELEASE PROCESS !!!!!!!!!!!!!!!!!!!!!!
 // This is necessary so that Kurt Core consumers (e.g. modules) will know if they're compatible with the currently-running
 //  API container
-<<<<<<< HEAD
-export const KURTOSIS_CORE_VERSION: string = "1.37.2"
-=======
 export const KURTOSIS_CORE_VERSION: string = "1.38.0"
->>>>>>> 296d381a
 // !!!!!!!!!!! DO NOT UPDATE! WILL BE MANUALLY UPDATED DURING THE RELEASE PROCESS !!!!!!!!!!!!!!!!!!!!!!