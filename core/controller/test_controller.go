--- conflicted
+++ resolved
@@ -159,33 +159,24 @@
 	var timedOut bool
 	var testResultErr error
 	select {
-<<<<<<< HEAD
 	case testResultErr = <- testResultChan:
-=======
-	case resultErr = <- testResultChan:
-		logrus.Tracef("Test returned result before timeout: %v", resultErr)
->>>>>>> 4111eaee
+		logrus.Tracef("Test returned result before timeout: %v", testResultErr)
 		timedOut = false
 	case <- time.After(testTimeout):
 		logrus.Tracef("Hit timeout %v before getting a result from the test", testTimeout)
 		timedOut = true
 	}
 
-	logrus.Tracef("After running test w/timeout: resultErr: %v, timedOut: %v", resultErr, timedOut)
+	logrus.Tracef("After running test w/timeout: resultErr: %v, timedOut: %v", testResultErr, timedOut)
 
 	if timedOut {
 		return nil, stacktrace.NewError("Timed out after %v waiting for test to complete", testTimeout)
 	}
 
-<<<<<<< HEAD
 	logrus.Info("Test execution completed")
 
 	if testResultErr != nil {
 		return nil, stacktrace.Propagate(testResultErr, "An error occurred when running the test")
-=======
-	if resultErr != nil {
-		return stacktrace.Propagate(resultErr, "An error occurred when running the test")
->>>>>>> 4111eaee
 	}
 
 	return nil, nil
