--- conflicted
+++ resolved
@@ -33,30 +33,16 @@
 		for _, instruction := range instructions {
 			err := instruction.ValidateAndUpdateEnvironment(environment)
 			if err != nil {
-<<<<<<< HEAD
-				// this is intentionally not using stacktrace.Propagate, as we don't want to pollute the error with Go line, column numbers
 				wrappedValidationError := startosis_errors.WrapWithValidationError(err, "Error while validating instruction %v. The instruction can be found at %v", instruction.String(), instruction.GetPositionInOriginalScript().String())
 				serializedError := wrappedValidationError.ToAPIType()
-				kurtosisExecutionResponseLineStream <- binding_constructors.NewKurtosisExecutionResponseLineFromValidationError(serializedError)
-=======
-				propagatedError := stacktrace.Propagate(err, "Error while validating instruction %v. The instruction can be found at %v", instruction.String(), instruction.GetPositionInOriginalScript().String())
-				serializedError := binding_constructors.NewStarlarkValidationError(propagatedError.Error())
 				starlarkExecutionResponseLineStream <- binding_constructors.NewStarlarkRunResponseLineFromValidationError(serializedError)
->>>>>>> 0d6fcda9
 			}
 		}
 		errors := validator.dockerImagesValidator.Validate(ctx, environment)
 		for _, err := range errors {
-<<<<<<< HEAD
-			// this is intentionally not using stacktrace.Propagate, as we don't want to pollute the error with Go line, column numbers
 			wrappedValidationError := startosis_errors.WrapWithValidationError(err, "Error while validating final environment of script")
 			serializedError := wrappedValidationError.ToAPIType()
-			kurtosisExecutionResponseLineStream <- binding_constructors.NewKurtosisExecutionResponseLineFromValidationError(serializedError)
-=======
-			propagatedError := stacktrace.Propagate(err, "Error while validating final environment of script")
-			serializedError := binding_constructors.NewStarlarkValidationError(propagatedError.Error())
 			starlarkExecutionResponseLineStream <- binding_constructors.NewStarlarkRunResponseLineFromValidationError(serializedError)
->>>>>>> 0d6fcda9
 		}
 	}()
 	return starlarkExecutionResponseLineStream
