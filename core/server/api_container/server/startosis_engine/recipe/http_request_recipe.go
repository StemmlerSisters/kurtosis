package recipe

import (
	"context"
	"encoding/json"
	"fmt"
	"github.com/itchyny/gojq"
	"github.com/kurtosis-tech/kurtosis/container-engine-lib/lib/backend_interface/objects/service"
	"github.com/kurtosis-tech/kurtosis/core/server/api_container/server/service_network"
	"github.com/kurtosis-tech/kurtosis/core/server/api_container/server/startosis_engine/kurtosis_instruction/shared_helpers/magic_string_helper"
	"github.com/kurtosis-tech/kurtosis/core/server/api_container/server/startosis_engine/kurtosis_types"
	"github.com/kurtosis-tech/kurtosis/core/server/api_container/server/startosis_engine/runtime_value_store"
	"github.com/kurtosis-tech/kurtosis/core/server/api_container/server/startosis_engine/startosis_errors"
	"github.com/kurtosis-tech/stacktrace"
	"github.com/sirupsen/logrus"
	"go.starlark.net/starlark"
	"io"
	"net/http"
	"strings"
)

const (
	postMethod        = "POST"
	getMethod         = "GET"
	emptyBody         = ""
	unusedContentType = ""

	statusCodeKey    = "code"
	bodyKey          = "body"
	ExtractKeyPrefix = "extract"

	PortIdAttr      = "port_id"
	serviceNameAttr = "service_name"
	EndpointAttr    = "endpoint"
	methodAttr      = "method"
	contentTypeAttr = "content_type"

	defaultContentType = "application/json"

	PostHttpRecipeTypeName = "PostHttpRequestRecipe"
	GetHttpRecipeTypeName  = "GetHttpRequestRecipe"

	HttpRecipeTypeName = "HttpRequestRecipe"
)

type HttpRequestRecipe struct {
	portId      string
	contentType string
	endpoint    string
	method      string
	body        string
	extractors  map[string]string
}

func NewPostHttpRequestRecipe(portId string, contentType string, endpoint string, body string, extractors map[string]string) *HttpRequestRecipe {
	return &HttpRequestRecipe{
		portId:      portId,
		method:      postMethod,
		contentType: contentType,
		endpoint:    endpoint,
		body:        body,
		extractors:  extractors,
	}
}

func NewGetHttpRequestRecipe(portId string, endpoint string, extractors map[string]string) *HttpRequestRecipe {
	return &HttpRequestRecipe{
		portId:      portId,
		method:      getMethod,
		contentType: unusedContentType,
		endpoint:    endpoint,
		body:        emptyBody,
		extractors:  extractors,
	}
}

// String the starlark.Value interface
func (recipe *HttpRequestRecipe) String() string {
	buffer := new(strings.Builder)
	instanceName := recipe.GetInstanceName()

	buffer.WriteString(instanceName + "(")
	buffer.WriteString(PortIdAttr + "=")
	buffer.WriteString(fmt.Sprintf("%q, ", recipe.portId))

	buffer.WriteString(EndpointAttr + "=")
	buffer.WriteString(fmt.Sprintf("%q, ", recipe.endpoint))

	if recipe.method == postMethod {
		buffer.WriteString(bodyKey + "=")
		buffer.WriteString(fmt.Sprintf("%q, ", recipe.body))
		buffer.WriteString(contentTypeAttr + "=")
		buffer.WriteString(fmt.Sprintf("%q, ", recipe.contentType))
	}

	buffer.WriteString(ExtractKeyPrefix + "=")
	extractors, err := convertMapToStarlarkDict(recipe.extractors)

	if err != nil {
		logrus.Errorf("Error occurred while accessing extractors")
	}

	if extractors.Len() > 0 {
		buffer.WriteString(fmt.Sprintf("%v)", extractors))
	} else {
		buffer.WriteString(fmt.Sprintf("%s)", "{}"))
	}
	return buffer.String()
}

// Type implements the starlark.Value interface
func (recipe *HttpRequestRecipe) Type() string {
	return HttpRecipeTypeName
}

// Freeze implements the starlark.Value interface
func (recipe *HttpRequestRecipe) Freeze() {
	// this is a no-op its already immutable
}

// Truth implements the starlark.Value interface
func (recipe *HttpRequestRecipe) Truth() starlark.Bool {
	truth := recipe.portId != "" && recipe.endpoint != "" && recipe.method != ""
	if recipe.method == postMethod {
		truth = truth && recipe.body != "" && recipe.contentType != ""
	}
	return starlark.Bool(truth)
}

// Hash implements the starlark.Value interface
// This shouldn't be hashed, users should use a portId instead
func (recipe *HttpRequestRecipe) Hash() (uint32, error) {
	return 0, startosis_errors.NewInterpretationError("unhashable type: '%v'", HttpRecipeTypeName)
}

func (recipe *HttpRequestRecipe) GetInstanceName() string {
	instanceName := GetHttpRecipeTypeName
	if recipe.method == postMethod {
		instanceName = PostHttpRecipeTypeName
	}
	return instanceName
}

// Attr implements the starlark.HasAttrs interface.
func (recipe *HttpRequestRecipe) Attr(name string) (starlark.Value, error) {
	switch name {
	case PortIdAttr:
		return starlark.String(recipe.portId), nil
	case ExtractKeyPrefix:
		return convertMapToStarlarkDict(recipe.extractors)
	case bodyKey:
		return starlark.String(recipe.body), nil
	case contentTypeAttr:
		return starlark.String(recipe.contentType), nil
	case methodAttr:
		return starlark.String(recipe.method), nil
	case EndpointAttr:
		return starlark.String(recipe.endpoint), nil
	default:
		return nil, startosis_errors.NewInterpretationError("'%v' has no attribute '%v;", HttpRecipeTypeName, name)
	}
}

// AttrNames implements the starlark.HasAttrs interface.
func (recipe *HttpRequestRecipe) AttrNames() []string {
	return []string{PortIdAttr, serviceNameAttr, ExtractKeyPrefix, EndpointAttr, contentTypeAttr, methodAttr, bodyKey}
}

func MakeGetHttpRequestRecipe(_ *starlark.Thread, builtin *starlark.Builtin, args starlark.Tuple, kwargs []starlark.Tuple) (starlark.Value, error) {
	var portId string
	var endpoint string
	var maybeExtractField starlark.Value

	if err := starlark.UnpackArgs(builtin.Name(), args, kwargs,
<<<<<<< HEAD
		PortIdAttr, &portId,
		EndpointAttr, &endpoint,
		kurtosis_types.MakeOptional(ExtractKeyPrefix), &maybeExtractField,
=======
		portIdAttr, &portId,
		endpointAttr, &endpoint,
		kurtosis_types.MakeOptional(extractKeyPrefix), &maybeExtractField,
		kurtosis_types.MakeOptional(serviceNameAttr), &serviceName,
>>>>>>> a1b07949
	); err != nil {
		return nil, startosis_errors.NewInterpretationError(err.Error())
	}

	extractedMap := map[string]string{}
	var err *startosis_errors.InterpretationError

	if maybeExtractField != nil {
		extractedMap, err = kurtosis_types.SafeCastToMapStringString(maybeExtractField, ExtractKeyPrefix)
		if err != nil {
			return nil, err
		}
	}
	recipe := NewGetHttpRequestRecipe(portId, endpoint, extractedMap)
	return recipe, nil
}

func MakePostHttpRequestRecipe(_ *starlark.Thread, builtin *starlark.Builtin, args starlark.Tuple, kwargs []starlark.Tuple) (starlark.Value, error) {
	var portId string
	var endpoint string

	var maybeBody starlark.Value
	contentType := defaultContentType
	var maybeExtractField starlark.Value

	if err := starlark.UnpackArgs(builtin.Name(), args, kwargs,
<<<<<<< HEAD
		PortIdAttr, &portId,
		EndpointAttr, &endpoint,
		bodyKey, &body,
		contentTypeAttr, &contentType,
		kurtosis_types.MakeOptional(ExtractKeyPrefix), &maybeExtractField,
=======
		portIdAttr, &portId,
		endpointAttr, &endpoint,
		kurtosis_types.MakeOptional(bodyKey), &maybeBody,
		kurtosis_types.MakeOptional(contentTypeAttr), &contentType,
		kurtosis_types.MakeOptional(extractKeyPrefix), &maybeExtractField,
		kurtosis_types.MakeOptional(serviceNameAttr), &serviceName,
>>>>>>> a1b07949
	); err != nil {
		return nil, startosis_errors.NewInterpretationError("%v", err.Error())
	}

	extractedMap := map[string]string{}
	extractedBody := ""
	var err *startosis_errors.InterpretationError

	if maybeExtractField != nil {
		extractedMap, err = kurtosis_types.SafeCastToMapStringString(maybeExtractField, ExtractKeyPrefix)
		if err != nil {
			return nil, err
		}
	}

<<<<<<< HEAD
	recipe := NewPostHttpRequestRecipe(portId, contentType, endpoint, body, extractedMap)
=======
	if maybeBody != nil {
		extractedBody, err = kurtosis_types.SafeCastToString(maybeBody, bodyKey)
		if err != nil {
			return nil, err
		}
	}

	recipe := NewPostHttpRequestRecipe(service.ServiceName(serviceName), portId, contentType, endpoint, extractedBody, extractedMap)
>>>>>>> a1b07949
	return recipe, nil
}

func (recipe *HttpRequestRecipe) Execute(
	ctx context.Context,
	serviceNetwork service_network.ServiceNetwork,
	runtimeValueStore *runtime_value_store.RuntimeValueStore,
	serviceName service.ServiceName,
) (map[string]starlark.Comparable, error) {
	var response *http.Response
	var err error
	logrus.Debugf("Running HTTP request recipe '%v'", recipe)
	recipeBodyWithRuntimeValue, err := magic_string_helper.ReplaceRuntimeValueInString(recipe.body, runtimeValueStore)
	if err != nil {
		return nil, stacktrace.Propagate(err, "An error occurred while replacing runtime values in the body of the http recipe")
	}

<<<<<<< HEAD
	serviceNameStr := string(serviceName)
	if serviceNameStr == "" {
=======
	if serviceName == emptyServiceName {
>>>>>>> a1b07949
		return nil, stacktrace.NewError("The service name parameter can't be an empty string")
	}
	serviceNameStr := string(serviceName)

	response, err = serviceNetwork.HttpRequestService(
		ctx,
		serviceNameStr,
		recipe.portId,
		recipe.method,
		recipe.contentType,
		recipe.endpoint,
		recipeBodyWithRuntimeValue,
	)
	if err != nil {
		return nil, stacktrace.Propagate(err, "An error occurred when running HTTP request recipe")
	}
	defer func() {
		err := response.Body.Close()
		if err != nil {
			logrus.Errorf("An error occurred when closing response body: %v", err)
		}
	}()
	body, err := io.ReadAll(response.Body)
	logrus.Debugf("Got response '%v'", string(body))
	if err != nil {
		return nil, stacktrace.Propagate(err, "An error occurred while reading HTTP response body")
	}
	resultDict := map[string]starlark.Comparable{
		bodyKey:       starlark.String(body),
		statusCodeKey: starlark.MakeInt(response.StatusCode),
	}
	extractDict, err := recipe.extract(body)
	if err != nil {
		return nil, stacktrace.Propagate(err, "An error occurred while running extractors on HTTP response body")
	}
	for extractorKey, extractorValue := range extractDict {
		resultDict[fmt.Sprintf("%v.%v", ExtractKeyPrefix, extractorKey)] = extractorValue
	}
	return resultDict, nil
}

func (recipe *HttpRequestRecipe) extract(body []byte) (map[string]starlark.Comparable, error) {
	if len(recipe.extractors) == 0 {
		return map[string]starlark.Comparable{}, nil
	}
	logrus.Debug("Executing extract recipe")
	var jsonBody interface{}
	err := json.Unmarshal(body, &jsonBody)
	if err != nil {
		return nil, stacktrace.Propagate(err, "An error occurred when parsing JSON response body")
	}
	extractorResult := map[string]starlark.Comparable{}
	for extractorKey, extractor := range recipe.extractors {
		logrus.Debugf("Running against '%v' '%v'", jsonBody, extractor)
		query, err := gojq.Parse(extractor)
		if err != nil {
			return nil, stacktrace.Propagate(err, "An error occurred when parsing field extractor '%v'", extractor)
		}
		iter := query.Run(jsonBody)
		foundMatch := false
		for {
			matchValue, ok := iter.Next()
			if !ok {
				break
			}
			if err, ok := matchValue.(error); ok {
				logrus.Errorf("HTTP request recipe extract emitted error '%v'", err)
			}
			if matchValue != nil {
				var parsedMatchValue starlark.Comparable
				logrus.Debug("Start parsing...")
				switch value := matchValue.(type) {
				case int:
					parsedMatchValue = starlark.MakeInt(value)
				case string:
					parsedMatchValue = starlark.String(value)
				case float32:
					parsedMatchValue = starlark.Float(value)
				case float64:
					parsedMatchValue = starlark.Float(value)
				default:
					parsedMatchValue = starlark.String(fmt.Sprintf("%v", value))
				}
				logrus.Debugf("Parsed successfully %v %v", matchValue, parsedMatchValue)
				extractorResult[extractorKey] = parsedMatchValue
				foundMatch = true
				break
			}
		}
		if !foundMatch {
			return nil, stacktrace.NewError("No field '%v' was found on input '%v'", extractor, body)
		}
	}
	logrus.Debugf("Extractor result map '%v'", extractorResult)
	return extractorResult, nil
}

func (recipe *HttpRequestRecipe) ResultMapToString(resultMap map[string]starlark.Comparable) string {
	statusCode := resultMap[statusCodeKey]
	body := resultMap[bodyKey]
	extractedFieldString := strings.Builder{}
	for resultKey, resultValue := range resultMap {
		if strings.Contains(resultKey, ExtractKeyPrefix) {
			extractedFieldString.WriteString(fmt.Sprintf("\n'%v': %v", resultKey, resultValue))
		}
	}
	if extractedFieldString.Len() == 0 {
		return fmt.Sprintf("Request had response code '%v' and body %v", statusCode, body)
	} else {
		return fmt.Sprintf("Request had response code '%v' and body %v, with extracted fields:%s", statusCode, body, extractedFieldString.String())
	}
}

func (recipe *HttpRequestRecipe) CreateStarlarkReturnValue(resultUuid string) (*starlark.Dict, *startosis_errors.InterpretationError) {
	dict := &starlark.Dict{}
	err := dict.SetKey(starlark.String(bodyKey), starlark.String(fmt.Sprintf(magic_string_helper.RuntimeValueReplacementPlaceholderFormat, resultUuid, bodyKey)))
	if err != nil {
		return nil, startosis_errors.NewInterpretationError("An error has occurred when creating return value for request recipe, setting field '%v'", bodyKey)
	}
	err = dict.SetKey(starlark.String(statusCodeKey), starlark.String(fmt.Sprintf(magic_string_helper.RuntimeValueReplacementPlaceholderFormat, resultUuid, statusCodeKey)))
	if err != nil {
		return nil, startosis_errors.NewInterpretationError("An error has occurred when creating return value for request recipe, setting field '%v'", statusCodeKey)
	}
	for extractorKey := range recipe.extractors {
		fullExtractorKey := fmt.Sprintf("%v.%v", ExtractKeyPrefix, extractorKey)
		err = dict.SetKey(starlark.String(fullExtractorKey), starlark.String(fmt.Sprintf(magic_string_helper.RuntimeValueReplacementPlaceholderFormat, resultUuid, fullExtractorKey)))
		if err != nil {
			return nil, startosis_errors.NewInterpretationError("An error has occurred when creating return value for request recipe, setting field '%v'", fullExtractorKey)
		}
	}
	dict.Freeze()
	return dict, nil
}

// TODO this will be removed when we deprecate the service_name field, more here: https://app.zenhub.com/workspaces/engineering-636cff9fc978ceb2aac05a1d/issues/gh/kurtosis-tech/kurtosis-private/1128
func (recipe *HttpRequestRecipe) GetServiceName() service.ServiceName {
	return recipe.serviceName
}

func convertMapToStarlarkDict(inputMap map[string]string) (*starlark.Dict, *startosis_errors.InterpretationError) {
	sizeOfExtractors := len(inputMap)
	dict := starlark.NewDict(sizeOfExtractors)
	for key, val := range inputMap {
		err := dict.SetKey(starlark.String(key), starlark.String(val))
		if err != nil {
			return nil, startosis_errors.NewInterpretationError("Error occurred while converting extractor map to starlark type")
		}
	}
	return dict, nil
}<|MERGE_RESOLUTION|>--- conflicted
+++ resolved
@@ -172,16 +172,9 @@
 	var maybeExtractField starlark.Value
 
 	if err := starlark.UnpackArgs(builtin.Name(), args, kwargs,
-<<<<<<< HEAD
 		PortIdAttr, &portId,
 		EndpointAttr, &endpoint,
 		kurtosis_types.MakeOptional(ExtractKeyPrefix), &maybeExtractField,
-=======
-		portIdAttr, &portId,
-		endpointAttr, &endpoint,
-		kurtosis_types.MakeOptional(extractKeyPrefix), &maybeExtractField,
-		kurtosis_types.MakeOptional(serviceNameAttr), &serviceName,
->>>>>>> a1b07949
 	); err != nil {
 		return nil, startosis_errors.NewInterpretationError(err.Error())
 	}
@@ -208,20 +201,11 @@
 	var maybeExtractField starlark.Value
 
 	if err := starlark.UnpackArgs(builtin.Name(), args, kwargs,
-<<<<<<< HEAD
 		PortIdAttr, &portId,
 		EndpointAttr, &endpoint,
-		bodyKey, &body,
-		contentTypeAttr, &contentType,
-		kurtosis_types.MakeOptional(ExtractKeyPrefix), &maybeExtractField,
-=======
-		portIdAttr, &portId,
-		endpointAttr, &endpoint,
 		kurtosis_types.MakeOptional(bodyKey), &maybeBody,
 		kurtosis_types.MakeOptional(contentTypeAttr), &contentType,
-		kurtosis_types.MakeOptional(extractKeyPrefix), &maybeExtractField,
-		kurtosis_types.MakeOptional(serviceNameAttr), &serviceName,
->>>>>>> a1b07949
+		kurtosis_types.MakeOptional(ExtractKeyPrefix), &maybeExtractField,
 	); err != nil {
 		return nil, startosis_errors.NewInterpretationError("%v", err.Error())
 	}
@@ -237,9 +221,6 @@
 		}
 	}
 
-<<<<<<< HEAD
-	recipe := NewPostHttpRequestRecipe(portId, contentType, endpoint, body, extractedMap)
-=======
 	if maybeBody != nil {
 		extractedBody, err = kurtosis_types.SafeCastToString(maybeBody, bodyKey)
 		if err != nil {
@@ -247,8 +228,7 @@
 		}
 	}
 
-	recipe := NewPostHttpRequestRecipe(service.ServiceName(serviceName), portId, contentType, endpoint, extractedBody, extractedMap)
->>>>>>> a1b07949
+	recipe := NewPostHttpRequestRecipe(portId, contentType, endpoint, extractedBody, extractedMap)
 	return recipe, nil
 }
 
@@ -266,15 +246,10 @@
 		return nil, stacktrace.Propagate(err, "An error occurred while replacing runtime values in the body of the http recipe")
 	}
 
-<<<<<<< HEAD
 	serviceNameStr := string(serviceName)
 	if serviceNameStr == "" {
-=======
-	if serviceName == emptyServiceName {
->>>>>>> a1b07949
 		return nil, stacktrace.NewError("The service name parameter can't be an empty string")
 	}
-	serviceNameStr := string(serviceName)
 
 	response, err = serviceNetwork.HttpRequestService(
 		ctx,
@@ -406,11 +381,6 @@
 	return dict, nil
 }
 
-// TODO this will be removed when we deprecate the service_name field, more here: https://app.zenhub.com/workspaces/engineering-636cff9fc978ceb2aac05a1d/issues/gh/kurtosis-tech/kurtosis-private/1128
-func (recipe *HttpRequestRecipe) GetServiceName() service.ServiceName {
-	return recipe.serviceName
-}
-
 func convertMapToStarlarkDict(inputMap map[string]string) (*starlark.Dict, *startosis_errors.InterpretationError) {
 	sizeOfExtractors := len(inputMap)
 	dict := starlark.NewDict(sizeOfExtractors)
