--- conflicted
+++ resolved
@@ -141,7 +141,6 @@
 		time.Module.Name:                  time.Module,
 
 		// Kurtosis instructions - will push instructions to the queue that will affect the enclave state at execution
-<<<<<<< HEAD
 		assert.AssertBuiltinName:                                 starlark.NewBuiltin(assert.AssertBuiltinName, assert.GenerateAssertBuiltin(instructionsQueue, interpreter.recipeExecutor, interpreter.serviceNetwork)),
 		add_service.AddServiceBuiltinName:                        starlark.NewBuiltin(add_service.AddServiceBuiltinName, add_service.GenerateAddServiceBuiltin(instructionsQueue, interpreter.serviceNetwork, interpreter.factsEngine)),
 		exec.ExecBuiltinName:                                     starlark.NewBuiltin(exec.ExecBuiltinName, exec.GenerateExecBuiltin(instructionsQueue, interpreter.serviceNetwork)),
@@ -153,17 +152,6 @@
 		define_fact.DefineFactBuiltinName:                        starlark.NewBuiltin(define_fact.DefineFactBuiltinName, define_fact.GenerateDefineFactBuiltin(instructionsQueue, interpreter.factsEngine)),
 		upload_files.UploadFilesBuiltinName:                      starlark.NewBuiltin(upload_files.UploadFilesBuiltinName, upload_files.GenerateUploadFilesBuiltin(instructionsQueue, interpreter.moduleContentProvider, interpreter.serviceNetwork)),
 		wait.WaitBuiltinName:                                     starlark.NewBuiltin(wait.WaitBuiltinName, wait.GenerateWaitBuiltin(instructionsQueue, interpreter.factsEngine)),
-=======
-		add_service.AddServiceBuiltinName:                starlark.NewBuiltin(add_service.AddServiceBuiltinName, add_service.GenerateAddServiceBuiltin(instructionsQueue, interpreter.serviceNetwork, interpreter.factsEngine)),
-		exec.ExecBuiltinName:                             starlark.NewBuiltin(exec.ExecBuiltinName, exec.GenerateExecBuiltin(instructionsQueue, interpreter.serviceNetwork)),
-		kurtosis_print.PrintBuiltinName:                  starlark.NewBuiltin(kurtosis_print.PrintBuiltinName, kurtosis_print.GeneratePrintBuiltin(instructionsQueue)),
-		remove_service.RemoveServiceBuiltinName:          starlark.NewBuiltin(remove_service.RemoveServiceBuiltinName, remove_service.GenerateRemoveServiceBuiltin(instructionsQueue, interpreter.serviceNetwork)),
-		render_templates.RenderTemplatesBuiltinName:      starlark.NewBuiltin(render_templates.RenderTemplatesBuiltinName, render_templates.GenerateRenderTemplatesBuiltin(instructionsQueue, interpreter.serviceNetwork)),
-		store_service_files.StoreServiceFilesBuiltinName: starlark.NewBuiltin(store_service_files.StoreServiceFilesBuiltinName, store_service_files.GenerateStoreServiceFilesBuiltin(instructionsQueue, interpreter.serviceNetwork)),
-		define_fact.DefineFactBuiltinName:                starlark.NewBuiltin(define_fact.DefineFactBuiltinName, define_fact.GenerateDefineFactBuiltin(instructionsQueue, interpreter.factsEngine)),
-		upload_files.UploadFilesBuiltinName:              starlark.NewBuiltin(upload_files.UploadFilesBuiltinName, upload_files.GenerateUploadFilesBuiltin(instructionsQueue, interpreter.moduleContentProvider, interpreter.serviceNetwork)),
-		wait.WaitBuiltinName:                             starlark.NewBuiltin(wait.WaitBuiltinName, wait.GenerateWaitBuiltin(instructionsQueue, interpreter.factsEngine)),
->>>>>>> 78b04e76
 
 		// Kurtosis custom builtins - pure interpretation-time helpers. Do not add any instructions to the queue
 		import_module.ImportModuleBuiltinName: starlark.NewBuiltin(import_module.ImportModuleBuiltinName, import_module.GenerateImportBuiltin(recursiveInterpretForModuleLoading, interpreter.moduleContentProvider, interpreter.moduleGlobalsCache)),
