--- conflicted
+++ resolved
@@ -118,16 +118,10 @@
 
 func (interpreter *StartosisInterpreter) buildBindings(threadName string, instructionsQueue *[]kurtosis_instruction.KurtosisInstruction) (*starlark.Thread, *starlark.StringDict) {
 	thread := &starlark.Thread{
-<<<<<<< HEAD
-		Name:  threadName,
-		Load:  makeLoadFunction(),
-		Print: makePrintFunction(),
-=======
 		Name:       threadName,
 		Print:      makePrintFunction(),
-		Load:       interpreter.makeLoadFunction(instructionsQueue),
+		Load:       makeLoadFunction(),
 		OnMaxSteps: nil,
->>>>>>> 3ad78909
 	}
 
 	recursiveInterpretForModuleLoading := func(moduleId string, serializedStartosis string) (starlark.StringDict, error) {
