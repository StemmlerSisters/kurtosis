package upload_files

import (
	"context"
	"fmt"
	"github.com/kurtosis-tech/kurtosis/api/golang/core/kurtosis_core_rpc_api_bindings"
	"github.com/kurtosis-tech/kurtosis/api/golang/core/lib/binding_constructors"
	"github.com/kurtosis-tech/kurtosis/api/golang/core/lib/shared_utils"
	"github.com/kurtosis-tech/kurtosis/core/server/api_container/server/service_network"
	"github.com/kurtosis-tech/kurtosis/core/server/api_container/server/startosis_engine/kurtosis_instruction"
	"github.com/kurtosis-tech/kurtosis/core/server/api_container/server/startosis_engine/kurtosis_instruction/shared_helpers"
	"github.com/kurtosis-tech/kurtosis/core/server/api_container/server/startosis_engine/startosis_errors"
	"github.com/kurtosis-tech/kurtosis/core/server/api_container/server/startosis_engine/startosis_packages"
	"github.com/kurtosis-tech/kurtosis/core/server/api_container/server/startosis_engine/startosis_validator"
	"github.com/kurtosis-tech/kurtosis/core/server/commons/enclave_data_directory"
	"github.com/kurtosis-tech/stacktrace"
	"go.starlark.net/starlark"
)

const (
	UploadFilesBuiltinName = "upload_files"

	srcArgName = "src"

	artifactIdArgName            = "artifact_id?"
	nonOptionalArtifactIdArgName = "artifact_id"

	ensureCompressedFileIsLesserThanGRPCLimit = false

	emptyStarlarkString = starlark.String("")
)

type UploadFilesInstruction struct {
	serviceNetwork service_network.ServiceNetwork
	provider       startosis_packages.PackageContentProvider

	position       *kurtosis_instruction.InstructionPosition
	starlarkKwargs starlark.StringDict

	src          string
	artifactUuid enclave_data_directory.FilesArtifactUUID

	pathOnDisk string
}

func GenerateUploadFilesBuiltin(instructionsQueue *[]kurtosis_instruction.KurtosisInstruction, provider startosis_packages.PackageContentProvider, serviceNetwork service_network.ServiceNetwork) func(thread *starlark.Thread, b *starlark.Builtin, args starlark.Tuple, kwargs []starlark.Tuple) (starlark.Value, error) {
	// TODO: Force returning an InterpretationError rather than a normal error
	return func(thread *starlark.Thread, b *starlark.Builtin, args starlark.Tuple, kwargs []starlark.Tuple) (starlark.Value, error) {
		instructionPosition := shared_helpers.GetCallerPositionFromThread(thread)
		uploadInstruction := newEmptyUploadFilesInstruction(instructionPosition, serviceNetwork, provider)
		if interpretationError := uploadInstruction.parseStartosisArgs(b, args, kwargs); interpretationError != nil {
			return nil, interpretationError
		}
		*instructionsQueue = append(*instructionsQueue, uploadInstruction)
		return starlark.String(uploadInstruction.artifactUuid), nil
	}
}

func NewUploadFilesInstruction(position *kurtosis_instruction.InstructionPosition, serviceNetwork service_network.ServiceNetwork, provider startosis_packages.PackageContentProvider, src string, pathOnDisk string, artifactId enclave_data_directory.FilesArtifactUUID, starlarkKwargs starlark.StringDict) *UploadFilesInstruction {
	return &UploadFilesInstruction{
		position:       position,
		serviceNetwork: serviceNetwork,
		src:            src,
		provider:       provider,
		pathOnDisk:     pathOnDisk,
		artifactUuid:   artifactId,
		starlarkKwargs: starlarkKwargs,
	}
}

func newEmptyUploadFilesInstruction(position *kurtosis_instruction.InstructionPosition, serviceNetwork service_network.ServiceNetwork, provider startosis_packages.PackageContentProvider) *UploadFilesInstruction {
	return &UploadFilesInstruction{
		position:       position,
		serviceNetwork: serviceNetwork,
		provider:       provider,
		src:            "",
		pathOnDisk:     "",
		artifactUuid:   "",
		starlarkKwargs: starlark.StringDict{},
	}
}

func (instruction *UploadFilesInstruction) GetPositionInOriginalScript() *kurtosis_instruction.InstructionPosition {
	return instruction.position
}

func (instruction *UploadFilesInstruction) GetCanonicalInstruction() *kurtosis_core_rpc_api_bindings.StarlarkInstruction {
	args := []*kurtosis_core_rpc_api_bindings.StarlarkInstructionArg{
		binding_constructors.NewStarlarkInstructionKwarg(shared_helpers.CanonicalizeArgValue(instruction.starlarkKwargs[srcArgName]), srcArgName, kurtosis_instruction.Representative),
		binding_constructors.NewStarlarkInstructionKwarg(shared_helpers.CanonicalizeArgValue(instruction.starlarkKwargs[nonOptionalArtifactIdArgName]), nonOptionalArtifactIdArgName, kurtosis_instruction.Representative),
	}
	return binding_constructors.NewStarlarkInstruction(instruction.position.ToAPIType(), UploadFilesBuiltinName, instruction.String(), args)
}

func (instruction *UploadFilesInstruction) Execute(_ context.Context) (*string, error) {
	compressedData, err := shared_utils.CompressPath(instruction.pathOnDisk, ensureCompressedFileIsLesserThanGRPCLimit)
	if err != nil {
		return nil, stacktrace.Propagate(err, "An error occurred while compressing the files '%v'", instruction.pathOnDisk)
	}
	err = instruction.serviceNetwork.UploadFilesArtifactToTargetArtifactUUID(compressedData, instruction.artifactUuid)
	if err != nil {
		return nil, stacktrace.Propagate(err, "An error occurred while uploading the compressed contents\n'%v'", compressedData)
	}
<<<<<<< HEAD
	logrus.Infof("Succesfully uploaded files from instruction '%v' to '%v'", instruction.position.String(), instruction.artifactUuid)
	return nil, nil
=======
	instructionResult := fmt.Sprintf("Files uploaded with artifact ID '%s'", instruction.artifactId)
	return &instructionResult, nil
>>>>>>> f4a1c0ef
}

func (instruction *UploadFilesInstruction) String() string {
	return shared_helpers.CanonicalizeInstruction(UploadFilesBuiltinName, kurtosis_instruction.NoArgs, instruction.starlarkKwargs)
}

func (instruction *UploadFilesInstruction) ValidateAndUpdateEnvironment(environment *startosis_validator.ValidatorEnvironment) error {
	if environment.DoesArtifactUuidExist(instruction.artifactUuid) {
		return stacktrace.NewError("There was an error validating '%v' as artifact UUID '%v' already exists", UploadFilesBuiltinName, instruction.artifactUuid)
	}
	environment.AddArtifactUuid(instruction.artifactUuid)
	return nil
}

func (instruction *UploadFilesInstruction) parseStartosisArgs(b *starlark.Builtin, args starlark.Tuple, kwargs []starlark.Tuple) *startosis_errors.InterpretationError {
	var srcPathArg starlark.String
	var artifactIdArg = emptyStarlarkString
	if err := starlark.UnpackArgs(b.Name(), args, kwargs, srcArgName, &srcPathArg, artifactIdArgName, &artifactIdArg); err != nil {
		return startosis_errors.WrapWithInterpretationError(err, "Failed parsing arguments for function '%s' (unparsed arguments were: '%v' '%v')", UploadFilesBuiltinName, args, kwargs)
	}

	if artifactIdArg == emptyStarlarkString {
		placeHolderArtifactId, err := enclave_data_directory.NewFilesArtifactUUID()
		if err != nil {
			return startosis_errors.NewInterpretationError("An empty or no artifact_uuid was passed, we tried creating one but failed")
		}
		artifactIdArg = starlark.String(placeHolderArtifactId)
	}

	instruction.starlarkKwargs[srcArgName] = srcPathArg
	instruction.starlarkKwargs[nonOptionalArtifactIdArgName] = artifactIdArg
	instruction.starlarkKwargs.Freeze()

	srcPath, interpretationErr := kurtosis_instruction.ParseNonEmptyString(srcArgName, srcPathArg)
	if interpretationErr != nil {
		return interpretationErr
	}

	artifactId, interpretationErr := kurtosis_instruction.ParseArtifactId(nonOptionalArtifactIdArgName, artifactIdArg)
	if interpretationErr != nil {
		return interpretationErr
	}

	pathOnDisk, interpretationError := instruction.provider.GetOnDiskAbsoluteFilePath(srcPath)
	if interpretationError != nil {
		return interpretationError
	}

	instruction.src = srcPath
	instruction.artifactUuid = artifactId
	instruction.pathOnDisk = pathOnDisk
	return nil
}<|MERGE_RESOLUTION|>--- conflicted
+++ resolved
@@ -101,13 +101,8 @@
 	if err != nil {
 		return nil, stacktrace.Propagate(err, "An error occurred while uploading the compressed contents\n'%v'", compressedData)
 	}
-<<<<<<< HEAD
-	logrus.Infof("Succesfully uploaded files from instruction '%v' to '%v'", instruction.position.String(), instruction.artifactUuid)
-	return nil, nil
-=======
 	instructionResult := fmt.Sprintf("Files uploaded with artifact ID '%s'", instruction.artifactId)
 	return &instructionResult, nil
->>>>>>> f4a1c0ef
 }
 
 func (instruction *UploadFilesInstruction) String() string {
