package shared_helpers

import (
	"github.com/kurtosis-tech/kurtosis/core/server/api_container/server/startosis_engine/kurtosis_instruction"
	"github.com/kurtosis-tech/kurtosis/core/server/api_container/server/startosis_engine/startosis_executor"
	"github.com/kurtosis-tech/stacktrace"
	"go.starlark.net/starlark"
	"regexp"
	"strings"
)

const (
	ArtifactUUIDSuffix = "artifact_uuid"

	unlimitedMatches = -1
	singleMatch      = 1
)

func GetPositionFromThread(thread *starlark.Thread) *kurtosis_instruction.InstructionPosition {
	// TODO(gb): can do better by returning the entire callstack positions, but it's a good start
	if len(thread.CallStack()) == 0 {
		panic("empty call stack is unexpected, this should not happen")
	}
	// position of current instruction is  store at the bottom of the call stack
	callFrame := thread.CallStack().At(len(thread.CallStack()) - 1)
	return kurtosis_instruction.NewInstructionPosition(callFrame.Pos.Line, callFrame.Pos.Col)
}

<<<<<<< HEAD
func GetFileNameFromThread(thread *starlark.Thread) string {
	if len(thread.CallStack()) == 0 {
		panic("empty call stack is unexpected, this should not happen")
	}
	// position of current instruction is  store at the bottom of the call stack
	callFrame := thread.CallStack().At(len(thread.CallStack()) - 1)
	return callFrame.Pos.Filename()
}

// ReplaceMagicStringWithValue This function gets used to replace magic strings generated during interpretation time with actual values during execution time
// The user of this function needs to ensure that the suffixes during interpretation and execution are the same
func ReplaceMagicStringWithValue(suffixToReplace string, originalString string, serviceIdForLogging string, environment *startosis_executor.ExecutionEnvironment) (string, error) {
	compiledArtifactUuidRegex := regexp.MustCompile(kurtosis_instruction.GetRegularExpressionForInstruction(suffixToReplace))
=======
// ReplaceArtifactUuidMagicStringWithValue This function gets used to replace artifact uuid magic strings generated during interpretation time with actual values during execution time
// TODO extend this in the future to be generic, instead of environment one could pass in a func(string) -> string maybe
func ReplaceArtifactUuidMagicStringWithValue(originalString string, serviceIdForLogging string, environment *startosis_executor.ExecutionEnvironment) (string, error) {
	compiledArtifactUuidRegex := regexp.MustCompile(kurtosis_instruction.GetRegularExpressionForInstruction(ArtifactUUIDSuffix))
>>>>>>> f79baed9
	matches := compiledArtifactUuidRegex.FindAllString(originalString, unlimitedMatches)
	replacedString := originalString
	for _, match := range matches {
		artifactUuid, found := environment.GetArtifactUuid(match)
		if !found {
			return "", stacktrace.NewError("Couldn't find '%v' in the execution environment which is required by service '%v'", originalString, serviceIdForLogging)
		}
		replacedString = strings.Replace(replacedString, match, artifactUuid, singleMatch)
	}
	return replacedString, nil
}<|MERGE_RESOLUTION|>--- conflicted
+++ resolved
@@ -26,7 +26,6 @@
 	return kurtosis_instruction.NewInstructionPosition(callFrame.Pos.Line, callFrame.Pos.Col)
 }
 
-<<<<<<< HEAD
 func GetFileNameFromThread(thread *starlark.Thread) string {
 	if len(thread.CallStack()) == 0 {
 		panic("empty call stack is unexpected, this should not happen")
@@ -36,16 +35,10 @@
 	return callFrame.Pos.Filename()
 }
 
-// ReplaceMagicStringWithValue This function gets used to replace magic strings generated during interpretation time with actual values during execution time
-// The user of this function needs to ensure that the suffixes during interpretation and execution are the same
-func ReplaceMagicStringWithValue(suffixToReplace string, originalString string, serviceIdForLogging string, environment *startosis_executor.ExecutionEnvironment) (string, error) {
-	compiledArtifactUuidRegex := regexp.MustCompile(kurtosis_instruction.GetRegularExpressionForInstruction(suffixToReplace))
-=======
 // ReplaceArtifactUuidMagicStringWithValue This function gets used to replace artifact uuid magic strings generated during interpretation time with actual values during execution time
 // TODO extend this in the future to be generic, instead of environment one could pass in a func(string) -> string maybe
 func ReplaceArtifactUuidMagicStringWithValue(originalString string, serviceIdForLogging string, environment *startosis_executor.ExecutionEnvironment) (string, error) {
 	compiledArtifactUuidRegex := regexp.MustCompile(kurtosis_instruction.GetRegularExpressionForInstruction(ArtifactUUIDSuffix))
->>>>>>> f79baed9
 	matches := compiledArtifactUuidRegex.FindAllString(originalString, unlimitedMatches)
 	replacedString := originalString
 	for _, match := range matches {
