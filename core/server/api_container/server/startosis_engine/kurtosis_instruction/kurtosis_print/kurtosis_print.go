package kurtosis_print

import (
	"context"
	"fmt"
	"github.com/kurtosis-tech/kurtosis/core/server/api_container/server/startosis_engine/kurtosis_instruction"
	"github.com/kurtosis-tech/kurtosis/core/server/api_container/server/startosis_engine/kurtosis_instruction/shared_helpers"
	"github.com/kurtosis-tech/kurtosis/core/server/api_container/server/startosis_engine/recipe_executor"
	"github.com/kurtosis-tech/kurtosis/core/server/api_container/server/startosis_engine/startosis_errors"
	"github.com/kurtosis-tech/kurtosis/core/server/api_container/server/startosis_engine/startosis_validator"
	"github.com/kurtosis-tech/stacktrace"
	"go.starlark.net/starlark"
	"strings"
)

type separator string
type end string

const (
	PrintBuiltinName = "print"

	separatorArgName = "sep"
	defaultSeparator = separator(" ")

	endArgName = "end"
	defaultEnd = end("\n")
)

func GeneratePrintBuiltin(instructionsQueue *[]kurtosis_instruction.KurtosisInstruction, recipeExecutor *recipe_executor.RecipeExecutor) func(thread *starlark.Thread, builtin *starlark.Builtin, args starlark.Tuple, kwargs []starlark.Tuple) (starlark.Value, error) {
	return func(thread *starlark.Thread, b *starlark.Builtin, args starlark.Tuple, kwargs []starlark.Tuple) (starlark.Value, error) {
		args, separatorStr, endStr, interpretationError := parseStartosisArg(b, args, kwargs)
		if interpretationError != nil {
			return nil, interpretationError
		}
<<<<<<< HEAD
		instructionPosition := *shared_helpers.GetCallerPositionFromThread(thread)
		defineFactInstruction := NewPrintInstruction(instructionPosition, args, separatorStr, endStr, recipeExecutor)
=======
		instructionPosition := shared_helpers.GetCallerPositionFromThread(thread)
		defineFactInstruction := NewPrintInstruction(instructionPosition, args, separatorStr, endStr)
>>>>>>> 78b04e76
		*instructionsQueue = append(*instructionsQueue, defineFactInstruction)
		return starlark.None, nil
	}
}

type PrintInstruction struct {
<<<<<<< HEAD
	position       kurtosis_instruction.InstructionPosition
	args           []starlark.Value
	separator      separator
	end            end
	recipeExecutor *recipe_executor.RecipeExecutor
}

func NewPrintInstruction(position kurtosis_instruction.InstructionPosition, args []starlark.Value, separatorStr separator, endStr end, recipeExecutor *recipe_executor.RecipeExecutor) *PrintInstruction {
=======
	position  *kurtosis_instruction.InstructionPosition
	args      []starlark.Value
	separator separator
	end       end
}

func NewPrintInstruction(position *kurtosis_instruction.InstructionPosition, args []starlark.Value, separatorStr separator, endStr end) *PrintInstruction {
>>>>>>> 78b04e76
	return &PrintInstruction{
		position:       position,
		args:           args,
		separator:      separatorStr,
		end:            endStr,
		recipeExecutor: recipeExecutor,
	}
}

func (instruction *PrintInstruction) GetPositionInOriginalScript() *kurtosis_instruction.InstructionPosition {
	return instruction.position
}

func (instruction *PrintInstruction) GetCanonicalInstruction() string {
	return shared_helpers.CanonicalizeInstruction(PrintBuiltinName, instruction.args, instruction.getKwargs())
}

func (instruction *PrintInstruction) Execute(_ context.Context) (*string, error) {
	serializedArgs := make([]string, len(instruction.args))
	for idx, genericArg := range instruction.args {
		if genericArg == nil {
			return nil, stacktrace.NewError("'%s' statement with nil argument. This is unexpected: '%v'", PrintBuiltinName, instruction.args)
		}
		switch arg := genericArg.(type) {
		case starlark.String:
			serializedArgs[idx] = arg.GoString()
		default:
			serializedArgs[idx] = arg.String()
		}
		newValue, err := shared_helpers.ReplaceRuntimeValueInString(serializedArgs[idx], instruction.recipeExecutor)
		if err != nil {
			return nil, stacktrace.Propagate(err, "Error replacing runtime value '%v'", serializedArgs[idx])
		}
		serializedArgs[idx] = newValue
	}
	instructionOutput := fmt.Sprintf("%s%s", strings.Join(serializedArgs, string(instruction.separator)), instruction.end)

	return &instructionOutput, nil
}

func (instruction *PrintInstruction) String() string {
	return instruction.GetCanonicalInstruction()
}

func (instruction *PrintInstruction) ValidateAndUpdateEnvironment(environment *startosis_validator.ValidatorEnvironment) error {
	// nothing to do for now
	// TODO(gb): maybe in the future validate that if we're using a magic string, it points to something real
	return nil
}

// parseStartosisArg is specific because in python we can pass anything to a print statement. The contract is the following:
// - as many positional arg as wanted
// - those positional args can be of any type: string, int, array, dictionary, etc.
// - all those arguments will be stringified using the String() function and concatenated using the separator optionally passed in (see below)
// - an optional `sep` named argument which must be a string, representing the separator that will be used to concatenate the positional args (defaults to a blank space if absent)
// - an optional `end` named argument which must be a string, representing the endOfLine that will be used (defaults to '\n')
func parseStartosisArg(b *starlark.Builtin, args starlark.Tuple, kwargs []starlark.Tuple) ([]starlark.Value, separator, end, *startosis_errors.InterpretationError) {
	// read positional args first
	argsList := make([]starlark.Value, len(args))
	copy(argsList, args)

	// read kwargs - throw if it's something different than the separator
	separatorKwarg := defaultSeparator
	endKwarg := defaultEnd
	for _, kwarg := range kwargs {
		switch kwarg.Index(0) {
		case starlark.String(separatorArgName):
			separatorKwargStr, interpretationError := kurtosis_instruction.ParseNonEmptyString(separatorArgName, kwarg.Index(1))
			if interpretationError != nil {
				return nil, "", "", interpretationError
			}
			separatorKwarg = separator(separatorKwargStr)
		case starlark.String(endArgName):
			endKwargStr, interpretationError := kurtosis_instruction.ParseNonEmptyString(endArgName, kwarg.Index(1))
			if interpretationError != nil {
				return nil, "", "", interpretationError
			}
			endKwarg = end(endKwargStr)
		default:
			// This is the python default error message
			return nil, "", "", startosis_errors.NewInterpretationError("%s: unexpected keyword argument '%'", b.Name(), kwarg.Index(0))
		}
	}
	return argsList, separatorKwarg, endKwarg, nil
}

func (instruction *PrintInstruction) getKwargs() starlark.StringDict {
	nonDefaultKwargs := starlark.StringDict{}
	if instruction.separator != defaultSeparator {
		nonDefaultKwargs[separatorArgName] = starlark.String(instruction.separator)
	}
	if instruction.end != defaultEnd {
		nonDefaultKwargs[endArgName] = starlark.String(instruction.end)
	}
	return nonDefaultKwargs
}<|MERGE_RESOLUTION|>--- conflicted
+++ resolved
@@ -32,20 +32,14 @@
 		if interpretationError != nil {
 			return nil, interpretationError
 		}
-<<<<<<< HEAD
 		instructionPosition := *shared_helpers.GetCallerPositionFromThread(thread)
 		defineFactInstruction := NewPrintInstruction(instructionPosition, args, separatorStr, endStr, recipeExecutor)
-=======
-		instructionPosition := shared_helpers.GetCallerPositionFromThread(thread)
-		defineFactInstruction := NewPrintInstruction(instructionPosition, args, separatorStr, endStr)
->>>>>>> 78b04e76
 		*instructionsQueue = append(*instructionsQueue, defineFactInstruction)
 		return starlark.None, nil
 	}
 }
 
 type PrintInstruction struct {
-<<<<<<< HEAD
 	position       kurtosis_instruction.InstructionPosition
 	args           []starlark.Value
 	separator      separator
@@ -54,15 +48,6 @@
 }
 
 func NewPrintInstruction(position kurtosis_instruction.InstructionPosition, args []starlark.Value, separatorStr separator, endStr end, recipeExecutor *recipe_executor.RecipeExecutor) *PrintInstruction {
-=======
-	position  *kurtosis_instruction.InstructionPosition
-	args      []starlark.Value
-	separator separator
-	end       end
-}
-
-func NewPrintInstruction(position *kurtosis_instruction.InstructionPosition, args []starlark.Value, separatorStr separator, endStr end) *PrintInstruction {
->>>>>>> 78b04e76
 	return &PrintInstruction{
 		position:       position,
 		args:           args,
