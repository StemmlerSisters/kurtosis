--- conflicted
+++ resolved
@@ -825,20 +825,11 @@
 	if interpretationError != nil {
 		return "", stacktrace.Propagate(interpretationError, "An error occurred while writing module '%s' to disk", moduleId)
 	}
-<<<<<<< HEAD
-	logrus.Debugf("Successfully interpreted Starlark script into a series of Kurtosis instructions: \n%v",
-		generatedInstructionsList)
-=======
->>>>>>> fa657a01
 
 	pathToMainFile := path.Join(moduleRootPathOnDisk, startosis_engine.MainFileName)
 	if _, err := os.Stat(pathToMainFile); err != nil {
 		return "", stacktrace.Propagate(err, "An error occurred while verifying that '%v' exists on root of module '%v' at '%v'", startosis_engine.MainFileName, moduleId, pathToMainFile)
 	}
-<<<<<<< HEAD
-	logrus.Debugf("Successfully validated Starlark script")
-=======
->>>>>>> fa657a01
 
 	var scriptWithMainToExecute string
 	pathToTypesFile := path.Join(moduleRootPathOnDisk, startosis_engine.TypesFileName)
