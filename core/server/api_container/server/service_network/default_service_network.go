/*
 * Copyright (c) 2021 - present Kurtosis Technologies Inc.
 * All Rights Reserved.
 */

package service_network

import (
	"bytes"
	"compress/gzip"
	"context"
	"fmt"
	"github.com/kurtosis-tech/kurtosis/container-engine-lib/lib/backend_interface/objects/exec_result"
	"github.com/kurtosis-tech/kurtosis/container-engine-lib/lib/database_accessors/enclave_db"
	"github.com/kurtosis-tech/kurtosis/core/server/api_container/server/service_network/render_templates"
	"github.com/kurtosis-tech/kurtosis/core/server/api_container/server/service_network/service_identifiers"
	"io"
	"net"
	"net/http"
	"os"
	"path"
	"strings"
	"sync"
	"time"

	"github.com/kurtosis-tech/kurtosis/api/golang/core/lib/shared_utils"
	"github.com/kurtosis-tech/kurtosis/container-engine-lib/lib/backend_interface"
	"github.com/kurtosis-tech/kurtosis/container-engine-lib/lib/backend_interface/objects/enclave"
	"github.com/kurtosis-tech/kurtosis/container-engine-lib/lib/backend_interface/objects/port_spec"
	"github.com/kurtosis-tech/kurtosis/container-engine-lib/lib/backend_interface/objects/service"
	"github.com/kurtosis-tech/kurtosis/container-engine-lib/lib/uuid_generator"
	"github.com/kurtosis-tech/kurtosis/core/server/commons/enclave_data_directory"
	"github.com/kurtosis-tech/stacktrace"
	"github.com/sirupsen/logrus"
	"golang.org/x/sync/errgroup"
)

const (
	minMemoryLimit              uint64 = 6 // Docker doesn't allow memory limits less than 6 megabytes
	defaultMemoryAllocMegabytes uint64 = 0

	tempDirForRenderedTemplatesPrefix = "temp-dir-for-rendered-templates-"

	enforceMaxFileSizeLimit = false

	exactlyOneShortenedUuidMatch = 1

	singleServiceStartupBatch = 1

	waitForPortsOpenRetriesDelayMilliseconds = 500

	shouldFollowLogs = false

	publicPortsSuffix = "-public"

	serviceLogsHeader = "== SERVICE '%s' LOGS ==================================="
	serviceLogsFooter = "== FINISHED SERVICE '%s' LOGS ==================================="

	scanPortTimeout = 200 * time.Millisecond
)

type storeFilesArtifactResult struct {
	err               error
	filesArtifactUuid enclave_data_directory.FilesArtifactUUID
}

// DefaultServiceNetwork is the in-memory representation of the service network that the API container will manipulate.
// To make any changes to the test network, this struct must be used.
type DefaultServiceNetwork struct {
	enclaveUuid enclave.EnclaveUUID

	apiContainerInfo *ApiContainerInfo

	mutex *sync.Mutex // VERY IMPORTANT TO CHECK AT THE START OF EVERY METHOD!

	kurtosisBackend backend_interface.KurtosisBackend

	enclaveDataDir *enclave_data_directory.EnclaveDataDirectory

	// Technically we SHOULD query the backend rather than ever storing any of this information, but we're able to get away with
	// this because the API container is the only client that modifies service state
	registeredServiceInfo map[service.ServiceName]*service.ServiceRegistration

<<<<<<< HEAD
	//registeredServiceInfoRepository //TODO

=======
>>>>>>> f80f4ea3
	// This contains all service identifiers ever successfully created
	serviceIdentifiersRepository *service_identifiers.ServiceIdentifiersRepository
}

func NewDefaultServiceNetwork(
	enclaveUuid enclave.EnclaveUUID,
	apiContainerInfo *ApiContainerInfo,
	kurtosisBackend backend_interface.KurtosisBackend,
	enclaveDataDir *enclave_data_directory.EnclaveDataDirectory,
	enclaveDb *enclave_db.EnclaveDB,
) (*DefaultServiceNetwork, error) {
	serviceIdentifiersRepository, err := service_identifiers.GetOrCreateNewServiceIdentifiersRepository(enclaveDb)
	if err != nil {
		return nil, stacktrace.Propagate(err, "An error occurred while creating the service identifiers repository")
	}
	return &DefaultServiceNetwork{
		enclaveUuid:      enclaveUuid,
		apiContainerInfo: apiContainerInfo,
		mutex:            &sync.Mutex{},

		kurtosisBackend: kurtosisBackend,
		enclaveDataDir:  enclaveDataDir,

		registeredServiceInfo:        map[service.ServiceName]*service.ServiceRegistration{},
		serviceIdentifiersRepository: serviceIdentifiersRepository,
	}, nil
}

// AddService creates and starts the service in their own container
func (network *DefaultServiceNetwork) AddService(
	ctx context.Context,
	serviceName service.ServiceName,
	serviceConfig *service.ServiceConfig,
) (
	*service.Service,
	error,
) {
	serviceConfigMap := map[service.ServiceName]*service.ServiceConfig{
		serviceName: serviceConfig,
	}

	startedServices, serviceFailed, err := network.AddServices(ctx, serviceConfigMap, singleServiceStartupBatch)
	if err != nil {
		return nil, err
	}
	if failure, found := serviceFailed[serviceName]; found {
		return nil, failure
	}
	if startedService, found := startedServices[serviceName]; found {
		return startedService, nil
	}
	return nil, stacktrace.NewError("Service '%s' could not be started properly, but its state is unknown. This is a Kurtosis internal bug", serviceName)
}

// AddServices creates and starts the services in their own containers. It is a bulk operation, if a
// single service fails to start, the entire batch is rolled back.
//
// This is a bulk operation that follows a sequential approach with no parallelization yet.
// This function returns:
//   - successfulService - mapping of successful service ids to service objects with info about that service when the
//     entire batch of service could be started
//   - failedServices - mapping of failed service ids to errors causing those failures. As noted above, successful
//     services will be rolled back.
//   - error - when a broad and unexpected error happened.
func (network *DefaultServiceNetwork) AddServices(
	ctx context.Context,
	serviceConfigs map[service.ServiceName]*service.ServiceConfig,
	batchSize int,
) (
	map[service.ServiceName]*service.Service,
	map[service.ServiceName]error,
	error,
) {
	network.mutex.Lock()
	defer network.mutex.Unlock()
	batchSuccessfullyStarted := false
	startedServices := map[service.ServiceName]*service.Service{}
	failedServices := map[service.ServiceName]error{}

	if len(serviceConfigs) == 0 {
		return startedServices, failedServices, nil
	}

	// Save the services currently running in enclave for later
	currentlyRunningServicesInEnclave := map[service.ServiceName]bool{}
	for serviceName := range network.registeredServiceInfo {
		currentlyRunningServicesInEnclave[serviceName] = true
	}

	// We register all the services one by one
	serviceSuccessfullyRegistered := map[service.ServiceName]*service.ServiceRegistration{}
	servicesToStart := map[service.ServiceUUID]*service.ServiceConfig{}
	for serviceName, serviceConfig := range serviceConfigs {

		serviceRegistration, err := network.registerService(ctx, serviceName)
		if err != nil {
			failedServices[serviceName] = stacktrace.Propagate(err, "Failed registering service with name: '%s'", serviceName)
			continue
		}
		serviceSuccessfullyRegistered[serviceName] = serviceRegistration
		servicesToStart[serviceRegistration.GetUUID()] = serviceConfig
	}
	defer func() {
		if batchSuccessfullyStarted {
			return
		}
		for serviceName := range serviceSuccessfullyRegistered {
			if err := network.unregisterService(ctx, serviceName); err != nil {
				logrus.Errorf("Error unregistering service '%s' from the service network. Error was: %v", serviceName, err)
			}
		}
	}()
	if len(failedServices) > 0 {
		return map[service.ServiceName]*service.Service{}, failedServices, nil
	}

	startedServicesPerUuid, failedServicePerUuid := network.startRegisteredServices(ctx, servicesToStart, batchSize)

	for serviceName, serviceRegistration := range serviceSuccessfullyRegistered {
		serviceUuid := serviceRegistration.GetUUID()
		if serviceStartFailure, found := failedServicePerUuid[serviceUuid]; found {
			failedServices[serviceName] = serviceStartFailure
			continue
		}
		if startedService, found := startedServicesPerUuid[serviceUuid]; found {
			startedServices[serviceName] = startedService
			continue
		}
		if len(failedServicePerUuid) == 0 {
			// it is expected that if a service failed to be started, Kurtosis did not even try to start the others
			// and stopped midway. However, if failedServicePerUuid is empty, this is an internal bug
			failedServices[serviceName] = stacktrace.NewError("State of the service is unknown: %s. This is a Kurtosis internal bug", serviceName)
		}
	}
	defer func() {
		if batchSuccessfullyStarted {
			return
		}
		for serviceName, startedService := range startedServices {
			if err := network.destroyService(ctx, serviceName, startedService.GetRegistration().GetUUID()); err != nil {
				logrus.Errorf("One or more services failed to be started for this batch. Kurtosis tries to"+
					"roll back the entire batch, but failed destroying some services. Error was: %v", err)
			}
		}
	}()
	if len(failedServices) > 0 {
		return map[service.ServiceName]*service.Service{}, failedServices, nil
	}

	if len(startedServices) != len(serviceConfigs) {
		var requested []service.ServiceName
		for serviceName := range serviceConfigs {
			requested = append(requested, serviceName)
		}
		var result []service.ServiceName
		for serviceName := range startedServices {
			result = append(result, serviceName)
		}
		return nil, nil, stacktrace.NewError("This is a Kurtosis internal bug. The batch of services being started does not fit the number of services that were requested. (service started: '%v', requested: '%v')", result, requested)
	}

	for _, startedService := range startedServices {
		serviceRegistration := startedService.GetRegistration()
		serviceIdentifier := service_identifiers.NewServiceIdentifier(serviceRegistration.GetUUID(), serviceRegistration.GetName())
		if err := network.serviceIdentifiersRepository.AddServiceIdentifier(serviceIdentifier); err != nil {
			return nil, nil, stacktrace.Propagate(err, "An error occurred adding a new service identifier '%+v' into the repository", serviceIdentifier)
		}
		network.registeredServiceInfo[serviceRegistration.GetName()].SetStatus(service.ServiceStatus_Started)
	}

	batchSuccessfullyStarted = true
	return startedServices, map[service.ServiceName]error{}, nil
}

func (network *DefaultServiceNetwork) UpdateService(ctx context.Context, serviceName service.ServiceName, updateServiceConfig *service.ServiceConfig) (*service.Service, error) {
	serviceConfigMap := map[service.ServiceName]*service.ServiceConfig{
		serviceName: updateServiceConfig,
	}

	startedServices, serviceFailed, err := network.UpdateServices(ctx, serviceConfigMap, singleServiceStartupBatch)
	if err != nil {
		return nil, err
	}
	if failure, found := serviceFailed[serviceName]; found {
		return nil, failure
	}
	if startedService, found := startedServices[serviceName]; found {
		return startedService, nil
	}
	return nil, stacktrace.NewError("Service '%s' could not be updated properly, and its state is unknown. This is a Kurtosis internal bug", serviceName)
}

// UpdateServices updates the service by removing the current container and re-creating it, keeping the registration
// identical. Note this function does not handle any kind of rollback if it fails halfway. This is because we have no
// way to do soft-delete for containers. Once it's deleted, it's gone, so if Kurtosis fails at re-creating it, it
// doesn't roll back to the state previous to calling this function
func (network *DefaultServiceNetwork) UpdateServices(ctx context.Context, updateServiceConfigs map[service.ServiceName]*service.ServiceConfig, batchSize int) (map[service.ServiceName]*service.Service, map[service.ServiceName]error, error) {
	network.mutex.Lock()
	defer network.mutex.Unlock()
	failedServicesPool := map[service.ServiceName]error{}
	successfullyUpdatedService := map[service.ServiceName]*service.Service{}

	if len(updateServiceConfigs) == 0 {
		return successfullyUpdatedService, failedServicesPool, nil
	}

	// First, remove the service
	serviceUuidToNameMap := map[service.ServiceUUID]service.ServiceName{}
	serviceUuidsToRemove := map[service.ServiceUUID]bool{}
	for serviceName := range updateServiceConfigs {
		serviceRegistration, found := network.registeredServiceInfo[serviceName]
		if !found {
			failedServicesPool[serviceName] = stacktrace.NewError("Unable to update service that is not registered "+
				"inside this enclave: '%s'", serviceName)
		} else {
			serviceUuid := serviceRegistration.GetUUID()
			serviceUuidsToRemove[serviceUuid] = true
			serviceUuidToNameMap[serviceUuid] = serviceName
		}
	}
	successfullyRemovedServices, failedRemovedServices, err := network.kurtosisBackend.RemoveRegisteredUserServiceProcesses(ctx, network.enclaveUuid, serviceUuidsToRemove)
	if err != nil {
		return nil, nil, stacktrace.Propagate(err, "Unexpected error happened updating services")
	}
	for serviceUuid, serviceErr := range failedRemovedServices {
		if serviceName, found := serviceUuidToNameMap[serviceUuid]; found {
			failedServicesPool[serviceName] = serviceErr
		} else {
			return nil, nil, stacktrace.NewError("Error mapping service UUID to service name. This is a bug in Kurtosis.\nserviceUuidsToRemove=%v\nfailedRemovedServices=%v\nsuccessfullyRemovedServices=%v\nserviceUuidToNameMap=%v", serviceUuidsToRemove, failedRemovedServices, successfullyRemovedServices, serviceUuidToNameMap)
		}
	}

	// Set service status back to registered and remove its currently saved service config
	successfullyRemovedServicesIncludingSidecars := map[service.ServiceUUID]bool{}
	for serviceUuid := range successfullyRemovedServices {
		if serviceName, found := serviceUuidToNameMap[serviceUuid]; found {
			successfullyRemovedServicesIncludingSidecars[serviceUuid] = true
			network.registeredServiceInfo[serviceName].SetStatus(service.ServiceStatus_Registered)
			network.registeredServiceInfo[serviceName].SetConfig(nil)
		} else {
			return nil, nil, stacktrace.NewError("Error mapping service UUID to service name. This is a bug in Kurtosis")
		}
	}

	// Re-create service with the new service config
	serviceToRecreate := map[service.ServiceUUID]*service.ServiceConfig{}
	for serviceUuid := range successfullyRemovedServicesIncludingSidecars {
		serviceName, found := serviceUuidToNameMap[serviceUuid]
		if !found {
			failedServicesPool[serviceName] = stacktrace.NewError("Unable to update service that is not registered "+
				"inside this enclave: '%s'", serviceName)
			continue
		}
		newServiceConfig, found := updateServiceConfigs[serviceName]
		if !found {
			failedServicesPool[serviceName] = stacktrace.NewError("Unable to update service '%s' because no new "+
				"service config could be found. This is a bug in Kurtosis", serviceName)
			continue
		}
		serviceToRecreate[serviceUuid] = newServiceConfig
	}
	recreatedService, failedToRecreateService := network.startRegisteredServices(ctx, serviceToRecreate, batchSize)
	for serviceUuid, failedToRecreateServiceErr := range failedToRecreateService {
		serviceName, found := serviceUuidToNameMap[serviceUuid]
		if !found {
			failedServicesPool[serviceName] = stacktrace.NewError("Unable to update service that is not registered "+
				"inside this enclave: '%s'", serviceName)
			continue
		}
		failedServicesPool[serviceName] = failedToRecreateServiceErr
	}
	for serviceUuid, newServiceObj := range recreatedService {
		serviceName, found := serviceUuidToNameMap[serviceUuid]
		if !found {
			failedServicesPool[serviceName] = stacktrace.NewError("Unable to update service that is not registered "+
				"inside this enclave: '%s'", serviceName)
			continue
		}
		successfullyUpdatedService[serviceName] = newServiceObj
		network.registeredServiceInfo[serviceName].SetStatus(service.ServiceStatus_Started)
	}
	return successfullyUpdatedService, failedServicesPool, nil
}

func (network *DefaultServiceNetwork) RemoveService(
	ctx context.Context,
	serviceIdentifier string,
) (service.ServiceUUID, error) {
	network.mutex.Lock()
	defer network.mutex.Unlock()

	serviceName, err := network.getServiceNameForIdentifierUnlocked(serviceIdentifier)
	if err != nil {
		return "", stacktrace.Propagate(err, "An error occurred while fetching name for service identifier '%v'", serviceIdentifier)
	}

	serviceToRemove, found := network.registeredServiceInfo[serviceName]
	if !found {
		return "", stacktrace.NewError("No service found with ID '%v'", serviceName)
	}
	serviceUuid := serviceToRemove.GetUUID()

	network.cleanupInternalMapsUnlocked(serviceName)

	// We stop the service, rather than destroying it, so that we can keep logs around
	stopServiceFilters := &service.ServiceFilters{
		Names: nil,
		UUIDs: map[service.ServiceUUID]bool{
			serviceUuid: true,
		},
		Statuses: nil,
	}
	_, erroredUuids, err := network.kurtosisBackend.StopUserServices(ctx, network.enclaveUuid, stopServiceFilters)
	if err != nil {
		return "", stacktrace.Propagate(err, "An error occurred during the call to stop service '%v'", serviceUuid)
	}
	if err, found := erroredUuids[serviceUuid]; found {
		return "", stacktrace.Propagate(err, "An error occurred stopping service '%v'", serviceUuid)
	}

	return serviceUuid, nil
}

func (network *DefaultServiceNetwork) StartService(
	ctx context.Context,
	serviceIdentifier string,
) error {
	serviceIdentifiers := []string{serviceIdentifier}
	_, erroredUuids, err := network.StartServices(ctx, serviceIdentifiers)
	if err != nil {
		return stacktrace.Propagate(err, "An error occurred while starting services")
	}

	for serviceUuid, erroredUuid := range erroredUuids {
		return stacktrace.Propagate(erroredUuid, "An error occurred while starting service '%v'", serviceUuid)
	}

	return nil
}

func (network *DefaultServiceNetwork) StartServices(
	ctx context.Context,
	serviceIdentifiers []string,
) (
	map[service.ServiceUUID]bool,
	map[service.ServiceUUID]error,
	error,
) {
	network.mutex.Lock()
	defer network.mutex.Unlock()

	successfulUuids := map[service.ServiceUUID]bool{}
	erroredUuids := map[service.ServiceUUID]error{}
	serviceConfigs := map[service.ServiceUUID]*service.ServiceConfig{}
	serviceRegistrations := map[service.ServiceUUID]*service.ServiceRegistration{}

	for _, serviceIdentifier := range serviceIdentifiers {
		serviceRegistration, err := network.getServiceRegistrationForIdentifierUnlocked(serviceIdentifier)
		if err != nil {
			return nil, nil, stacktrace.Propagate(err, "An error occurred while getting service registration for identifier '%v'", serviceIdentifier)
		}
		if serviceRegistration.GetStatus() == service.ServiceStatus_Started {
			return nil, nil, stacktrace.NewError("Service '%v' is already started", serviceRegistration.GetName())
		}
		serviceRegistrations[serviceRegistration.GetUUID()] = serviceRegistration
	}

	for serviceUuid, serviceRegistration := range serviceRegistrations {
		serviceConfigs[serviceUuid] = serviceRegistration.GetConfig()
	}

	successfulServices, failedServices, err := network.kurtosisBackend.StartRegisteredUserServices(ctx, network.enclaveUuid, serviceConfigs)
	if err != nil {
		return nil, nil, err
	}

	for successfulUuid, successfulService := range successfulServices {
		serviceRegistrations[successfulService.GetRegistration().GetUUID()].SetStatus(service.ServiceStatus_Started)
		successfulUuids[successfulUuid] = true
	}

	for erroredUuid, err := range failedServices {
		erroredUuids[erroredUuid] = err
	}

	return successfulUuids, erroredUuids, nil
}

func (network *DefaultServiceNetwork) StopService(
	ctx context.Context,
	serviceIdentifier string,
) error {
	serviceIdentifiers := []string{serviceIdentifier}
	_, erroredUuids, err := network.StopServices(ctx, serviceIdentifiers)
	if err != nil {
		return stacktrace.Propagate(err, "An error occurred while stopping services")
	}

	for serviceUuid, erroredUuid := range erroredUuids {
		return stacktrace.Propagate(erroredUuid, "An error occurred while stopping service '%v'", serviceUuid)
	}

	return nil
}

func (network *DefaultServiceNetwork) StopServices(
	ctx context.Context,
	serviceIdentifiers []string,
) (
	map[service.ServiceUUID]bool,
	map[service.ServiceUUID]error,
	error,
) {
	network.mutex.Lock()
	defer network.mutex.Unlock()

	serviceUuids := map[service.ServiceUUID]bool{}
	serviceRegistrations := map[service.ServiceUUID]*service.ServiceRegistration{}

	for _, serviceIdentifier := range serviceIdentifiers {
		serviceRegistration, err := network.getServiceRegistrationForIdentifierUnlocked(serviceIdentifier)
		if err != nil {
			return nil, nil, stacktrace.Propagate(err, "An error occurred while getting service registration for identifier '%v'", serviceIdentifier)
		}
		if serviceRegistration.GetStatus() == service.ServiceStatus_Stopped {
			return nil, nil, stacktrace.NewError("Service '%v' is already stopped", serviceRegistration.GetName())
		}
		serviceUuids[serviceRegistration.GetUUID()] = true
		serviceRegistrations[serviceRegistration.GetUUID()] = serviceRegistration
	}

	stopServiceFilters := &service.ServiceFilters{
		Names:    nil,
		UUIDs:    serviceUuids,
		Statuses: nil,
	}
	successfulUuids, erroredUuids, err := network.kurtosisBackend.StopUserServices(ctx, network.enclaveUuid, stopServiceFilters)
	if err != nil {
		return successfulUuids, erroredUuids, stacktrace.Propagate(err, "An error occurred during the call to stop services")
	}

	for successfulUuid := range successfulUuids {
		serviceRegistrations[successfulUuid].SetStatus(service.ServiceStatus_Stopped)
	}

	return successfulUuids, erroredUuids, nil
}

func (network *DefaultServiceNetwork) RunExec(ctx context.Context, serviceIdentifier string, userServiceCommand []string) (*exec_result.ExecResult, error) {
	// NOTE: This will block all other operations while this command is running!!!! We might need to change this so it's
	// asynchronous
	network.mutex.Lock()
	defer network.mutex.Unlock()

	serviceRegistration, err := network.getServiceRegistrationForIdentifierUnlocked(serviceIdentifier)
	if err != nil {
		return nil, stacktrace.Propagate(err, "An error occurred while getting service registration for identifier '%v'", serviceIdentifier)
	}

	serviceUuid := serviceRegistration.GetUUID()
	userServiceCommands := map[service.ServiceUUID][]string{
		serviceUuid: userServiceCommand,
	}

	successfulExecCommands, failedExecCommands, err := network.kurtosisBackend.RunUserServiceExecCommands(
		ctx, network.enclaveUuid, userServiceCommands)
	if err != nil {
		return nil, stacktrace.Propagate(
			err,
			"An error occurred running exec command '%v' against service '%v'",
			userServiceCommand,
			serviceIdentifier)
	}

	if execResult, found := successfulExecCommands[serviceUuid]; found {
		if len(failedExecCommands) > 0 {
			return nil, stacktrace.NewError("An error was returned even though the exec command was successful. "+
				"This is a Kurtosis internal bug. The exec result was: '%s' (exit code %d) and the error(s) were:\n%v",
				execResult.GetOutput(), execResult.GetExitCode(), failedExecCommands)
		}
		return execResult, nil
	}

	if err, found := failedExecCommands[serviceUuid]; found {
		return nil, stacktrace.Propagate(err, "An error occurred running exec command '%v' on service '%s' "+
			"(uuid '%s')", userServiceCommand, serviceIdentifier, serviceUuid)
	}
	return nil, stacktrace.NewError("The status of the exec command '%v' on service '%s' (uuid '%s') is unknown. "+
		"It did not return as a success nor as a failure. This is a Kurtosis internal bug.",
		userServiceCommand, serviceIdentifier, serviceUuid)
}

func (network *DefaultServiceNetwork) RunExecs(ctx context.Context, userServiceCommands map[string][]string) (map[service.ServiceUUID]*exec_result.ExecResult, map[service.ServiceUUID]error, error) {
	// NOTE: This will block all other operations while this command is running!!!! We might need to change this so it's
	// asynchronous
	network.mutex.Lock()
	defer network.mutex.Unlock()

	userServiceCommandsByServiceUuid := map[service.ServiceUUID][]string{}
	for serviceIdentifier, userServiceCommand := range userServiceCommands {
		serviceRegistration, err := network.getServiceRegistrationForIdentifierUnlocked(serviceIdentifier)
		if err != nil {
			return nil, nil, stacktrace.Propagate(err, "An error occurred while getting service registration for identifier '%v'", serviceIdentifier)
		}
		serviceUuid := serviceRegistration.GetUUID()
		userServiceCommandsByServiceUuid[serviceUuid] = userServiceCommand
	}

	successfulExecs, failedExecs, err := network.kurtosisBackend.RunUserServiceExecCommands(ctx, network.enclaveUuid, userServiceCommandsByServiceUuid)
	if err != nil {
		return nil, nil, stacktrace.Propagate(err, "An unexpected error occurred running multiple exec commands "+
			"on user services:\n%v", userServiceCommands)
	}
	return successfulExecs, failedExecs, nil
}

func (network *DefaultServiceNetwork) HttpRequestService(ctx context.Context, serviceIdentifier string, portId string, method string, contentType string, endpoint string, body string) (*http.Response, error) {
	logrus.Debugf("Making a request '%v' '%v' '%v' '%v' '%v' '%v'", serviceIdentifier, portId, method, contentType, endpoint, body)
	userService, getServiceErr := network.GetService(ctx, serviceIdentifier)
	if getServiceErr != nil {
		return nil, stacktrace.Propagate(getServiceErr, "An error occurred when getting service '%v' for HTTP request", serviceIdentifier)
	}
	port, found := userService.GetPrivatePorts()[portId]
	if !found {
		return nil, stacktrace.NewError("An error occurred when getting port '%v' from service '%v' for HTTP request", serviceIdentifier, portId)
	}
	url := fmt.Sprintf("http://%v:%v%v", userService.GetRegistration().GetPrivateIP(), port.GetNumber(), endpoint)
	req, err := http.NewRequestWithContext(ctx, method, url, strings.NewReader(body))
	if err != nil {
		return nil, stacktrace.NewError("An error occurred building HTTP request on service '%v', URL '%v'", userService, url)
	}
	if contentType != "" {
		req.Header.Set("Content-Type", contentType)
	}
	resp, err := http.DefaultClient.Do(req)
	if err != nil {
		return nil, stacktrace.Propagate(err, "An error occurred on HTTP request on service '%v', URL '%v'", userService, url)
	}
	return resp, nil
}

func (network *DefaultServiceNetwork) GetService(ctx context.Context, serviceIdentifier string) (*service.Service, error) {
	network.mutex.Lock()
	defer network.mutex.Unlock()

	serviceRegistration, err := network.getServiceRegistrationForIdentifierUnlocked(serviceIdentifier)
	if err != nil {
		return nil, stacktrace.Propagate(err, "An error occurred while fetching registration for service identifier '%v'", serviceIdentifier)
	}

	serviceUuid := serviceRegistration.GetUUID()

	getServiceFilters := &service.ServiceFilters{
		Names: nil,
		UUIDs: map[service.ServiceUUID]bool{
			serviceRegistration.GetUUID(): true,
		},
		Statuses: nil,
	}
	matchingServices, err := network.kurtosisBackend.GetUserServices(ctx, network.enclaveUuid, getServiceFilters)
	if err != nil {
		return nil, stacktrace.Propagate(err, "An error occurred getting service '%v'", serviceUuid)
	}
	if len(matchingServices) == 0 {
		return nil, stacktrace.NewError(
			"A registration exists for service UUID '%v' but no service objects were found; this indicates that the service was "+
				"registered but not started",
			serviceUuid,
		)
	}
	if len(matchingServices) > 1 {
		return nil, stacktrace.NewError("Found multiple service objects matching UUID '%v'", serviceUuid)
	}
	serviceObj, found := matchingServices[serviceUuid]
	if !found {
		return nil, stacktrace.NewError("Found exactly one service object, but it didn't match expected UUID '%v'", serviceUuid)
	}

	// The service status is managed at the service network layer so we copy it to the response
	serviceObj.GetRegistration().SetStatus(serviceRegistration.GetStatus())
	return serviceObj, nil
}

func (network *DefaultServiceNetwork) GetServiceNames() map[service.ServiceName]bool {

	serviceNames := make(map[service.ServiceName]bool, len(network.registeredServiceInfo))

	for serviceName := range network.registeredServiceInfo {
		if _, ok := serviceNames[serviceName]; !ok {
			serviceNames[serviceName] = true
		}
	}
	return serviceNames
}

func (network *DefaultServiceNetwork) CopyFilesFromService(ctx context.Context, serviceIdentifier string, srcPath string, artifactName string) (enclave_data_directory.FilesArtifactUUID, error) {
	serviceName, err := network.getServiceNameForIdentifierUnlocked(serviceIdentifier)
	if err != nil {
		return "", stacktrace.Propagate(err, "An error occurred while fetching name for service identifier '%v'", serviceIdentifier)
	}

	filesArtifactUuid, err := network.copyFilesFromServiceUnlocked(ctx, serviceName, srcPath, artifactName)
	if err != nil {
		return "", stacktrace.Propagate(err, "There was an error in copying files over to disk")
	}
	return filesArtifactUuid, nil
}

func (network *DefaultServiceNetwork) GetServiceRegistration(serviceName service.ServiceName) (*service.ServiceRegistration, bool) {
	network.mutex.Lock()
	defer network.mutex.Unlock()
	registration, found := network.registeredServiceInfo[serviceName]
	if !found {
		return nil, false
	}
	return registration, true
}

func (network *DefaultServiceNetwork) RenderTemplates(templatesAndDataByDestinationRelFilepath map[string]*render_templates.TemplateData, artifactName string) (enclave_data_directory.FilesArtifactUUID, error) {
	filesArtifactUuid, err := network.renderTemplatesUnlocked(templatesAndDataByDestinationRelFilepath, artifactName)
	if err != nil {
		return "", stacktrace.Propagate(err, "There was an error in rendering templates to disk")
	}
	return filesArtifactUuid, nil
}

func (network *DefaultServiceNetwork) UploadFilesArtifact(data io.Reader, contentMd5 []byte, artifactName string) (enclave_data_directory.FilesArtifactUUID, error) {
	filesArtifactStore, err := network.enclaveDataDir.GetFilesArtifactStore()
	if err != nil {
		return "", stacktrace.Propagate(err, "An error occurred while getting files artifact store")
	}

	filesArtifactUuid, err := filesArtifactStore.StoreFile(data, contentMd5, artifactName)
	if err != nil {
		return "", stacktrace.Propagate(err, "An error occurred while trying to store files.")
	}
	return filesArtifactUuid, nil
}

<<<<<<< HEAD
=======
func (network *DefaultServiceNetwork) GetFilesArtifactMd5(artifactName string) (enclave_data_directory.FilesArtifactUUID, []byte, bool, error) {
	filesArtifactStore, err := network.enclaveDataDir.GetFilesArtifactStore()
	if err != nil {
		return "", nil, false, stacktrace.Propagate(err, "An error occurred while getting files artifact store")
	}
	filesArtifactUuid, _, currentlyStoredFileContentHash, found, err := filesArtifactStore.GetFile(artifactName)
	if err != nil {
		return "", nil, false, stacktrace.Propagate(err, "An error occurred retrieving the files artifact from the store")
	}
	return filesArtifactUuid, currentlyStoredFileContentHash, found, nil
}

func (network *DefaultServiceNetwork) UpdateFilesArtifact(fileArtifactUuid enclave_data_directory.FilesArtifactUUID, updatedContent io.Reader, contentMd5 []byte) error {
	filesArtifactStore, err := network.enclaveDataDir.GetFilesArtifactStore()
	if err != nil {
		return stacktrace.Propagate(err, "An error occurred while getting files artifact store")
	}

	if err = filesArtifactStore.UpdateFile(fileArtifactUuid, updatedContent, contentMd5); err != nil {
		return stacktrace.Propagate(err, "An error occurred while trying to update a files artifact.")
	}
	return nil
}

>>>>>>> f80f4ea3
func (network *DefaultServiceNetwork) GetExistingAndHistoricalServiceIdentifiers() (service_identifiers.ServiceIdentifiers, error) {
	serviceIdentifiers, err := network.serviceIdentifiersRepository.GetServiceIdentifiers()
	if err != nil {
		return nil, stacktrace.Propagate(err, "An error occurred getting the service identifiers list from the repository")
	}
	return serviceIdentifiers, nil
}

// GetUniqueNameForFileArtifact : this will return unique artifact name after 5 retries, same as enclave id generator
func (network *DefaultServiceNetwork) GetUniqueNameForFileArtifact() (string, error) {
	filesArtifactStore, err := network.enclaveDataDir.GetFilesArtifactStore()
	if err != nil {
		return "", stacktrace.Propagate(err, "An error occurred while getting files artifact store")
	}
	return filesArtifactStore.GenerateUniqueNameForFileArtifact(), nil
}

func (network *DefaultServiceNetwork) GetApiContainerInfo() *ApiContainerInfo {
	return network.apiContainerInfo
}

// ====================================================================================================
//
//	Private helper methods
//
// ====================================================================================================
// registerService handles all the operations necessary to register a service before is can be started with
// startRegisteredService. If something fails along the way, the function takes care of rolling back the previous
// changes such that the enclave remains in the state before the call
// TODO: The approach is naive here as we register a single service, so it needs to be called within a loop
//
//	to register multiple services. We could leverage the fact that the BE handles registering multiple services
//	with a single call. For now, as registering a service is fairly low lift, it's fine this way
func (network *DefaultServiceNetwork) registerService(
	ctx context.Context,
	serviceName service.ServiceName,
) (
	*service.ServiceRegistration,
	error,
) {
	serviceSuccessfullyRegistered := false

	serviceToRegister := map[service.ServiceName]bool{
		serviceName: true,
	}
	servicesSuccessfullyRegistered, serviceFailedRegistration, err := network.kurtosisBackend.RegisterUserServices(ctx, network.enclaveUuid, serviceToRegister)
	if err != nil {
		return nil, stacktrace.Propagate(err, "Unexpected error happened registering service '%s'", serviceName)
	}
	if serviceRegistrationErr, found := serviceFailedRegistration[serviceName]; found {
		return nil, stacktrace.Propagate(serviceRegistrationErr, "Error registering service '%s'", serviceName)
	}
	serviceRegistration, found := servicesSuccessfullyRegistered[serviceName]
	if !found {
		return nil, stacktrace.NewError("Unexpected error while registering service '%s'. It was not flagged as neither failed nor successfully registered. This is a Kurtosis internal bug.", serviceName)
	}
	defer func() {
		if serviceSuccessfullyRegistered {
			return
		}
		serviceUuid := serviceRegistration.GetUUID()
		serviceToUnregister := map[service.ServiceUUID]bool{
			serviceUuid: true,
		}
		_, failedService, unexpectedErr := network.kurtosisBackend.UnregisterUserServices(ctx, network.enclaveUuid, serviceToUnregister)
		if unexpectedErr != nil {
			logrus.Errorf("An unexpected error happened unregistering service '%s' after it failed starting. It"+
				"is possible the service is still registered to the enclave.", serviceName)
			return
		}
		if unregisteringErr, found := failedService[serviceUuid]; found {
			logrus.Errorf("An error happened unregistering service '%s' after it failed starting. It"+
				"is possible the service is still registered to the enclave. The error was\n%v",
				serviceName, unregisteringErr.Error())
			return
		}
	}()

	network.registeredServiceInfo[serviceName] = serviceRegistration
	// remove service from the registered service map is something fails downstream
	defer func() {
		if serviceSuccessfullyRegistered {
			return
		}
		network.cleanupInternalMapsUnlocked(serviceName)
	}()

	serviceSuccessfullyRegistered = true
	return serviceRegistration, nil
}

// unregisterService is the opposite of register service. It cleans up everything is can to property unregister a
// service. It is expected that the service was properly registered.
// As registerService rolls back things if a failure happens halfway, we should never end up with a service
// half-registered, but it's worth calling out that this method with throw if called with such a service
func (network *DefaultServiceNetwork) unregisterService(ctx context.Context, serviceName service.ServiceName) error {

	serviceRegistration, registrationFound := network.registeredServiceInfo[serviceName]
	if !registrationFound {
		return stacktrace.NewError("Unregistering a service that has not been properly registered should not happen: '%s'. This is a Kurtosis internal bug", serviceName)
	}

	network.cleanupInternalMapsUnlocked(serviceName)
	serviceUuid := serviceRegistration.GetUUID()
	serviceToUnregister := map[service.ServiceUUID]bool{
		serviceUuid: true,
	}
	_, failedService, unexpectedErr := network.kurtosisBackend.UnregisterUserServices(ctx, network.enclaveUuid, serviceToUnregister)
	if unexpectedErr != nil {
		return stacktrace.Propagate(unexpectedErr, "An unexpected error happened unregistering service '%s'. It "+
			"is possible the service is still registered to the enclave.", serviceName)
	}
	if unregisteringErr, found := failedService[serviceUuid]; found {
		return stacktrace.Propagate(unregisteringErr, "An error happened unregistering service '%s'. It"+
			"is possible the service is still registered to the enclave.",
			serviceName)
	}
	return nil
}

// startRegisteredService handles the logistic of starting a service in the relevant Kurtosis backend:
func (network *DefaultServiceNetwork) startRegisteredService(
	ctx context.Context,
	serviceUuid service.ServiceUUID,
	serviceConfig *service.ServiceConfig,
) (
	*service.Service,
	error,
) {
	serviceStartedSuccessfully := false

	// Docker and K8s requires the minimum memory limit to be 6 megabytes to we make sure the allocation is at least that amount
	// But first, we check that it's not the default value, meaning the user potentially didn't even set it
	if serviceConfig.GetMemoryAllocationMegabytes() != defaultMemoryAllocMegabytes && serviceConfig.GetMemoryAllocationMegabytes() < minMemoryLimit {
		return nil, stacktrace.NewError("Memory allocation, `%d`, is too low. Kurtosis requires the memory limit to be at least `%d` megabytes for service with UUID '%v'.", serviceConfig.GetMemoryAllocationMegabytes(), minMemoryLimit, serviceUuid)
	}

	// TODO(gb): make the backend also handle starting service sequentially to simplify the logic there as well
	serviceConfigMap := map[service.ServiceUUID]*service.ServiceConfig{
		serviceUuid: serviceConfig,
	}
	successfulServices, failedServices, err := network.kurtosisBackend.StartRegisteredUserServices(ctx, network.enclaveUuid, serviceConfigMap)
	if err != nil {
		return nil, err
	}
	if failedServiceErr, isFailed := failedServices[serviceUuid]; isFailed {
		return nil, failedServiceErr
	}

	startedService, isSuccessful := successfulServices[serviceUuid]
	if !isSuccessful {
		return nil, stacktrace.NewError("Service '%s' did not start properly but no error was thrown. This is a Kurtosis internal bug", serviceUuid)
	}
	defer func() {
		if serviceStartedSuccessfully {
			return
		}
		serviceToDestroyUuid := startedService.GetRegistration().GetUUID()
		userServiceFilters := &service.ServiceFilters{
			Names: nil,
			UUIDs: map[service.ServiceUUID]bool{
				serviceToDestroyUuid: true,
			},
			Statuses: nil,
		}
		_, failedToDestroyUuids, err := network.kurtosisBackend.DestroyUserServices(context.Background(), network.enclaveUuid, userServiceFilters)
		if err != nil {
			logrus.Errorf("Attempted to destroy the services with UUIDs '%v' but had no success. You must manually destroy the services! The following error had occurred:\n'%v'", serviceToDestroyUuid, err)
			return
		}
		if failedToDestroyErr, found := failedToDestroyUuids[serviceToDestroyUuid]; found {
			logrus.Errorf("Attempted to destroy the services with UUIDs '%v' but had no success. You must manually destroy the services! The following error had occurred:\n'%v'", serviceToDestroyUuid, failedToDestroyErr)
		}
	}()

	allPrivateAndPublicPorts := mergeAndGetAllPrivateAndPublicServicePorts(startedService)

	if err := waitUntilAllTCPAndUDPPortsAreOpen(
		startedService.GetRegistration().GetPrivateIP(),
		allPrivateAndPublicPorts,
	); err != nil {
		serviceLogs, getServiceLogsErr := network.getServiceLogs(ctx, startedService, shouldFollowLogs)
		if getServiceLogsErr != nil {
			serviceLogs = fmt.Sprintf("An error occurred while getting the service logs.\n Error:%v", getServiceLogsErr)
		}
		return nil, stacktrace.Propagate(
			err,
			"An error occurred waiting for all TCP and UDP ports to be open for service '%v' with private IP '%v'; "+
				"this is usually due to a misconfiguration in the service itself, so here are the logs:\n%s",
			startedService.GetRegistration().GetName(),
			startedService.GetRegistration().GetPrivateIP(),
			serviceLogs,
		)
	}

	serviceStartedSuccessfully = true
	network.registeredServiceInfo[startedService.GetRegistration().GetName()].SetConfig(serviceConfig)
	return startedService, nil
}

// destroyService is the opposite of startRegisteredService. It removes a started service from the enclave. Note that it does not
// take care of unregistering the service. For this, unregisterService should be called
// Similar to unregisterService, it is expected that the service passed to destroyService has been properly started.
// the function might fail if the service is half-started
// Note: the function also takes care of destroying any networking sidecar associated with the service
func (network *DefaultServiceNetwork) destroyService(ctx context.Context, serviceName service.ServiceName, serviceUuid service.ServiceUUID) error {
	// deleting the service first
	userServiceFilters := &service.ServiceFilters{
		Names: nil,
		UUIDs: map[service.ServiceUUID]bool{
			serviceUuid: true,
		},
		Statuses: nil,
	}
	successfullyDestroyedUuids, failedToDestroyUuids, err := network.kurtosisBackend.DestroyUserServices(context.Background(), network.enclaveUuid, userServiceFilters)
	if err != nil {
		return stacktrace.Propagate(err, "Attempted to destroy the service with UUID '%v' but had no success. You must manually destroy the service as well as its sidecar if any", serviceUuid)
	}
	if _, found := successfullyDestroyedUuids[serviceUuid]; found {
		if len(failedToDestroyUuids) != 0 {
			return stacktrace.NewError("Service '%s' was successfully destroyed but unexpected error were returned by Kurtosis backend. This is unexpected and should be investigated. Here are the errors:\n%v", serviceUuid, failedToDestroyUuids)
		}
	} else {
		if failedToDestroyErr, found := failedToDestroyUuids[serviceUuid]; found {
			return stacktrace.Propagate(failedToDestroyErr, "Attempted to destroy the service with UUID '%v' but had no success. You must manually destroy the service as well as its sidecar if any", serviceUuid)
		} else {
			return stacktrace.NewError("Attempted to destroy service '%s' but it was neither marked as successfully destroyed nor errored in the result. This is a Kurtosis bug", serviceUuid)
		}
	}

	return nil
}

// startRegisteredServices starts multiple services in parallel
//
// It iterates over all the services to start and kicks off a go subroutine for each of them.
// The subroutine will block until it can write to concurrencyControlChan. concurrencyControlChan is a simple buffered
// channel that can contain a max of 4 values. It's a common way in go to control concurrency to make sure no more than
// X subroutine is running at the same time.
//
// Once the for loops has started all the subroutine, we use a WaitGroup for this method to block until all subroutines
// have completed
//
// The subroutine accounts for its result populating the startedServices and failedServices maps (which are be accessed
// behind a mutex as those are not concurrent maps) and finishes by release a permit from the WaitGroup
func (network *DefaultServiceNetwork) startRegisteredServices(
	ctx context.Context,
	serviceConfigs map[service.ServiceUUID]*service.ServiceConfig,
	batchSize int,
) (map[service.ServiceUUID]*service.Service, map[service.ServiceUUID]error) {
	wg := sync.WaitGroup{}

	concurrencyControlChan := make(chan bool, batchSize)
	defer close(concurrencyControlChan)

	startedServices := map[service.ServiceUUID]*service.Service{}
	failedServices := map[service.ServiceUUID]error{}
	mapWriteMutex := sync.Mutex{}

	// async kick off all the routines one by one
	for serviceUuid, serviceConfig := range serviceConfigs {
		serviceToStartUuid := serviceUuid
		serviceToStartConfig := serviceConfig

		if len(failedServices) > 0 {
			// stop scheduling more service start
			// as one already failed, the full batch will be reverted anyway so no need to continue any further
			break
		}
		// The concurrencyControlChan will block if the buffer is currently full, i.e. if maxConcurrentServiceStart
		// subroutines are already running in the background
		concurrencyControlChan <- true
		wg.Add(1)
		go func() {
			defer func() {
				// at the end, make sure the subroutine releases one permit from the WaitGroup, and make sure to
				// also pop a value from the concurrencyControlChan to allow any potentially waiting subroutine to
				// start
				wg.Done()
				<-concurrencyControlChan
			}()
			logrus.Debugf("Starting service '%s'", serviceToStartUuid)
			startedService, err := network.startRegisteredService(ctx, serviceToStartUuid, serviceToStartConfig)
			mapWriteMutex.Lock()
			defer mapWriteMutex.Unlock()
			if err != nil {
				failedServices[serviceToStartUuid] = err
				logrus.Debugf("Service '%s' could not start due to some errors", serviceToStartUuid)
			} else {
				startedServices[serviceToStartUuid] = startedService
				logrus.Debugf("Service '%s' started successfully", serviceToStartUuid)
			}
		}()
	}

	// wait for all subroutines to complete and return
	wg.Wait()
	return startedServices, failedServices
}

// This method is not thread safe. Only call this from a method where there is a mutex lock on the network.
func (network *DefaultServiceNetwork) copyFilesFromServiceUnlocked(ctx context.Context, serviceName service.ServiceName, srcPath string, artifactName string) (enclave_data_directory.FilesArtifactUUID, error) {
	serviceObj, found := network.registeredServiceInfo[serviceName]
	if !found {
		return "", stacktrace.NewError("Cannot copy files from service '%v' because it does not exist in the network", serviceName)
	}
	serviceUuid := serviceObj.GetUUID()

	store, err := network.enclaveDataDir.GetFilesArtifactStore()
	if err != nil {
		return "", stacktrace.Propagate(err, "An error occurred getting the files artifact store")
	}

	existingFilesArtifactUuid, _, _, filesArtifactAlreadyExists, err := store.GetFile(artifactName)
	if err != nil {
		return "", stacktrace.Propagate(err, "An unexpected error occurred checking for file artifact '%s' existence in the store", artifactName)
	}

	pipeReader, pipeWriter := io.Pipe()
	defer pipeWriter.Close()

	storeFilesArtifactResultChan := make(chan storeFilesArtifactResult)
	go func() {
		defer pipeReader.Close()
		defer close(storeFilesArtifactResultChan)
		//And finally pass it the .tgz file to the artifact file store
		// It's hard to compute the content hash here. For files stored from services, hash will be empty and they will
		// be re-stored everytime regardless of their content

		var storeOrUpdateErr error
		var filesArtifactUuid enclave_data_directory.FilesArtifactUUID
		if filesArtifactAlreadyExists {
			filesArtifactUuid = existingFilesArtifactUuid
			// we're not able to check file hash here b/c we don't get it from the CompressPath helper method
			// TODO: Maybe compute the hash ad-hoc here, but it would require us to consume the reader
			storeOrUpdateErr = store.UpdateFile(filesArtifactUuid, pipeReader, []byte{})
		} else {
			filesArtifactUuid, storeOrUpdateErr = store.StoreFile(pipeReader, []byte{}, artifactName)
		}
		storeFilesArtifactResultChan <- storeFilesArtifactResult{
			err:               storeOrUpdateErr,
			filesArtifactUuid: filesArtifactUuid,
		}
	}()

	if err := network.gzipAndPushTarredFileBytesToOutput(ctx, pipeWriter, serviceUuid, srcPath); err != nil {
		return "", stacktrace.Propagate(err, "An error occurred gzip'ing and pushing tar'd file bytes to the pipe")
	}

	storeFileResult := <-storeFilesArtifactResultChan
	if storeFileResult.err != nil {
		return "", stacktrace.Propagate(
			err,
			"An error occurred storing files from path '%v' on service '%v' in in the files artifact store",
			srcPath,
			serviceUuid,
		)
	}

	return storeFileResult.filesArtifactUuid, nil
}

func (network *DefaultServiceNetwork) gzipAndPushTarredFileBytesToOutput(
	ctx context.Context,
	output io.WriteCloser,
	serviceUuid service.ServiceUUID,
	srcPathOnContainer string,
) error {
	defer output.Close()

	// Need to compress the TAR bytes on our side, since we're not guaranteedj
	gzippingOutput := gzip.NewWriter(output)
	defer gzippingOutput.Close()

	if err := network.kurtosisBackend.CopyFilesFromUserService(ctx, network.enclaveUuid, serviceUuid, srcPathOnContainer, gzippingOutput); err != nil {
		return stacktrace.Propagate(err, "An error occurred copying source '%v' from user service with UUID '%v' in enclave with UUID '%v'", srcPathOnContainer, serviceUuid, network.enclaveUuid)
	}

	return nil
}

// This method is not thread safe. Only call this from a method where there is a mutex lock on the network.
func (network *DefaultServiceNetwork) renderTemplatesUnlocked(templatesAndDataByDestinationRelFilepath map[string]*render_templates.TemplateData, artifactName string) (enclave_data_directory.FilesArtifactUUID, error) {
	tempDirForRenderedTemplates, err := os.MkdirTemp("", tempDirForRenderedTemplatesPrefix)
	if err != nil {
		return "", stacktrace.Propagate(err, "An error occurred while creating a temp dir for rendered templates '%v'", tempDirForRenderedTemplates)
	}
	defer os.RemoveAll(tempDirForRenderedTemplates)

	for destinationRelFilepath, templateAndData := range templatesAndDataByDestinationRelFilepath {
		destinationAbsoluteFilePath := path.Join(tempDirForRenderedTemplates, destinationRelFilepath)
		if err := templateAndData.RenderToFile(destinationAbsoluteFilePath); err != nil {
			return "", stacktrace.Propagate(err, "There was an error in rendering template for file '%s'", destinationRelFilepath)
		}
	}

	compressedFile, _, compressedFileMd5, err := shared_utils.CompressPath(tempDirForRenderedTemplates, enforceMaxFileSizeLimit)
	if err != nil {
		return "", stacktrace.Propagate(err, "There was an error compressing dir '%v'", tempDirForRenderedTemplates)
	}
	defer compressedFile.Close()

	store, err := network.enclaveDataDir.GetFilesArtifactStore()
	if err != nil {
		return "", stacktrace.Propagate(err, "An error occurred while getting files artifact store")
	}
	existingFilesArtifactUuid, _, existingFilesArtifactMd5, found, err := store.GetFile(artifactName)
	if err != nil {
		return "", stacktrace.Propagate(err, "An unexpected error occurred checking for file artifact '%s' existence in the store", artifactName)
	}

	var storeOrUpdateErr error
	var filesArtifactUuid enclave_data_directory.FilesArtifactUUID
	if found {
		filesArtifactUuid = existingFilesArtifactUuid
		// If one of the md5 is empty, we can't really assume the files are equal so we fallback to updating them
		// Otherwise we check the equality of their MD5 and if they are different we update them
		if len(existingFilesArtifactMd5) == 0 || len(compressedFileMd5) == 0 || !bytes.Equal(existingFilesArtifactMd5, compressedFileMd5) {
			storeOrUpdateErr = store.UpdateFile(existingFilesArtifactUuid, compressedFile, compressedFileMd5)
		}
	} else {
		filesArtifactUuid, storeOrUpdateErr = store.StoreFile(compressedFile, compressedFileMd5, artifactName)
	}
	if storeOrUpdateErr != nil {
		return "", stacktrace.Propagate(err, "An error occurred while storing the file '%v' in the files artifact store", compressedFile)
	}
	shouldDeleteFilesArtifact := true
	defer func() {
		if shouldDeleteFilesArtifact {
			if err = store.RemoveFile(string(filesArtifactUuid)); err != nil {
				logrus.Errorf("We tried to clean up the files artifact '%v' we had stored but failed:\n%v", artifactName, err)
			}
		}
	}()

	shouldDeleteFilesArtifact = false
	return filesArtifactUuid, nil
}

// This isn't thread safe and must be called from a thread safe context
func (network *DefaultServiceNetwork) cleanupInternalMapsUnlocked(serviceName service.ServiceName) {
	_, found := network.registeredServiceInfo[serviceName]
	if !found {
		return
	}
	delete(network.registeredServiceInfo, serviceName)
}

// This isn't thread safe and must be called from a thread safe context
func (network *DefaultServiceNetwork) getServiceNameForIdentifierUnlocked(serviceIdentifier string) (service.ServiceName, error) {
	maybeServiceUuid := service.ServiceUUID(serviceIdentifier)
	serviceUuidToServiceName := map[service.ServiceUUID]service.ServiceName{}
	serviceShortenedUuidToServiceName := map[string][]service.ServiceName{}

	for serviceName, registration := range network.registeredServiceInfo {
		serviceUuid := registration.GetUUID()
		serviceShortenedUuid := uuid_generator.ShortenedUUIDString(string(serviceUuid))
		serviceUuidToServiceName[serviceUuid] = serviceName
		serviceShortenedUuidToServiceName[serviceShortenedUuid] = append(serviceShortenedUuidToServiceName[serviceShortenedUuid], serviceName)
	}

	if serviceName, found := serviceUuidToServiceName[maybeServiceUuid]; found {
		return serviceName, nil
	}

	maybeShortenedUuid := serviceIdentifier
	if serviceNames, found := serviceShortenedUuidToServiceName[maybeShortenedUuid]; found {
		if len(serviceNames) == exactlyOneShortenedUuidMatch {
			return serviceNames[0], nil
		} else {
			return "", stacktrace.NewError("Found multiple matching service names '%v' for shortened uuid '%v'. Please be more specific", serviceNames, maybeShortenedUuid)
		}
	}

	maybeServiceName := service.ServiceName(serviceIdentifier)
	if _, found := network.registeredServiceInfo[maybeServiceName]; found {
		return maybeServiceName, nil
	}

	return "", stacktrace.NewError("Couldn't find a matching service name for identifier '%v'", serviceIdentifier)
}

func (network *DefaultServiceNetwork) getServiceLogs(
	ctx context.Context,
	serviceObj *service.Service,
	shouldFollowLogs bool,
) (string, error) {
	enclaveUuid := serviceObj.GetRegistration().GetEnclaveID()
	serviceUUID := serviceObj.GetRegistration().GetUUID()
	userServiceFilters := &service.ServiceFilters{
		Names: nil,
		UUIDs: map[service.ServiceUUID]bool{
			serviceUUID: true,
		},
		Statuses: nil,
	}

	successfulUserServiceLogs, erroredUserServiceUuids, err := network.kurtosisBackend.GetUserServiceLogs(ctx, enclaveUuid, userServiceFilters, shouldFollowLogs)
	if err != nil {
		return "", stacktrace.Propagate(err, "An error occurred getting user service logs using filters '%+v'", userServiceFilters)
	}
	defer func() {
		for _, userServiceLogsReadCloser := range successfulUserServiceLogs {
			if err := userServiceLogsReadCloser.Close(); err != nil {
				logrus.Warnf("We tried to close the user service logs read-closer-objects after we're done using it, but doing so threw an error:\n%v", err)
			}
		}
	}()

	err, found := erroredUserServiceUuids[serviceUUID]
	if found && err != nil {
		return "", stacktrace.Propagate(
			err,
			"An error occurred getting user service logs for user service with UUID '%v'", serviceUUID)
	}

	userServiceReadCloserLog, found := successfulUserServiceLogs[serviceUUID]
	if !found {
		return "", stacktrace.NewError(
			"Expected to find logs for user service with UUID '%v' on user service logs map '%+v' "+
				"but was not found; this should never happen, and is a bug "+
				"in Kurtosis", serviceUUID, userServiceReadCloserLog)
	}
	defer func() {
		if err := userServiceReadCloserLog.Close(); err != nil {
			logrus.Warnf("Something fails when we tried to close the read closer logs for service with UUID %v", serviceUUID)
		}
	}()

	copyBuf := bytes.NewBuffer(nil)
	if _, err := io.Copy(copyBuf, userServiceReadCloserLog); err != nil {
		return "", stacktrace.Propagate(err, "An error occurred copying the service logs to a buffer")
	}

	header := fmt.Sprintf(serviceLogsHeader, serviceObj.GetRegistration().GetName())
	footer := fmt.Sprintf(serviceLogsFooter, serviceObj.GetRegistration().GetName())

	serviceLogs := fmt.Sprintf("%s\n%s\n%s", header, copyBuf.String(), footer)

	return serviceLogs, nil
}

func waitUntilAllTCPAndUDPPortsAreOpen(
	ipAddr net.IP,
	ports map[string]*port_spec.PortSpec,
) error {
	var portCheckErrorGroup errgroup.Group

	for _, portSpec := range ports {
		// we are using value here because we are using it inside the closure
		portSpecValue := *portSpec
		wrappedWaitFunc := func() error {
			return waitUntilPortIsOpenWithTimeout(ipAddr, portSpecValue)
		}
		portCheckErrorGroup.Go(wrappedWaitFunc)
	}
	//This error group pattern allow us to reject early if at least one of the ports check fails
	//in this opportunity we want to reject early because the main user pain that we want to handle
	//is a wrong service configuration
	if err := portCheckErrorGroup.Wait(); err != nil {
		return stacktrace.Propagate(err, "An error occurred while waiting for all TCP and UDP ports to be open")
	}

	return nil
}

func waitUntilPortIsOpenWithTimeout(
	ipAddr net.IP,
	portSpec port_spec.PortSpec,
) error {
	// reject early if it's disable
	if portSpec.GetWait() == nil {
		return nil
	}
	timeout := portSpec.GetWait().GetTimeout()

	var (
		startTime  = time.Now()
		finishTime = startTime.Add(timeout)
		retries    = 0
		err        error
	)

	ticker := time.NewTicker(waitForPortsOpenRetriesDelayMilliseconds * time.Millisecond)
	defer ticker.Stop()

	logrus.Debugf("Checking if port '%+v' in '%v' is open...", portSpec, ipAddr)

	for {
		if time.Now().After(finishTime) {
			return stacktrace.Propagate(err, "Unsuccessful ports check for IP '%s' and port spec '%+v', "+
				"even after '%v' retries with '%v' milliseconds in between retries. Timeout '%v' has been reached",
				ipAddr,
				portSpec,
				retries,
				waitForPortsOpenRetriesDelayMilliseconds,
				timeout.String(),
			)
		}
		if err = scanPort(ipAddr, &portSpec, scanPortTimeout); err == nil {
			logrus.Debugf(
				"Successful port open check for IP '%s' and port spec '%+v' after retry number '%v', "+
					"with '%v' milliseconds between retries and it took '%v'",
				ipAddr,
				portSpec,
				retries,
				waitForPortsOpenRetriesDelayMilliseconds,
				time.Since(startTime),
			)
			return nil
		}
		retries++
		<-ticker.C // block until the next tick
	}
}

func scanPort(ipAddr net.IP, portSpec *port_spec.PortSpec, timeout time.Duration) error {
	portNumberStr := fmt.Sprintf("%v", portSpec.GetNumber())
	networkAddress := net.JoinHostPort(ipAddr.String(), portNumberStr)
	networkStr := strings.ToLower(portSpec.GetTransportProtocol().String())
	conn, err := net.DialTimeout(networkStr, networkAddress, timeout)
	if err != nil {
		return stacktrace.Propagate(
			err,
			"An error occurred while calling network address '%s' with port protocol '%s' and using time out '%v'",
			networkAddress,
			portSpec.GetTransportProtocol().String(),
			timeout,
		)
	}
	defer conn.Close()
	return nil
}

func mergeAndGetAllPrivateAndPublicServicePorts(service *service.Service) map[string]*port_spec.PortSpec {
	allPrivateAndPublicPorts := map[string]*port_spec.PortSpec{}

	for portId, portSpec := range service.GetPrivatePorts() {
		allPrivateAndPublicPorts[portId] = portSpec
	}

	for portId, portSpec := range service.GetMaybePublicPorts() {
		newPortId := portId
		if _, found := allPrivateAndPublicPorts[portId]; found {
			newPortId = portId + publicPortsSuffix
		}
		allPrivateAndPublicPorts[newPortId] = portSpec
	}
	return allPrivateAndPublicPorts
}

// This isn't thread safe and must be called from a thread safe context
func (network *DefaultServiceNetwork) getServiceRegistrationForIdentifierUnlocked(
	serviceIdentifier string,
) (*service.ServiceRegistration, error) {
	serviceName, err := network.getServiceNameForIdentifierUnlocked(serviceIdentifier)
	if err != nil {
		return nil, stacktrace.Propagate(err, "An error occurred while fetching name for service identifier '%v'", serviceIdentifier)
	}

	serviceRegistration, found := network.registeredServiceInfo[serviceName]
	if !found {
		return nil, stacktrace.NewError("No service found with ID '%v'", serviceName)
	}

	return serviceRegistration, nil
}<|MERGE_RESOLUTION|>--- conflicted
+++ resolved
@@ -81,11 +81,8 @@
 	// this because the API container is the only client that modifies service state
 	registeredServiceInfo map[service.ServiceName]*service.ServiceRegistration
 
-<<<<<<< HEAD
 	//registeredServiceInfoRepository //TODO
 
-=======
->>>>>>> f80f4ea3
 	// This contains all service identifiers ever successfully created
 	serviceIdentifiersRepository *service_identifiers.ServiceIdentifiersRepository
 }
@@ -725,8 +722,6 @@
 	return filesArtifactUuid, nil
 }
 
-<<<<<<< HEAD
-=======
 func (network *DefaultServiceNetwork) GetFilesArtifactMd5(artifactName string) (enclave_data_directory.FilesArtifactUUID, []byte, bool, error) {
 	filesArtifactStore, err := network.enclaveDataDir.GetFilesArtifactStore()
 	if err != nil {
@@ -751,7 +746,6 @@
 	return nil
 }
 
->>>>>>> f80f4ea3
 func (network *DefaultServiceNetwork) GetExistingAndHistoricalServiceIdentifiers() (service_identifiers.ServiceIdentifiers, error) {
 	serviceIdentifiers, err := network.serviceIdentifiersRepository.GetServiceIdentifiers()
 	if err != nil {
