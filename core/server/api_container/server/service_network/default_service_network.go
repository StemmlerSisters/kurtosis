--- conflicted
+++ resolved
@@ -28,11 +28,8 @@
 	"io"
 	"math"
 	"net"
-<<<<<<< HEAD
 	"net/http"
-=======
 	"os"
->>>>>>> 3c4732c1
 	"path"
 	"strings"
 	"sync"
