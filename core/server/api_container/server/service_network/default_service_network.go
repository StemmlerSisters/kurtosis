/*
 * Copyright (c) 2021 - present Kurtosis Technologies Inc.
 * All Rights Reserved.
 */

package service_network

import (
	"bytes"
	"compress/gzip"
	"context"
	"fmt"
	"github.com/kurtosis-tech/kurtosis/container-engine-lib/lib/backend_interface/objects/exec_result"
	"github.com/kurtosis-tech/kurtosis/container-engine-lib/lib/database_accessors/enclave_db"
	"github.com/kurtosis-tech/kurtosis/core/server/api_container/server/service_network/render_templates"
	"github.com/kurtosis-tech/kurtosis/core/server/api_container/server/service_network/service_identifiers"
	"io"
	"net"
	"net/http"
	"os"
	"path"
	"strings"
	"sync"
	"time"

	"github.com/kurtosis-tech/kurtosis/api/golang/core/kurtosis_core_rpc_api_bindings"
	"github.com/kurtosis-tech/kurtosis/api/golang/core/lib/shared_utils"
	"github.com/kurtosis-tech/kurtosis/container-engine-lib/lib/backend_interface"
	"github.com/kurtosis-tech/kurtosis/container-engine-lib/lib/backend_interface/objects/enclave"
	"github.com/kurtosis-tech/kurtosis/container-engine-lib/lib/backend_interface/objects/port_spec"
	"github.com/kurtosis-tech/kurtosis/container-engine-lib/lib/backend_interface/objects/service"
	"github.com/kurtosis-tech/kurtosis/container-engine-lib/lib/uuid_generator"
	"github.com/kurtosis-tech/kurtosis/core/server/commons/enclave_data_directory"
	"github.com/kurtosis-tech/stacktrace"
	"github.com/sirupsen/logrus"
	"golang.org/x/sync/errgroup"
)

const (
	minMemoryLimit              uint64 = 6 // Docker doesn't allow memory limits less than 6 megabytes
	defaultMemoryAllocMegabytes uint64 = 0

	tempDirForRenderedTemplatesPrefix = "temp-dir-for-rendered-templates-"

	enforceMaxFileSizeLimit = false

	emptyCollectionLength        = 0
	exactlyOneShortenedUuidMatch = 1

	singleServiceStartupBatch = 1

	waitForPortsOpenRetriesDelayMilliseconds = 500

	shouldFollowLogs = false

	publicPortsSuffix = "-public"

	serviceLogsHeader = "== SERVICE '%s' LOGS ==================================="
	serviceLogsFooter = "== FINISHED SERVICE '%s' LOGS ==================================="

	scanPortTimeout = 200 * time.Millisecond
)

type storeFilesArtifactResult struct {
	err               error
	filesArtifactUuid enclave_data_directory.FilesArtifactUUID
}

// DefaultServiceNetwork is the in-memory representation of the service network that the API container will manipulate.
// To make any changes to the test network, this struct must be used.
type DefaultServiceNetwork struct {
	enclaveUuid enclave.EnclaveUUID

	apiContainerInfo *ApiContainerInfo

	mutex *sync.Mutex // VERY IMPORTANT TO CHECK AT THE START OF EVERY METHOD!

	kurtosisBackend backend_interface.KurtosisBackend

	enclaveDataDir *enclave_data_directory.EnclaveDataDirectory

	// Technically we SHOULD query the backend rather than ever storing any of this information, but we're able to get away with
	// this because the API container is the only client that modifies service state
	registeredServiceInfo map[service.ServiceName]*service.ServiceRegistration

	// This contains all service identifiers ever successfully created
	serviceIdentifiersRepository *service_identifiers.ServiceIdentifiersRepository
}

func NewDefaultServiceNetwork(
	enclaveUuid enclave.EnclaveUUID,
	apiContainerInfo *ApiContainerInfo,
	kurtosisBackend backend_interface.KurtosisBackend,
	enclaveDataDir *enclave_data_directory.EnclaveDataDirectory,
	enclaveDb *enclave_db.EnclaveDB, //TODO we are going to use it soon, for the APIC restart project
) (*DefaultServiceNetwork, error) {
<<<<<<< HEAD
	networkTopology, err := partition_topology.NewPartitionTopology(
		partition_topology.DefaultPartitionId,
		partition_topology.ConnectionAllowed,
		enclaveDb,
	)
	if err != nil {
		return nil, stacktrace.Propagate(err, "An error occurred while creating the partition topology")
	}
	serviceIdentifiersRepository, err := service_identifiers.GetOrCreateNewServiceIdentifiersRepository(enclaveDb)
	if err != nil {
		return nil, stacktrace.Propagate(err, "An error occurred while creating the service identifiers repository")
	}
	return &DefaultServiceNetwork{
		enclaveUuid:                  enclaveUuid,
		apiContainerInfo:             apiContainerInfo,
		mutex:                        &sync.Mutex{},
		isPartitioningEnabled:        isPartitioningEnabled,
		kurtosisBackend:              kurtosisBackend,
		enclaveDataDir:               enclaveDataDir,
		topology:                     networkTopology,
		networkingSidecars:           map[service.ServiceName]networking_sidecar.NetworkingSidecarWrapper{},
		networkSidecarsLock:          &sync.Mutex{},
		networkingSidecarManager:     networkingSidecarManager,
		registeredServiceInfo:        map[service.ServiceName]*service.ServiceRegistration{},
		serviceIdentifiersRepository: serviceIdentifiersRepository,
=======
	return &DefaultServiceNetwork{
		enclaveUuid:                         enclaveUuid,
		apiContainerInfo:                    apiContainerInfo,
		mutex:                               &sync.Mutex{},
		kurtosisBackend:                     kurtosisBackend,
		enclaveDataDir:                      enclaveDataDir,
		registeredServiceInfo:               map[service.ServiceName]*service.ServiceRegistration{},
		allExistingAndHistoricalIdentifiers: []*kurtosis_core_rpc_api_bindings.ServiceIdentifiers{},
>>>>>>> 3af6c6ce
	}, nil
}

// AddService creates and starts the service in their own container
func (network *DefaultServiceNetwork) AddService(
	ctx context.Context,
	serviceName service.ServiceName,
	serviceConfig *service.ServiceConfig,
) (
	*service.Service,
	error,
) {
	serviceConfigMap := map[service.ServiceName]*service.ServiceConfig{
		serviceName: serviceConfig,
	}

	startedServices, serviceFailed, err := network.AddServices(ctx, serviceConfigMap, singleServiceStartupBatch)
	if err != nil {
		return nil, err
	}
	if failure, found := serviceFailed[serviceName]; found {
		return nil, failure
	}
	if startedService, found := startedServices[serviceName]; found {
		return startedService, nil
	}
	return nil, stacktrace.NewError("Service '%s' could not be started properly, but its state is unknown. This is a Kurtosis internal bug", serviceName)
}

// AddServices creates and starts the services in their own containers. It is a bulk operation, if a
// single service fails to start, the entire batch is rolled back.
//
// This is a bulk operation that follows a sequential approach with no parallelization yet.
// This function returns:
//   - successfulService - mapping of successful service ids to service objects with info about that service when the
//     entire batch of service could be started
//   - failedServices - mapping of failed service ids to errors causing those failures. As noted above, successful
//     services will be rolled back.
//   - error - when a broad and unexpected error happened.
func (network *DefaultServiceNetwork) AddServices(
	ctx context.Context,
	serviceConfigs map[service.ServiceName]*service.ServiceConfig,
	batchSize int,
) (
	map[service.ServiceName]*service.Service,
	map[service.ServiceName]error,
	error,
) {
	network.mutex.Lock()
	defer network.mutex.Unlock()
	batchSuccessfullyStarted := false
	startedServices := map[service.ServiceName]*service.Service{}
	failedServices := map[service.ServiceName]error{}

	if len(serviceConfigs) == 0 {
		return startedServices, failedServices, nil
	}

	// Save the services currently running in enclave for later
	currentlyRunningServicesInEnclave := map[service.ServiceName]bool{}
	for serviceName := range network.registeredServiceInfo {
		currentlyRunningServicesInEnclave[serviceName] = true
	}

	// We register all the services one by one
	serviceSuccessfullyRegistered := map[service.ServiceName]*service.ServiceRegistration{}
	servicesToStart := map[service.ServiceUUID]*service.ServiceConfig{}
	for serviceName, serviceConfig := range serviceConfigs {

		serviceRegistration, err := network.registerService(ctx, serviceName)
		if err != nil {
			failedServices[serviceName] = stacktrace.Propagate(err, "Failed registering service with name: '%s'", serviceName)
			continue
		}
		serviceSuccessfullyRegistered[serviceName] = serviceRegistration
		servicesToStart[serviceRegistration.GetUUID()] = serviceConfig
	}
	defer func() {
		if batchSuccessfullyStarted {
			return
		}
		for serviceName := range serviceSuccessfullyRegistered {
			if err := network.unregisterService(ctx, serviceName); err != nil {
				logrus.Errorf("Error unregistering service '%s' from the service network. Error was: %v", serviceName, err)
			}
		}
	}()
	if len(failedServices) > 0 {
		return map[service.ServiceName]*service.Service{}, failedServices, nil
	}

	startedServicesPerUuid, failedServicePerUuid := network.startRegisteredServices(ctx, servicesToStart, batchSize)

	for serviceName, serviceRegistration := range serviceSuccessfullyRegistered {
		serviceUuid := serviceRegistration.GetUUID()
		if serviceStartFailure, found := failedServicePerUuid[serviceUuid]; found {
			failedServices[serviceName] = serviceStartFailure
			continue
		}
		if startedService, found := startedServicesPerUuid[serviceUuid]; found {
			startedServices[serviceName] = startedService
			continue
		}
		if len(failedServicePerUuid) == 0 {
			// it is expected that if a service failed to be started, Kurtosis did not even try to start the others
			// and stopped midway. However, if failedServicePerUuid is empty, this is an internal bug
			failedServices[serviceName] = stacktrace.NewError("State of the service is unknown: %s. This is a Kurtosis internal bug", serviceName)
		}
	}
	defer func() {
		if batchSuccessfullyStarted {
			return
		}
		for serviceName, startedService := range startedServices {
			if err := network.destroyService(ctx, serviceName, startedService.GetRegistration().GetUUID()); err != nil {
				logrus.Errorf("One or more services failed to be started for this batch. Kurtosis tries to"+
					"roll back the entire batch, but failed destroying some services. Error was: %v", err)
			}
		}
	}()
	if len(failedServices) > 0 {
		return map[service.ServiceName]*service.Service{}, failedServices, nil
	}

	if len(startedServices) != len(serviceConfigs) {
		var requested []service.ServiceName
		for serviceName := range serviceConfigs {
			requested = append(requested, serviceName)
		}
		var result []service.ServiceName
		for serviceName := range startedServices {
			result = append(result, serviceName)
		}
		return nil, nil, stacktrace.NewError("This is a Kurtosis internal bug. The batch of services being started does not fit the number of services that were requested. (service started: '%v', requested: '%v')", result, requested)
	}

	for _, startedService := range startedServices {
		serviceRegistration := startedService.GetRegistration()
		serviceIdentifier := service_identifiers.NewServiceIdentifier(serviceRegistration.GetUUID(), serviceRegistration.GetName())
		if err := network.serviceIdentifiersRepository.AddServiceIdentifier(serviceIdentifier); err != nil {
			return nil, nil, stacktrace.Propagate(err, "An error occurred adding a new service identifier '%+v' into the repository", serviceIdentifier)
		}
	}

	batchSuccessfullyStarted = true
	return startedServices, map[service.ServiceName]error{}, nil
}

func (network *DefaultServiceNetwork) UpdateService(ctx context.Context, serviceName service.ServiceName, updateServiceConfig *service.ServiceConfig) (*service.Service, error) {
	serviceConfigMap := map[service.ServiceName]*service.ServiceConfig{
		serviceName: updateServiceConfig,
	}

	startedServices, serviceFailed, err := network.UpdateServices(ctx, serviceConfigMap, singleServiceStartupBatch)
	if err != nil {
		return nil, err
	}
	if failure, found := serviceFailed[serviceName]; found {
		return nil, failure
	}
	if startedService, found := startedServices[serviceName]; found {
		return startedService, nil
	}
	return nil, stacktrace.NewError("Service '%s' could not be updated properly, and its state is unknown. This is a Kurtosis internal bug", serviceName)
}

// UpdateServices updates the service by removing the current container and re-creating it, keeping the registration
// identical. Note this function does not handle any kind of rollback if it fails halfway. This is because we have no
// way to do soft-delete for containers. Once it's deleted, it's gone, so if Kurtosis fails at re-creating it, it
// doesn't roll back to the state previous to calling this function
func (network *DefaultServiceNetwork) UpdateServices(ctx context.Context, updateServiceConfigs map[service.ServiceName]*service.ServiceConfig, batchSize int) (map[service.ServiceName]*service.Service, map[service.ServiceName]error, error) {
	network.mutex.Lock()
	defer network.mutex.Unlock()
	failedServicesPool := map[service.ServiceName]error{}
	successfullyUpdatedService := map[service.ServiceName]*service.Service{}

	if len(updateServiceConfigs) == 0 {
		return successfullyUpdatedService, failedServicesPool, nil
	}

	// First, remove the service
	serviceUuidToNameMap := map[service.ServiceUUID]service.ServiceName{}
	serviceUuidsToRemove := map[service.ServiceUUID]bool{}
	for serviceName := range updateServiceConfigs {
		serviceRegistration, found := network.registeredServiceInfo[serviceName]
		if !found {
			failedServicesPool[serviceName] = stacktrace.NewError("Unable to update service that is not registered "+
				"inside this enclave: '%s'", serviceName)
		} else {
			serviceUuid := serviceRegistration.GetUUID()
			serviceUuidsToRemove[serviceUuid] = true
			serviceUuidToNameMap[serviceUuid] = serviceName
		}
	}
	successfullyRemovedServices, failedRemovedServices, err := network.kurtosisBackend.RemoveRegisteredUserServiceProcesses(ctx, network.enclaveUuid, serviceUuidsToRemove)
	if err != nil {
		return nil, nil, stacktrace.Propagate(err, "Unexpected error happened updating services")
	}
	for serviceUuid, serviceErr := range failedRemovedServices {
		if serviceName, found := serviceUuidToNameMap[serviceUuid]; found {
			failedServicesPool[serviceName] = serviceErr
		} else {
			return nil, nil, stacktrace.NewError("Error mapping service UUID to service name. This is a bug in Kurtosis.\nserviceUuidsToRemove=%v\nfailedRemovedServices=%v\nsuccessfullyRemovedServices=%v\nserviceUuidToNameMap=%v", serviceUuidsToRemove, failedRemovedServices, successfullyRemovedServices, serviceUuidToNameMap)
		}
	}

	// Set service status back to registered and remove its currently saved service config
	successfullyRemovedServicesIncludingSidecars := map[service.ServiceUUID]bool{}
	for serviceUuid := range successfullyRemovedServices {
		if serviceName, found := serviceUuidToNameMap[serviceUuid]; found {
			successfullyRemovedServicesIncludingSidecars[serviceUuid] = true
			network.registeredServiceInfo[serviceName].SetStatus(service.ServiceStatus_Registered)
			network.registeredServiceInfo[serviceName].SetConfig(nil)
		} else {
			return nil, nil, stacktrace.NewError("Error mapping service UUID to service name. This is a bug in Kurtosis")
		}
	}

	// Re-create service with the new service config
	serviceToRecreate := map[service.ServiceUUID]*service.ServiceConfig{}
	for serviceUuid := range successfullyRemovedServicesIncludingSidecars {
		serviceName, found := serviceUuidToNameMap[serviceUuid]
		if !found {
			failedServicesPool[serviceName] = stacktrace.NewError("Unable to update service that is not registered "+
				"inside this enclave: '%s'", serviceName)
			continue
		}
		newServiceConfig, found := updateServiceConfigs[serviceName]
		if !found {
			failedServicesPool[serviceName] = stacktrace.NewError("Unable to update service '%s' because no new "+
				"service config could be found. This is a bug in Kurtosis", serviceName)
			continue
		}
		serviceToRecreate[serviceUuid] = newServiceConfig
	}
	recreatedService, failedToRecreateService := network.startRegisteredServices(ctx, serviceToRecreate, batchSize)
	for serviceUuid, failedToRecreateServiceErr := range failedToRecreateService {
		serviceName, found := serviceUuidToNameMap[serviceUuid]
		if !found {
			failedServicesPool[serviceName] = stacktrace.NewError("Unable to update service that is not registered "+
				"inside this enclave: '%s'", serviceName)
			continue
		}
		failedServicesPool[serviceName] = failedToRecreateServiceErr
	}
	for serviceUuid, newServiceObj := range recreatedService {
		serviceName, found := serviceUuidToNameMap[serviceUuid]
		if !found {
			failedServicesPool[serviceName] = stacktrace.NewError("Unable to update service that is not registered "+
				"inside this enclave: '%s'", serviceName)
			continue
		}
		successfullyUpdatedService[serviceName] = newServiceObj
		network.registeredServiceInfo[serviceName].SetStatus(service.ServiceStatus_Started)
	}
	return successfullyUpdatedService, failedServicesPool, nil
}

func (network *DefaultServiceNetwork) RemoveService(
	ctx context.Context,
	serviceIdentifier string,
) (service.ServiceUUID, error) {
	network.mutex.Lock()
	defer network.mutex.Unlock()

	serviceName, err := network.getServiceNameForIdentifierUnlocked(serviceIdentifier)
	if err != nil {
		return "", stacktrace.Propagate(err, "An error occurred while fetching name for service identifier '%v'", serviceIdentifier)
	}

	serviceToRemove, found := network.registeredServiceInfo[serviceName]
	if !found {
		return "", stacktrace.NewError("No service found with ID '%v'", serviceName)
	}
	serviceUuid := serviceToRemove.GetUUID()

	network.cleanupInternalMapsUnlocked(serviceName)

	// We stop the service, rather than destroying it, so that we can keep logs around
	stopServiceFilters := &service.ServiceFilters{
		Names: nil,
		UUIDs: map[service.ServiceUUID]bool{
			serviceUuid: true,
		},
		Statuses: nil,
	}
	_, erroredUuids, err := network.kurtosisBackend.StopUserServices(ctx, network.enclaveUuid, stopServiceFilters)
	if err != nil {
		return "", stacktrace.Propagate(err, "An error occurred during the call to stop service '%v'", serviceUuid)
	}
	if err, found := erroredUuids[serviceUuid]; found {
		return "", stacktrace.Propagate(err, "An error occurred stopping service '%v'", serviceUuid)
	}

	return serviceUuid, nil
}

func (network *DefaultServiceNetwork) StartService(
	ctx context.Context,
	serviceIdentifier string,
) error {
	serviceIdentifiers := []string{serviceIdentifier}
	_, erroredUuids, err := network.StartServices(ctx, serviceIdentifiers)
	if err != nil {
		return stacktrace.Propagate(err, "An error occurred while starting services")
	}

	for serviceUuid, erroredUuid := range erroredUuids {
		return stacktrace.Propagate(erroredUuid, "An error occurred while starting service '%v'", serviceUuid)
	}

	return nil
}

func (network *DefaultServiceNetwork) StartServices(
	ctx context.Context,
	serviceIdentifiers []string,
) (
	map[service.ServiceUUID]bool,
	map[service.ServiceUUID]error,
	error,
) {
	network.mutex.Lock()
	defer network.mutex.Unlock()

	successfulUuids := map[service.ServiceUUID]bool{}
	erroredUuids := map[service.ServiceUUID]error{}
	serviceConfigs := map[service.ServiceUUID]*service.ServiceConfig{}
	serviceRegistrations := map[service.ServiceUUID]*service.ServiceRegistration{}

	for _, serviceIdentifier := range serviceIdentifiers {
		serviceRegistration, err := network.getServiceRegistrationForIdentifierUnlocked(serviceIdentifier)
		if err != nil {
			return nil, nil, stacktrace.Propagate(err, "An error occurred while getting service registration for identifier '%v'", serviceIdentifier)
		}
		if serviceRegistration.GetStatus() == service.ServiceStatus_Started {
			return nil, nil, stacktrace.NewError("Service '%v' is already started", serviceRegistration.GetName())
		}
		serviceRegistrations[serviceRegistration.GetUUID()] = serviceRegistration
	}

	for serviceUuid, serviceRegistration := range serviceRegistrations {
		serviceConfigs[serviceUuid] = serviceRegistration.GetConfig()
	}

	successfulServices, failedServices, err := network.kurtosisBackend.StartRegisteredUserServices(ctx, network.enclaveUuid, serviceConfigs)
	if err != nil {
		return nil, nil, err
	}

	for successfulUuid, successfulService := range successfulServices {
		serviceRegistrations[successfulService.GetRegistration().GetUUID()].SetStatus(service.ServiceStatus_Started)
		successfulUuids[successfulUuid] = true
	}

	for erroredUuid, err := range failedServices {
		erroredUuids[erroredUuid] = err
	}

	return successfulUuids, erroredUuids, nil
}

func (network *DefaultServiceNetwork) StopService(
	ctx context.Context,
	serviceIdentifier string,
) error {
	serviceIdentifiers := []string{serviceIdentifier}
	_, erroredUuids, err := network.StopServices(ctx, serviceIdentifiers)
	if err != nil {
		return stacktrace.Propagate(err, "An error occurred while stopping services")
	}

	for serviceUuid, erroredUuid := range erroredUuids {
		return stacktrace.Propagate(erroredUuid, "An error occurred while stopping service '%v'", serviceUuid)
	}

	return nil
}

func (network *DefaultServiceNetwork) StopServices(
	ctx context.Context,
	serviceIdentifiers []string,
) (
	map[service.ServiceUUID]bool,
	map[service.ServiceUUID]error,
	error,
) {
	network.mutex.Lock()
	defer network.mutex.Unlock()

	serviceUuids := map[service.ServiceUUID]bool{}
	serviceRegistrations := map[service.ServiceUUID]*service.ServiceRegistration{}

	for _, serviceIdentifier := range serviceIdentifiers {
		serviceRegistration, err := network.getServiceRegistrationForIdentifierUnlocked(serviceIdentifier)
		if err != nil {
			return nil, nil, stacktrace.Propagate(err, "An error occurred while getting service registration for identifier '%v'", serviceIdentifier)
		}
		if serviceRegistration.GetStatus() == service.ServiceStatus_Stopped {
			return nil, nil, stacktrace.NewError("Service '%v' is already stopped", serviceRegistration.GetName())
		}
		serviceUuids[serviceRegistration.GetUUID()] = true
		serviceRegistrations[serviceRegistration.GetUUID()] = serviceRegistration
	}

	stopServiceFilters := &service.ServiceFilters{
		Names:    nil,
		UUIDs:    serviceUuids,
		Statuses: nil,
	}
	successfulUuids, erroredUuids, err := network.kurtosisBackend.StopUserServices(ctx, network.enclaveUuid, stopServiceFilters)
	if err != nil {
		return successfulUuids, erroredUuids, stacktrace.Propagate(err, "An error occurred during the call to stop services")
	}

	for successfulUuid := range successfulUuids {
		serviceRegistrations[successfulUuid].SetStatus(service.ServiceStatus_Stopped)
	}

	return successfulUuids, erroredUuids, nil
}

func (network *DefaultServiceNetwork) RunExec(ctx context.Context, serviceIdentifier string, userServiceCommand []string) (*exec_result.ExecResult, error) {
	// NOTE: This will block all other operations while this command is running!!!! We might need to change this so it's
	// asynchronous
	network.mutex.Lock()
	defer network.mutex.Unlock()

	serviceRegistration, err := network.getServiceRegistrationForIdentifierUnlocked(serviceIdentifier)
	if err != nil {
		return nil, stacktrace.Propagate(err, "An error occurred while getting service registration for identifier '%v'", serviceIdentifier)
	}

	serviceUuid := serviceRegistration.GetUUID()
	userServiceCommands := map[service.ServiceUUID][]string{
		serviceUuid: userServiceCommand,
	}

	successfulExecCommands, failedExecCommands, err := network.kurtosisBackend.RunUserServiceExecCommands(
		ctx, network.enclaveUuid, userServiceCommands)
	if err != nil {
		return nil, stacktrace.Propagate(
			err,
			"An error occurred running exec command '%v' against service '%v'",
			userServiceCommand,
			serviceIdentifier)
	}

	if execResult, found := successfulExecCommands[serviceUuid]; found {
		if len(failedExecCommands) > 0 {
			return nil, stacktrace.NewError("An error was returned even though the exec command was successful. "+
				"This is a Kurtosis internal bug. The exec result was: '%s' (exit code %d) and the error(s) were:\n%v",
				execResult.GetOutput(), execResult.GetExitCode(), failedExecCommands)
		}
		return execResult, nil
	}

	if err, found := failedExecCommands[serviceUuid]; found {
		return nil, stacktrace.Propagate(err, "An error occurred running exec command '%v' on service '%s' "+
			"(uuid '%s')", userServiceCommand, serviceIdentifier, serviceUuid)
	}
	return nil, stacktrace.NewError("The status of the exec command '%v' on service '%s' (uuid '%s') is unknown. "+
		"It did not return as a success nor as a failure. This is a Kurtosis internal bug.",
		userServiceCommand, serviceIdentifier, serviceUuid)
}

func (network *DefaultServiceNetwork) RunExecs(ctx context.Context, userServiceCommands map[string][]string) (map[service.ServiceUUID]*exec_result.ExecResult, map[service.ServiceUUID]error, error) {
	// NOTE: This will block all other operations while this command is running!!!! We might need to change this so it's
	// asynchronous
	network.mutex.Lock()
	defer network.mutex.Unlock()

	userServiceCommandsByServiceUuid := map[service.ServiceUUID][]string{}
	for serviceIdentifier, userServiceCommand := range userServiceCommands {
		serviceRegistration, err := network.getServiceRegistrationForIdentifierUnlocked(serviceIdentifier)
		if err != nil {
			return nil, nil, stacktrace.Propagate(err, "An error occurred while getting service registration for identifier '%v'", serviceIdentifier)
		}
		serviceUuid := serviceRegistration.GetUUID()
		userServiceCommandsByServiceUuid[serviceUuid] = userServiceCommand
	}

	successfulExecs, failedExecs, err := network.kurtosisBackend.RunUserServiceExecCommands(ctx, network.enclaveUuid, userServiceCommandsByServiceUuid)
	if err != nil {
		return nil, nil, stacktrace.Propagate(err, "An unexpected error occurred running multiple exec commands "+
			"on user services:\n%v", userServiceCommands)
	}
	return successfulExecs, failedExecs, nil
}

func (network *DefaultServiceNetwork) HttpRequestService(ctx context.Context, serviceIdentifier string, portId string, method string, contentType string, endpoint string, body string) (*http.Response, error) {
	logrus.Debugf("Making a request '%v' '%v' '%v' '%v' '%v' '%v'", serviceIdentifier, portId, method, contentType, endpoint, body)
	userService, getServiceErr := network.GetService(ctx, serviceIdentifier)
	if getServiceErr != nil {
		return nil, stacktrace.Propagate(getServiceErr, "An error occurred when getting service '%v' for HTTP request", serviceIdentifier)
	}
	port, found := userService.GetPrivatePorts()[portId]
	if !found {
		return nil, stacktrace.NewError("An error occurred when getting port '%v' from service '%v' for HTTP request", serviceIdentifier, portId)
	}
	url := fmt.Sprintf("http://%v:%v%v", userService.GetRegistration().GetPrivateIP(), port.GetNumber(), endpoint)
	req, err := http.NewRequestWithContext(ctx, method, url, strings.NewReader(body))
	if err != nil {
		return nil, stacktrace.NewError("An error occurred building HTTP request on service '%v', URL '%v'", userService, url)
	}
	if contentType != "" {
		req.Header.Set("Content-Type", contentType)
	}
	resp, err := http.DefaultClient.Do(req)
	if err != nil {
		return nil, stacktrace.Propagate(err, "An error occurred on HTTP request on service '%v', URL '%v'", userService, url)
	}
	return resp, nil
}

func (network *DefaultServiceNetwork) GetService(ctx context.Context, serviceIdentifier string) (*service.Service, error) {
	network.mutex.Lock()
	defer network.mutex.Unlock()

	serviceRegistration, err := network.getServiceRegistrationForIdentifierUnlocked(serviceIdentifier)
	if err != nil {
		return nil, stacktrace.Propagate(err, "An error occurred while fetching registration for service identifier '%v'", serviceIdentifier)
	}

	serviceUuid := serviceRegistration.GetUUID()

	getServiceFilters := &service.ServiceFilters{
		Names: nil,
		UUIDs: map[service.ServiceUUID]bool{
			serviceRegistration.GetUUID(): true,
		},
		Statuses: nil,
	}
	matchingServices, err := network.kurtosisBackend.GetUserServices(ctx, network.enclaveUuid, getServiceFilters)
	if err != nil {
		return nil, stacktrace.Propagate(err, "An error occurred getting service '%v'", serviceUuid)
	}
	if len(matchingServices) == 0 {
		return nil, stacktrace.NewError(
			"A registration exists for service UUID '%v' but no service objects were found; this indicates that the service was "+
				"registered but not started",
			serviceUuid,
		)
	}
	if len(matchingServices) > 1 {
		return nil, stacktrace.NewError("Found multiple service objects matching UUID '%v'", serviceUuid)
	}
	serviceObj, found := matchingServices[serviceUuid]
	if !found {
		return nil, stacktrace.NewError("Found exactly one service object, but it didn't match expected UUID '%v'", serviceUuid)
	}

	return serviceObj, nil
}

func (network *DefaultServiceNetwork) GetServiceNames() map[service.ServiceName]bool {

	serviceNames := make(map[service.ServiceName]bool, len(network.registeredServiceInfo))

	for serviceName := range network.registeredServiceInfo {
		if _, ok := serviceNames[serviceName]; !ok {
			serviceNames[serviceName] = true
		}
	}
	return serviceNames
}

func (network *DefaultServiceNetwork) CopyFilesFromService(ctx context.Context, serviceIdentifier string, srcPath string, artifactName string) (enclave_data_directory.FilesArtifactUUID, error) {
	serviceName, err := network.getServiceNameForIdentifierUnlocked(serviceIdentifier)
	if err != nil {
		return "", stacktrace.Propagate(err, "An error occurred while fetching name for service identifier '%v'", serviceIdentifier)
	}

	filesArtifactUuid, err := network.copyFilesFromServiceUnlocked(ctx, serviceName, srcPath, artifactName)
	if err != nil {
		return "", stacktrace.Propagate(err, "There was an error in copying files over to disk")
	}
	return filesArtifactUuid, nil
}

func (network *DefaultServiceNetwork) GetServiceRegistration(serviceName service.ServiceName) (*service.ServiceRegistration, bool) {
	network.mutex.Lock()
	defer network.mutex.Unlock()
	registration, found := network.registeredServiceInfo[serviceName]
	if !found {
		return nil, false
	}
	return registration, true
}

func (network *DefaultServiceNetwork) RenderTemplates(templatesAndDataByDestinationRelFilepath map[string]*render_templates.TemplateData, artifactName string) (enclave_data_directory.FilesArtifactUUID, error) {
	filesArtifactUuid, err := network.renderTemplatesUnlocked(templatesAndDataByDestinationRelFilepath, artifactName)
	if err != nil {
		return "", stacktrace.Propagate(err, "There was an error in rendering templates to disk")
	}
	return filesArtifactUuid, nil
}

func (network *DefaultServiceNetwork) UploadFilesArtifact(data io.Reader, contentMd5 []byte, artifactName string) (enclave_data_directory.FilesArtifactUUID, error) {
	filesArtifactUuid, err := network.uploadFilesArtifactUnlocked(data, contentMd5, artifactName)
	if err != nil {
		return "", stacktrace.Propagate(err, "There was an error in uploading the files")
	}
	return filesArtifactUuid, nil
}

<<<<<<< HEAD
func (network *DefaultServiceNetwork) IsNetworkPartitioningEnabled() bool {
	return network.isPartitioningEnabled
}

func (network *DefaultServiceNetwork) GetExistingAndHistoricalServiceIdentifiers() (service_identifiers.ServiceIdentifiers, error) {
	serviceIdentifiers, err := network.serviceIdentifiersRepository.GetServiceIdentifiers()
	if err != nil {
		return nil, stacktrace.Propagate(err, "An error occurred getting the service identifiers list from the repository")
	}
	return serviceIdentifiers, nil
=======
func (network *DefaultServiceNetwork) GetExistingAndHistoricalServiceIdentifiers() []*kurtosis_core_rpc_api_bindings.ServiceIdentifiers {
	return network.allExistingAndHistoricalIdentifiers
>>>>>>> 3af6c6ce
}

// GetUniqueNameForFileArtifact : this will return unique artifact name after 5 retries, same as enclave id generator
func (network *DefaultServiceNetwork) GetUniqueNameForFileArtifact() (string, error) {
	filesArtifactStore, err := network.enclaveDataDir.GetFilesArtifactStore()
	if err != nil {
		return "", stacktrace.Propagate(err, "An error occurred while getting files artifact store")
	}
	return filesArtifactStore.GenerateUniqueNameForFileArtifact(), nil
}

func (network *DefaultServiceNetwork) GetApiContainerInfo() *ApiContainerInfo {
	return network.apiContainerInfo
}

// ====================================================================================================
//
//	Private helper methods
//
// ====================================================================================================
// registerService handles all the operations necessary to register a service before is can be started with
// startRegisteredService. If something fails along the way, the function takes care of rolling back the previous
// changes such that the enclave remains in the state before the call
// TODO: The approach is naive here as we register a single service, so it needs to be called within a loop
//
//	to register multiple services. We could leverage the fact that the BE handles registering multiple services
//	with a single call. For now, as registering a service is fairly low lift, it's fine this way
func (network *DefaultServiceNetwork) registerService(
	ctx context.Context,
	serviceName service.ServiceName,
) (
	*service.ServiceRegistration,
	error,
) {
	serviceSuccessfullyRegistered := false

	serviceToRegister := map[service.ServiceName]bool{
		serviceName: true,
	}
	servicesSuccessfullyRegistered, serviceFailedRegistration, err := network.kurtosisBackend.RegisterUserServices(ctx, network.enclaveUuid, serviceToRegister)
	if err != nil {
		return nil, stacktrace.Propagate(err, "Unexpected error happened registering service '%s'", serviceName)
	}
	if serviceRegistrationErr, found := serviceFailedRegistration[serviceName]; found {
		return nil, stacktrace.Propagate(serviceRegistrationErr, "Error registering service '%s'", serviceName)
	}
	serviceRegistration, found := servicesSuccessfullyRegistered[serviceName]
	if !found {
		return nil, stacktrace.NewError("Unexpected error while registering service '%s'. It was not flagged as neither failed nor successfully registered. This is a Kurtosis internal bug.", serviceName)
	}
	defer func() {
		if serviceSuccessfullyRegistered {
			return
		}
		serviceUuid := serviceRegistration.GetUUID()
		serviceToUnregister := map[service.ServiceUUID]bool{
			serviceUuid: true,
		}
		_, failedService, unexpectedErr := network.kurtosisBackend.UnregisterUserServices(ctx, network.enclaveUuid, serviceToUnregister)
		if unexpectedErr != nil {
			logrus.Errorf("An unexpected error happened unregistering service '%s' after it failed starting. It"+
				"is possible the service is still registered to the enclave.", serviceName)
			return
		}
		if unregisteringErr, found := failedService[serviceUuid]; found {
			logrus.Errorf("An error happened unregistering service '%s' after it failed starting. It"+
				"is possible the service is still registered to the enclave. The error was\n%v",
				serviceName, unregisteringErr.Error())
			return
		}
	}()

	network.registeredServiceInfo[serviceName] = serviceRegistration
	// remove service from the registered service map is something fails downstream
	defer func() {
		if serviceSuccessfullyRegistered {
			return
		}
		network.cleanupInternalMapsUnlocked(serviceName)
	}()

	serviceSuccessfullyRegistered = true
	return serviceRegistration, nil
}

// unregisterService is the opposite of register service. It cleans up everything is can to property unregister a
// service. It is expected that the service was properly registered.
// As registerService rolls back things if a failure happens halfway, we should never end up with a service
// half-registered, but it's worth calling out that this method with throw if called with such a service
func (network *DefaultServiceNetwork) unregisterService(ctx context.Context, serviceName service.ServiceName) error {

	serviceRegistration, registrationFound := network.registeredServiceInfo[serviceName]
	if !registrationFound {
		return stacktrace.NewError("Unregistering a service that has not been properly registered should not happen: '%s'. This is a Kurtosis internal bug", serviceName)
	}

	network.cleanupInternalMapsUnlocked(serviceName)
	serviceUuid := serviceRegistration.GetUUID()
	serviceToUnregister := map[service.ServiceUUID]bool{
		serviceUuid: true,
	}
	_, failedService, unexpectedErr := network.kurtosisBackend.UnregisterUserServices(ctx, network.enclaveUuid, serviceToUnregister)
	if unexpectedErr != nil {
		return stacktrace.Propagate(unexpectedErr, "An unexpected error happened unregistering service '%s'. It "+
			"is possible the service is still registered to the enclave.", serviceName)
	}
	if unregisteringErr, found := failedService[serviceUuid]; found {
		return stacktrace.Propagate(unregisteringErr, "An error happened unregistering service '%s'. It"+
			"is possible the service is still registered to the enclave.",
			serviceName)
	}
	return nil
}

// startRegisteredService handles the logistic of starting a service in the relevant Kurtosis backend:
func (network *DefaultServiceNetwork) startRegisteredService(
	ctx context.Context,
	serviceUuid service.ServiceUUID,
	serviceConfig *service.ServiceConfig,
) (
	*service.Service,
	error,
) {
	serviceStartedSuccessfully := false

	// Docker and K8s requires the minimum memory limit to be 6 megabytes to we make sure the allocation is at least that amount
	// But first, we check that it's not the default value, meaning the user potentially didn't even set it
	if serviceConfig.GetMemoryAllocationMegabytes() != defaultMemoryAllocMegabytes && serviceConfig.GetMemoryAllocationMegabytes() < minMemoryLimit {
		return nil, stacktrace.NewError("Memory allocation, `%d`, is too low. Kurtosis requires the memory limit to be at least `%d` megabytes for service with UUID '%v'.", serviceConfig.GetMemoryAllocationMegabytes(), minMemoryLimit, serviceUuid)
	}

	// TODO(gb): make the backend also handle starting service sequentially to simplify the logic there as well
	serviceConfigMap := map[service.ServiceUUID]*service.ServiceConfig{
		serviceUuid: serviceConfig,
	}
	successfulServices, failedServices, err := network.kurtosisBackend.StartRegisteredUserServices(ctx, network.enclaveUuid, serviceConfigMap)
	if err != nil {
		return nil, err
	}
	if failedServiceErr, isFailed := failedServices[serviceUuid]; isFailed {
		return nil, failedServiceErr
	}

	startedService, isSuccessful := successfulServices[serviceUuid]
	if !isSuccessful {
		return nil, stacktrace.NewError("Service '%s' did not start properly but no error was thrown. This is a Kurtosis internal bug", serviceUuid)
	}
	defer func() {
		if serviceStartedSuccessfully {
			return
		}
		serviceToDestroyUuid := startedService.GetRegistration().GetUUID()
		userServiceFilters := &service.ServiceFilters{
			Names: nil,
			UUIDs: map[service.ServiceUUID]bool{
				serviceToDestroyUuid: true,
			},
			Statuses: nil,
		}
		_, failedToDestroyUuids, err := network.kurtosisBackend.DestroyUserServices(context.Background(), network.enclaveUuid, userServiceFilters)
		if err != nil {
			logrus.Errorf("Attempted to destroy the services with UUIDs '%v' but had no success. You must manually destroy the services! The following error had occurred:\n'%v'", serviceToDestroyUuid, err)
			return
		}
		if failedToDestroyErr, found := failedToDestroyUuids[serviceToDestroyUuid]; found {
			logrus.Errorf("Attempted to destroy the services with UUIDs '%v' but had no success. You must manually destroy the services! The following error had occurred:\n'%v'", serviceToDestroyUuid, failedToDestroyErr)
		}
	}()

	allPrivateAndPublicPorts := mergeAndGetAllPrivateAndPublicServicePorts(startedService)

	if err := waitUntilAllTCPAndUDPPortsAreOpen(
		startedService.GetRegistration().GetPrivateIP(),
		allPrivateAndPublicPorts,
	); err != nil {
		serviceLogs, getServiceLogsErr := network.getServiceLogs(ctx, startedService, shouldFollowLogs)
		if getServiceLogsErr != nil {
			serviceLogs = fmt.Sprintf("An error occurred while getting the service logs.\n Error:%v", getServiceLogsErr)
		}
		return nil, stacktrace.Propagate(
			err,
			"An error occurred waiting for all TCP and UDP ports to be open for service '%v' with private IP '%v'; "+
				"this is usually due to a misconfiguration in the service itself, so here are the logs:\n%s",
			startedService.GetRegistration().GetName(),
			startedService.GetRegistration().GetPrivateIP(),
			serviceLogs,
		)
	}

	serviceStartedSuccessfully = true
	network.registeredServiceInfo[startedService.GetRegistration().GetName()].SetConfig(serviceConfig)
	return startedService, nil
}

// destroyService is the opposite of startRegisteredService. It removes a started service from the enclave. Note that it does not
// take care of unregistering the service. For this, unregisterService should be called
// Similar to unregisterService, it is expected that the service passed to destroyService has been properly started.
// the function might fail if the service is half-started
// Note: the function also takes care of destroying any networking sidecar associated with the service
func (network *DefaultServiceNetwork) destroyService(ctx context.Context, serviceName service.ServiceName, serviceUuid service.ServiceUUID) error {
	// deleting the service first
	userServiceFilters := &service.ServiceFilters{
		Names: nil,
		UUIDs: map[service.ServiceUUID]bool{
			serviceUuid: true,
		},
		Statuses: nil,
	}
	successfullyDestroyedUuids, failedToDestroyUuids, err := network.kurtosisBackend.DestroyUserServices(context.Background(), network.enclaveUuid, userServiceFilters)
	if err != nil {
		return stacktrace.Propagate(err, "Attempted to destroy the service with UUID '%v' but had no success. You must manually destroy the service as well as its sidecar if any", serviceUuid)
	}
	if _, found := successfullyDestroyedUuids[serviceUuid]; found {
		if len(failedToDestroyUuids) != 0 {
			return stacktrace.NewError("Service '%s' was successfully destroyed but unexpected error were returned by Kurtosis backend. This is unexpected and should be investigated. Here are the errors:\n%v", serviceUuid, failedToDestroyUuids)
		}
	} else {
		if failedToDestroyErr, found := failedToDestroyUuids[serviceUuid]; found {
			return stacktrace.Propagate(failedToDestroyErr, "Attempted to destroy the service with UUID '%v' but had no success. You must manually destroy the service as well as its sidecar if any", serviceUuid)
		} else {
			return stacktrace.NewError("Attempted to destroy service '%s' but it was neither marked as successfully destroyed nor errored in the result. This is a Kurtosis bug", serviceUuid)
		}
	}

	return nil
}

// startRegisteredServices starts multiple services in parallel
//
// It iterates over all the services to start and kicks off a go subroutine for each of them.
// The subroutine will block until it can write to concurrencyControlChan. concurrencyControlChan is a simple buffered
// channel that can contain a max of 4 values. It's a common way in go to control concurrency to make sure no more than
// X subroutine is running at the same time.
//
// Once the for loops has started all the subroutine, we use a WaitGroup for this method to block until all subroutines
// have completed
//
// The subroutine accounts for its result populating the startedServices and failedServices maps (which are be accessed
// behind a mutex as those are not concurrent maps) and finishes by release a permit from the WaitGroup
func (network *DefaultServiceNetwork) startRegisteredServices(
	ctx context.Context,
	serviceConfigs map[service.ServiceUUID]*service.ServiceConfig,
	batchSize int,
) (map[service.ServiceUUID]*service.Service, map[service.ServiceUUID]error) {
	wg := sync.WaitGroup{}

	concurrencyControlChan := make(chan bool, batchSize)
	defer close(concurrencyControlChan)

	startedServices := map[service.ServiceUUID]*service.Service{}
	failedServices := map[service.ServiceUUID]error{}
	mapWriteMutex := sync.Mutex{}

	// async kick off all the routines one by one
	for serviceUuid, serviceConfig := range serviceConfigs {
		serviceToStartUuid := serviceUuid
		serviceToStartConfig := serviceConfig

		if len(failedServices) > 0 {
			// stop scheduling more service start
			// as one already failed, the full batch will be reverted anyway so no need to continue any further
			break
		}
		// The concurrencyControlChan will block if the buffer is currently full, i.e. if maxConcurrentServiceStart
		// subroutines are already running in the background
		concurrencyControlChan <- true
		wg.Add(1)
		go func() {
			defer func() {
				// at the end, make sure the subroutine releases one permit from the WaitGroup, and make sure to
				// also pop a value from the concurrencyControlChan to allow any potentially waiting subroutine to
				// start
				wg.Done()
				<-concurrencyControlChan
			}()
			logrus.Debugf("Starting service '%s'", serviceToStartUuid)
			startedService, err := network.startRegisteredService(ctx, serviceToStartUuid, serviceToStartConfig)
			mapWriteMutex.Lock()
			defer mapWriteMutex.Unlock()
			if err != nil {
				failedServices[serviceToStartUuid] = err
				logrus.Debugf("Service '%s' could not start due to some errors", serviceToStartUuid)
			} else {
				startedServices[serviceToStartUuid] = startedService
				logrus.Debugf("Service '%s' started successfully", serviceToStartUuid)
			}
		}()
	}

	// wait for all subroutines to complete and return
	wg.Wait()
	return startedServices, failedServices
}

// This method is not thread safe. Only call this from a method where there is a mutex lock on the network.
func (network *DefaultServiceNetwork) copyFilesFromServiceUnlocked(ctx context.Context, serviceName service.ServiceName, srcPath string, artifactName string) (enclave_data_directory.FilesArtifactUUID, error) {
	serviceObj, found := network.registeredServiceInfo[serviceName]
	if !found {
		return "", stacktrace.NewError("Cannot copy files from service '%v' because it does not exist in the network", serviceName)
	}
	serviceUuid := serviceObj.GetUUID()

	store, err := network.enclaveDataDir.GetFilesArtifactStore()
	if err != nil {
		return "", stacktrace.Propagate(err, "An error occurred getting the files artifact store")
	}

	pipeReader, pipeWriter := io.Pipe()
	defer pipeReader.Close()
	defer pipeWriter.Close()

	storeFilesArtifactResultChan := make(chan storeFilesArtifactResult)
	go func() {
		defer pipeReader.Close()

		//And finally pass it the .tgz file to the artifact file store
		// It's hard to compute the content hash here. For files stored from services, hash will be empty and they will
		// be re-stored everytime regardless of their content
		filesArtifactUuid, storeFileErr := store.StoreFile(pipeReader, []byte{}, artifactName)
		storeFilesArtifactResultChan <- storeFilesArtifactResult{
			err:               storeFileErr,
			filesArtifactUuid: filesArtifactUuid,
		}
	}()

	if err := network.gzipAndPushTarredFileBytesToOutput(ctx, pipeWriter, serviceUuid, srcPath); err != nil {
		return "", stacktrace.Propagate(err, "An error occurred gzip'ing and pushing tar'd file bytes to the pipe")
	}

	storeFileResult := <-storeFilesArtifactResultChan
	if storeFileResult.err != nil {
		return "", stacktrace.Propagate(
			err,
			"An error occurred storing files from path '%v' on service '%v' in in the files artifact store",
			srcPath,
			serviceUuid,
		)
	}

	return storeFileResult.filesArtifactUuid, nil
}

func (network *DefaultServiceNetwork) gzipAndPushTarredFileBytesToOutput(
	ctx context.Context,
	output io.WriteCloser,
	serviceUuid service.ServiceUUID,
	srcPathOnContainer string,
) error {
	defer output.Close()

	// Need to compress the TAR bytes on our side, since we're not guaranteedj
	gzippingOutput := gzip.NewWriter(output)
	defer gzippingOutput.Close()

	if err := network.kurtosisBackend.CopyFilesFromUserService(ctx, network.enclaveUuid, serviceUuid, srcPathOnContainer, gzippingOutput); err != nil {
		return stacktrace.Propagate(err, "An error occurred copying source '%v' from user service with UUID '%v' in enclave with UUID '%v'", srcPathOnContainer, serviceUuid, network.enclaveUuid)
	}

	return nil
}

// This method is not thread safe. Only call this from a method where there is a mutex lock on the network.
func (network *DefaultServiceNetwork) renderTemplatesUnlocked(templatesAndDataByDestinationRelFilepath map[string]*render_templates.TemplateData, artifactName string) (enclave_data_directory.FilesArtifactUUID, error) {
	tempDirForRenderedTemplates, err := os.MkdirTemp("", tempDirForRenderedTemplatesPrefix)
	if err != nil {
		return "", stacktrace.Propagate(err, "An error occurred while creating a temp dir for rendered templates '%v'", tempDirForRenderedTemplates)
	}
	defer os.RemoveAll(tempDirForRenderedTemplates)

	for destinationRelFilepath, templateAndData := range templatesAndDataByDestinationRelFilepath {
		destinationAbsoluteFilePath := path.Join(tempDirForRenderedTemplates, destinationRelFilepath)
		if err := templateAndData.RenderToFile(destinationAbsoluteFilePath); err != nil {
			return "", stacktrace.Propagate(err, "There was an error in rendering template for file '%s'", destinationRelFilepath)
		}
	}

	compressedFile, _, compressedFileMd5, err := shared_utils.CompressPath(tempDirForRenderedTemplates, enforceMaxFileSizeLimit)
	if err != nil {
		return "", stacktrace.Propagate(err, "There was an error compressing dir '%v'", tempDirForRenderedTemplates)
	}
	defer compressedFile.Close()

	store, err := network.enclaveDataDir.GetFilesArtifactStore()
	if err != nil {
		return "", stacktrace.Propagate(err, "An error occurred while getting files artifact store")
	}
	filesArtifactUuid, err := store.StoreFile(compressedFile, compressedFileMd5, artifactName)
	if err != nil {
		return "", stacktrace.Propagate(err, "An error occurred while storing the file '%v' in the files artifact store", compressedFile)
	}
	shouldDeleteFilesArtifact := true
	defer func() {
		if shouldDeleteFilesArtifact {
			if err = store.RemoveFile(string(filesArtifactUuid)); err != nil {
				logrus.Errorf("We tried to clean up the files artifact '%v' we had stored but failed:\n%v", artifactName, err)
			}
		}
	}()

	shouldDeleteFilesArtifact = false
	return filesArtifactUuid, nil
}

// This method is not thread safe. Only call this from a method where there is a mutex lock on the network.
func (network *DefaultServiceNetwork) uploadFilesArtifactUnlocked(data io.Reader, contentMd5 []byte, artifactName string) (enclave_data_directory.FilesArtifactUUID, error) {
	filesArtifactStore, err := network.enclaveDataDir.GetFilesArtifactStore()
	if err != nil {
		return "", stacktrace.Propagate(err, "An error occurred while getting files artifact store")
	}

	filesArtifactUuid, err := filesArtifactStore.StoreFile(data, contentMd5, artifactName)
	if err != nil {
		return "", stacktrace.Propagate(err, "An error occurred while trying to store files.")
	}

	return filesArtifactUuid, nil
}

// This isn't thread safe and must be called from a thread safe context
func (network *DefaultServiceNetwork) cleanupInternalMapsUnlocked(serviceName service.ServiceName) {
	_, found := network.registeredServiceInfo[serviceName]
	if !found {
		return
	}
	delete(network.registeredServiceInfo, serviceName)
}

// This isn't thread safe and must be called from a thread safe context
func (network *DefaultServiceNetwork) getServiceNameForIdentifierUnlocked(serviceIdentifier string) (service.ServiceName, error) {
	maybeServiceUuid := service.ServiceUUID(serviceIdentifier)
	serviceUuidToServiceName := map[service.ServiceUUID]service.ServiceName{}
	serviceShortenedUuidToServiceName := map[string][]service.ServiceName{}

	for serviceName, registration := range network.registeredServiceInfo {
		serviceUuid := registration.GetUUID()
		serviceShortenedUuid := uuid_generator.ShortenedUUIDString(string(serviceUuid))
		serviceUuidToServiceName[serviceUuid] = serviceName
		serviceShortenedUuidToServiceName[serviceShortenedUuid] = append(serviceShortenedUuidToServiceName[serviceShortenedUuid], serviceName)
	}

	if serviceName, found := serviceUuidToServiceName[maybeServiceUuid]; found {
		return serviceName, nil
	}

	maybeShortenedUuid := serviceIdentifier
	if serviceNames, found := serviceShortenedUuidToServiceName[maybeShortenedUuid]; found {
		if len(serviceNames) == exactlyOneShortenedUuidMatch {
			return serviceNames[0], nil
		} else {
			return "", stacktrace.NewError("Found multiple matching service names '%v' for shortened uuid '%v'. Please be more specific", serviceNames, maybeShortenedUuid)
		}
	}

	maybeServiceName := service.ServiceName(serviceIdentifier)
	if _, found := network.registeredServiceInfo[maybeServiceName]; found {
		return maybeServiceName, nil
	}

	return "", stacktrace.NewError("Couldn't find a matching service name for identifier '%v'", serviceIdentifier)
}

func (network *DefaultServiceNetwork) getServiceLogs(
	ctx context.Context,
	serviceObj *service.Service,
	shouldFollowLogs bool,
) (string, error) {
	enclaveUuid := serviceObj.GetRegistration().GetEnclaveID()
	serviceUUID := serviceObj.GetRegistration().GetUUID()
	userServiceFilters := &service.ServiceFilters{
		Names: nil,
		UUIDs: map[service.ServiceUUID]bool{
			serviceUUID: true,
		},
		Statuses: nil,
	}

	successfulUserServiceLogs, erroredUserServiceUuids, err := network.kurtosisBackend.GetUserServiceLogs(ctx, enclaveUuid, userServiceFilters, shouldFollowLogs)
	if err != nil {
		return "", stacktrace.Propagate(err, "An error occurred getting user service logs using filters '%+v'", userServiceFilters)
	}
	defer func() {
		for _, userServiceLogsReadCloser := range successfulUserServiceLogs {
			if err := userServiceLogsReadCloser.Close(); err != nil {
				logrus.Warnf("We tried to close the user service logs read-closer-objects after we're done using it, but doing so threw an error:\n%v", err)
			}
		}
	}()

	err, found := erroredUserServiceUuids[serviceUUID]
	if found && err != nil {
		return "", stacktrace.Propagate(
			err,
			"An error occurred getting user service logs for user service with UUID '%v'", serviceUUID)
	}

	userServiceReadCloserLog, found := successfulUserServiceLogs[serviceUUID]
	if !found {
		return "", stacktrace.NewError(
			"Expected to find logs for user service with UUID '%v' on user service logs map '%+v' "+
				"but was not found; this should never happen, and is a bug "+
				"in Kurtosis", serviceUUID, userServiceReadCloserLog)
	}
	defer func() {
		if err := userServiceReadCloserLog.Close(); err != nil {
			logrus.Warnf("Something fails when we tried to close the read closer logs for service with UUID %v", serviceUUID)
		}
	}()

	copyBuf := bytes.NewBuffer(nil)
	if _, err := io.Copy(copyBuf, userServiceReadCloserLog); err != nil {
		return "", stacktrace.Propagate(err, "An error occurred copying the service logs to a buffer")
	}

	header := fmt.Sprintf(serviceLogsHeader, serviceObj.GetRegistration().GetName())
	footer := fmt.Sprintf(serviceLogsFooter, serviceObj.GetRegistration().GetName())

	serviceLogs := fmt.Sprintf("%s\n%s\n%s", header, copyBuf.String(), footer)

	return serviceLogs, nil
}

func waitUntilAllTCPAndUDPPortsAreOpen(
	ipAddr net.IP,
	ports map[string]*port_spec.PortSpec,
) error {
	var portCheckErrorGroup errgroup.Group

	for _, portSpec := range ports {
		// we are using value here because we are using it inside the closure
		portSpecValue := *portSpec
		wrappedWaitFunc := func() error {
			return waitUntilPortIsOpenWithTimeout(ipAddr, portSpecValue)
		}
		portCheckErrorGroup.Go(wrappedWaitFunc)
	}
	//This error group pattern allow us to reject early if at least one of the ports check fails
	//in this opportunity we want to reject early because the main user pain that we want to handle
	//is a wrong service configuration
	if err := portCheckErrorGroup.Wait(); err != nil {
		return stacktrace.Propagate(err, "An error occurred while waiting for all TCP and UDP ports to be open")
	}

	return nil
}

func waitUntilPortIsOpenWithTimeout(
	ipAddr net.IP,
	portSpec port_spec.PortSpec,
) error {
	// reject early if it's disable
	if portSpec.GetWait() == nil {
		return nil
	}
	timeout := portSpec.GetWait().GetTimeout()

	var (
		startTime  = time.Now()
		finishTime = startTime.Add(timeout)
		retries    = 0
		err        error
	)

	ticker := time.NewTicker(waitForPortsOpenRetriesDelayMilliseconds * time.Millisecond)
	defer ticker.Stop()

	logrus.Debugf("Checking if port '%+v' in '%v' is open...", portSpec, ipAddr)

	for {
		if time.Now().After(finishTime) {
			return stacktrace.Propagate(err, "Unsuccessful ports check for IP '%s' and port spec '%+v', "+
				"even after '%v' retries with '%v' milliseconds in between retries. Timeout '%v' has been reached",
				ipAddr,
				portSpec,
				retries,
				waitForPortsOpenRetriesDelayMilliseconds,
				timeout.String(),
			)
		}
		if err = scanPort(ipAddr, &portSpec, scanPortTimeout); err == nil {
			logrus.Debugf(
				"Successful port open check for IP '%s' and port spec '%+v' after retry number '%v', "+
					"with '%v' milliseconds between retries and it took '%v'",
				ipAddr,
				portSpec,
				retries,
				waitForPortsOpenRetriesDelayMilliseconds,
				time.Since(startTime),
			)
			return nil
		}
		retries++
		<-ticker.C // block until the next tick
	}
}

func scanPort(ipAddr net.IP, portSpec *port_spec.PortSpec, timeout time.Duration) error {
	portNumberStr := fmt.Sprintf("%v", portSpec.GetNumber())
	networkAddress := net.JoinHostPort(ipAddr.String(), portNumberStr)
	networkStr := strings.ToLower(portSpec.GetTransportProtocol().String())
	conn, err := net.DialTimeout(networkStr, networkAddress, timeout)
	if err != nil {
		return stacktrace.Propagate(
			err,
			"An error occurred while calling network address '%s' with port protocol '%s' and using time out '%v'",
			networkAddress,
			portSpec.GetTransportProtocol().String(),
			timeout,
		)
	}
	defer conn.Close()
	return nil
}

func mergeAndGetAllPrivateAndPublicServicePorts(service *service.Service) map[string]*port_spec.PortSpec {
	allPrivateAndPublicPorts := map[string]*port_spec.PortSpec{}

	for portId, portSpec := range service.GetPrivatePorts() {
		allPrivateAndPublicPorts[portId] = portSpec
	}

	for portId, portSpec := range service.GetMaybePublicPorts() {
		newPortId := portId
		if _, found := allPrivateAndPublicPorts[portId]; found {
			newPortId = portId + publicPortsSuffix
		}
		allPrivateAndPublicPorts[newPortId] = portSpec
	}
	return allPrivateAndPublicPorts
}

// This isn't thread safe and must be called from a thread safe context
func (network *DefaultServiceNetwork) getServiceRegistrationForIdentifierUnlocked(
	serviceIdentifier string,
) (*service.ServiceRegistration, error) {
	serviceName, err := network.getServiceNameForIdentifierUnlocked(serviceIdentifier)
	if err != nil {
		return nil, stacktrace.Propagate(err, "An error occurred while fetching name for service identifier '%v'", serviceIdentifier)
	}

	serviceRegistration, found := network.registeredServiceInfo[serviceName]
	if !found {
		return nil, stacktrace.NewError("No service found with ID '%v'", serviceName)
	}

	return serviceRegistration, nil
}<|MERGE_RESOLUTION|>--- conflicted
+++ resolved
@@ -23,7 +23,6 @@
 	"sync"
 	"time"
 
-	"github.com/kurtosis-tech/kurtosis/api/golang/core/kurtosis_core_rpc_api_bindings"
 	"github.com/kurtosis-tech/kurtosis/api/golang/core/lib/shared_utils"
 	"github.com/kurtosis-tech/kurtosis/container-engine-lib/lib/backend_interface"
 	"github.com/kurtosis-tech/kurtosis/container-engine-lib/lib/backend_interface/objects/enclave"
@@ -44,7 +43,6 @@
 
 	enforceMaxFileSizeLimit = false
 
-	emptyCollectionLength        = 0
 	exactlyOneShortenedUuidMatch = 1
 
 	singleServiceStartupBatch = 1
@@ -92,44 +90,22 @@
 	apiContainerInfo *ApiContainerInfo,
 	kurtosisBackend backend_interface.KurtosisBackend,
 	enclaveDataDir *enclave_data_directory.EnclaveDataDirectory,
-	enclaveDb *enclave_db.EnclaveDB, //TODO we are going to use it soon, for the APIC restart project
+	enclaveDb *enclave_db.EnclaveDB,
 ) (*DefaultServiceNetwork, error) {
-<<<<<<< HEAD
-	networkTopology, err := partition_topology.NewPartitionTopology(
-		partition_topology.DefaultPartitionId,
-		partition_topology.ConnectionAllowed,
-		enclaveDb,
-	)
-	if err != nil {
-		return nil, stacktrace.Propagate(err, "An error occurred while creating the partition topology")
-	}
 	serviceIdentifiersRepository, err := service_identifiers.GetOrCreateNewServiceIdentifiersRepository(enclaveDb)
 	if err != nil {
 		return nil, stacktrace.Propagate(err, "An error occurred while creating the service identifiers repository")
 	}
 	return &DefaultServiceNetwork{
-		enclaveUuid:                  enclaveUuid,
-		apiContainerInfo:             apiContainerInfo,
-		mutex:                        &sync.Mutex{},
-		isPartitioningEnabled:        isPartitioningEnabled,
-		kurtosisBackend:              kurtosisBackend,
-		enclaveDataDir:               enclaveDataDir,
-		topology:                     networkTopology,
-		networkingSidecars:           map[service.ServiceName]networking_sidecar.NetworkingSidecarWrapper{},
-		networkSidecarsLock:          &sync.Mutex{},
-		networkingSidecarManager:     networkingSidecarManager,
+		enclaveUuid:      enclaveUuid,
+		apiContainerInfo: apiContainerInfo,
+		mutex:            &sync.Mutex{},
+
+		kurtosisBackend: kurtosisBackend,
+		enclaveDataDir:  enclaveDataDir,
+
 		registeredServiceInfo:        map[service.ServiceName]*service.ServiceRegistration{},
 		serviceIdentifiersRepository: serviceIdentifiersRepository,
-=======
-	return &DefaultServiceNetwork{
-		enclaveUuid:                         enclaveUuid,
-		apiContainerInfo:                    apiContainerInfo,
-		mutex:                               &sync.Mutex{},
-		kurtosisBackend:                     kurtosisBackend,
-		enclaveDataDir:                      enclaveDataDir,
-		registeredServiceInfo:               map[service.ServiceName]*service.ServiceRegistration{},
-		allExistingAndHistoricalIdentifiers: []*kurtosis_core_rpc_api_bindings.ServiceIdentifiers{},
->>>>>>> 3af6c6ce
 	}, nil
 }
 
@@ -736,21 +712,12 @@
 	return filesArtifactUuid, nil
 }
 
-<<<<<<< HEAD
-func (network *DefaultServiceNetwork) IsNetworkPartitioningEnabled() bool {
-	return network.isPartitioningEnabled
-}
-
 func (network *DefaultServiceNetwork) GetExistingAndHistoricalServiceIdentifiers() (service_identifiers.ServiceIdentifiers, error) {
 	serviceIdentifiers, err := network.serviceIdentifiersRepository.GetServiceIdentifiers()
 	if err != nil {
 		return nil, stacktrace.Propagate(err, "An error occurred getting the service identifiers list from the repository")
 	}
 	return serviceIdentifiers, nil
-=======
-func (network *DefaultServiceNetwork) GetExistingAndHistoricalServiceIdentifiers() []*kurtosis_core_rpc_api_bindings.ServiceIdentifiers {
-	return network.allExistingAndHistoricalIdentifiers
->>>>>>> 3af6c6ce
 }
 
 // GetUniqueNameForFileArtifact : this will return unique artifact name after 5 retries, same as enclave id generator
