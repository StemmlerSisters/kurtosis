/*
 * Copyright (c) 2021 - present Kurtosis Technologies Inc.
 * All Rights Reserved.
 */

package service_network

import (
	"compress/gzip"
	"context"
	"fmt"
	"github.com/kurtosis-tech/container-engine-lib/lib/backend_interface"
	"github.com/kurtosis-tech/container-engine-lib/lib/backend_interface/objects/enclave"
	"github.com/kurtosis-tech/container-engine-lib/lib/backend_interface/objects/files_artifacts_expansion"
	"github.com/kurtosis-tech/container-engine-lib/lib/backend_interface/objects/service"
	"github.com/kurtosis-tech/kurtosis-core/files_artifacts_expander/args"
	"github.com/kurtosis-tech/kurtosis-core/server/api_container/server/service_network/networking_sidecar"
	"github.com/kurtosis-tech/kurtosis-core/server/api_container/server/service_network/partition_topology"
	"github.com/kurtosis-tech/kurtosis-core/server/api_container/server/service_network/service_network_types"
	"github.com/kurtosis-tech/kurtosis-core/server/commons/enclave_data_directory"
	"github.com/kurtosis-tech/stacktrace"
	"github.com/sirupsen/logrus"
	"io"
	"net"
	"path"
	"strings"
	"sync"
	"time"
)

const (
	defaultPartitionId                       service_network_types.PartitionID = "default"
	startingDefaultConnectionPacketLossValue                                   = 0

	filesArtifactExpansionDirsParentDirpath = "/files-artifacts"

	// TODO This should be populated from the build flow that builds the files-artifacts-expander Docker image
	filesArtifactsExpanderImage = "kurtosistech/kurtosis-files-artifacts-expander"

	minMemoryLimit = 6 // Docker doesn't allow memory limits less than 6 megabytes
	defaultMemoryAllocMegabytes = 0

	defaultContainerStopTimeoutSeconds = 10
)

type storeFilesArtifactResult struct {
	filesArtifactUuid enclave_data_directory.FilesArtifactUUID
	err               error
}

/*
This is the in-memory representation of the service network that the API container will manipulate. To make
	any changes to the test network, this struct must be used.
*/
type ServiceNetwork struct {
	enclaveId enclave.EnclaveID

	apiContainerIpAddress   net.IP
	apiContainerGrpcPortNum uint16
	apiContainerVersion     string

	mutex *sync.Mutex // VERY IMPORTANT TO CHECK AT THE START OF EVERY METHOD!

	// Whether partitioning has been enabled for this particular test
	isPartitioningEnabled bool

	kurtosisBackend backend_interface.KurtosisBackend

	enclaveDataDir *enclave_data_directory.EnclaveDataDirectory

	topology *partition_topology.PartitionTopology

	networkingSidecars map[service.ServiceID]networking_sidecar.NetworkingSidecarWrapper

	networkingSidecarManager networking_sidecar.NetworkingSidecarManager

	// Technically we SHOULD query the backend rather than ever storing any of this information, but we're able to get away with
	// this because the API container is the only client that modifies service state
	registeredServiceInfo map[service.ServiceID]*service.ServiceRegistration
}

func NewServiceNetwork(
	enclaveId enclave.EnclaveID,
	apiContainerIpAddr net.IP,
	apiContainerGrpcPortNum uint16,
	apiContainerVersion string,
	isPartitioningEnabled bool,
	kurtosisBackend backend_interface.KurtosisBackend,
	enclaveDataDir *enclave_data_directory.EnclaveDataDirectory,
	networkingSidecarManager networking_sidecar.NetworkingSidecarManager,
) *ServiceNetwork {
	defaultPartitionConnection := partition_topology.PartitionConnection{
		PacketLossPercentage: startingDefaultConnectionPacketLossValue,
	}
	return &ServiceNetwork{
		enclaveId:               enclaveId,
		apiContainerIpAddress:   apiContainerIpAddr,
		apiContainerGrpcPortNum: apiContainerGrpcPortNum,
		apiContainerVersion:     apiContainerVersion,
		mutex:                   &sync.Mutex{},
		isPartitioningEnabled:   isPartitioningEnabled,
		kurtosisBackend:         kurtosisBackend,
		enclaveDataDir:          enclaveDataDir,
		topology: partition_topology.NewPartitionTopology(
			defaultPartitionId,
			defaultPartitionConnection,
		),
		networkingSidecars:       map[service.ServiceID]networking_sidecar.NetworkingSidecarWrapper{},
		networkingSidecarManager: networkingSidecarManager,
		registeredServiceInfo:    map[service.ServiceID]*service.ServiceRegistration{},
	}
}

/*
Completely repartitions the network, throwing away the old topology
*/
func (network *ServiceNetwork) Repartition(
	ctx context.Context,
	newPartitionServices map[service_network_types.PartitionID]map[service.ServiceID]bool,
	newPartitionConnections map[service_network_types.PartitionConnectionID]partition_topology.PartitionConnection,
	newDefaultConnection partition_topology.PartitionConnection,
) error {
	network.mutex.Lock()
	defer network.mutex.Unlock()

	if !network.isPartitioningEnabled {
		return stacktrace.NewError("Cannot repartition; partitioning is not enabled")
	}

	if err := network.topology.Repartition(newPartitionServices, newPartitionConnections, newDefaultConnection); err != nil {
		return stacktrace.Propagate(err, "An error occurred repartitioning the network topology")
	}

	servicePacketLossConfigurationsByServiceID, err := network.topology.GetServicePacketLossConfigurationsByServiceID()
	if err != nil {
		return stacktrace.Propagate(err, "An error occurred getting the packet loss configuration by service ID "+
			" after repartition, meaning that no partitions are actually being enforced!")
	}

	if err := updateTrafficControlConfiguration(ctx, servicePacketLossConfigurationsByServiceID, network.registeredServiceInfo, network.networkingSidecars); err != nil {
		return stacktrace.Propagate(err, "An error occurred updating the traffic control configuration to match the target service packet loss configurations after repartitioning")
	}
	return nil
}

// Registers services for use within the network (creating the IPs and so forth), but doesn't start them
// If the partition ID is empty, registers the services with the default partition.
//
// This is a bulk operation that follows a funnel/rollback approach.
// This means that when an error occurs, for an indvidiual operation (service in this case), we add it to a set of
// failed service ids to errors, and return that to the client of this function. At the sametime we rollback/undo any
// resources that were created during the failed operation, thus narrowing the funnel of operations
// that were successful. Thus, this function:
// Returns:
//	- successfulService - mapping of successful service ids to private ip address of the service
//	- failedServices - mapping of failed service ids to errors causing those failures
//	- error	- if error occurred with bulk operation as a whole
func (network ServiceNetwork) RegisterServices(
	ctx context.Context,
	serviceIDs map[service.ServiceID]bool,
	partitionID service_network_types.PartitionID,
) (
	resultSuccessfulServiceRegistrations map[service.ServiceID]net.IP,
	resultFailedServiceRegistrations map[service.ServiceID]error,
	resultErr error,
) {
	// TODO extract this into a wrapper function that can be wrapped around every service call (so we don't forget)
	network.mutex.Lock()
	defer network.mutex.Unlock()
	failedServicePool := map[service.ServiceID]error{}
	serviceIDsToRegister := serviceIDs

	for serviceID, _ := range serviceIDs {
		if _, found := network.registeredServiceInfo[serviceID]; found {
			failedServicePool[serviceID] = stacktrace.NewError(
				"Cannot register service '%v' because it already exists in the network",
				serviceID,
			)
			delete(serviceIDsToRegister, serviceID)
		}
	}

	if partitionID == "" {
		partitionID = defaultPartitionId
	}
	if _, found := network.topology.GetPartitionServices()[partitionID]; !found {
		return nil, nil, stacktrace.NewError(
			"No partition with ID '%v' exists in the current partition topology",
			partitionID,
		)
	}

	successfulRegistrations, failedRegistrations, err := network.kurtosisBackend.RegisterUserServices(
		ctx,
		network.enclaveId,
		serviceIDsToRegister,
	)
	if err != nil {
		return nil, nil, stacktrace.Propagate(err, "An error occurred registering services with IDs '%v'", serviceIDs)
	}
	for id, registrationErr := range failedRegistrations {
		failedServicePool[id] = stacktrace.Propagate(registrationErr, "Failed to register service with ID '%v'", id)
	}

	successfulServiceIPs := map[service.ServiceID]net.IP{}
	for serviceID, serviceRegistration := range successfulRegistrations {
		// If any error occurs configuring the newly registered service, we destroy the service to rollback created resources
		shouldDestroyService := true
		defer func() {
			if shouldDestroyService {
				network.destroyServiceBestEffortAfterRegistrationFailure(serviceRegistration.GetGUID())
			}
		}()

		network.registeredServiceInfo[serviceID] = serviceRegistration
		shouldRemoveFromServicesMap := true
		defer func() {
			if shouldRemoveFromServicesMap {
				delete(network.registeredServiceInfo, serviceID)
			}
		}()

		if err := network.topology.AddService(serviceID, partitionID); err != nil {
			failedServicePool[serviceID] = stacktrace.Propagate(
				err,
				"An error occurred adding service with ID '%v' to partition '%v' in the topology",
				serviceID,
				partitionID,
			)
			continue
		}
		shouldRemoveFromTopology := true
		defer func() {
			if shouldRemoveFromTopology {
				network.topology.RemoveService(serviceID)
			}
		}()

		shouldRemoveFromServicesMap = false
		shouldRemoveFromTopology = false
		shouldDestroyService = false
		privateIP := serviceRegistration.GetPrivateIP()
		successfulServiceIPs[serviceID] = privateIP
	}

	return successfulServiceIPs, failedServicePool, nil
}

<<<<<<< HEAD
=======
// TODO add tests for this
/*
Starts a previously-registered but not-started service by creating it in a container

Returns:
	Mapping of port-used-by-service -> port-on-the-Docker-host-machine where the user can make requests to the port
		to access the port. If a used port doesn't have a host port bound, then the value will be nil.
*/
func (network *ServiceNetwork) StartService(
	ctx context.Context,
	serviceId service.ServiceID,
	imageName string,
	privatePorts map[string]*port_spec.PortSpec,
	publicPorts map[string]*port_spec.PortSpec, //TODO this is a huge hack to temporarily enable static ports for NEAR until we have a more productized solution
	entrypointArgs []string,
	cmdArgs []string,
	dockerEnvVars map[string]string,
	filesArtifactMountDirpaths map[enclave_data_directory.FilesArtifactUUID]string,
	cpuAllocationMillicpus uint64,
	memoryAllocationMegabytes uint64,
) (
	resultService *service.Service,
	resultErr error,
) {
	// TODO extract this into a wrapper function that can be wrapped around every service call (so we don't forget)
	network.mutex.Lock()
	defer network.mutex.Unlock()

	registration, found := network.registeredServiceInfo[serviceId]
	if !found {
		return nil, stacktrace.NewError("Cannot start service; no registration exists for service with ID '%v'", serviceId)
	}
	serviceGuid := registration.GetGUID()

	// When partitioning is enabled, there's a race condition where:
	//   a) we need to start the service before we can launch the sidecar but
	//   b) we can't modify the qdisc configuration until the sidecar container is launched.
	// This means that there's a period of time at startup where the container might not be partitioned. We solve
	// this by setting the packet loss config of the new service in the already-existing services' qdisc.
	// This means that when the new service is launched, even if its own qdisc isn't yet updated, all the services
	//  it would communicate are already dropping traffic to it before it even starts.
	if network.isPartitioningEnabled {
		servicePacketLossConfigurationsByServiceID, err := network.topology.GetServicePacketLossConfigurationsByServiceID()
		if err != nil {
			return nil, stacktrace.Propagate(err, "An error occurred getting the packet loss configuration by service ID "+
				" to know what packet loss updates to apply on the new node")
		}

		servicesPacketLossConfigurationsWithoutNewNode := map[service.ServiceID]map[service.ServiceID]float32{}
		for serviceIdInTopology, otherServicesPacketLossConfigs := range servicePacketLossConfigurationsByServiceID {
			if serviceId == serviceIdInTopology {
				continue
			}
			servicesPacketLossConfigurationsWithoutNewNode[serviceIdInTopology] = otherServicesPacketLossConfigs
		}

		if err := updateTrafficControlConfiguration(
			ctx,
			servicesPacketLossConfigurationsWithoutNewNode,
			network.registeredServiceInfo,
			network.networkingSidecars,
		); err != nil {
			return nil, stacktrace.Propagate(
				err,
				"An error occurred updating the traffic control configuration of all the other services "+
					"before adding the new service, meaning that the service wouldn't actually start in a partition",
			)
		}
		// TODO defer an undo somehow???
	}

	userService, err := network.startService(
		ctx,
		serviceGuid,
		imageName,
		privatePorts,
		publicPorts,
		entrypointArgs,
		cmdArgs,
		dockerEnvVars,
		filesArtifactMountDirpaths,
		cpuAllocationMillicpus,
		memoryAllocationMegabytes,
	)
	if err != nil {
		return nil, stacktrace.Propagate(
			err,
			"An error occurred starting service '%v'",
			serviceId,
		)
	}
	// NOTE: There's no real way to defer-undo the service start

	if network.isPartitioningEnabled {
		sidecar, err := network.networkingSidecarManager.Add(ctx, registration.GetGUID())
		if err != nil {
			return nil, stacktrace.Propagate(err, "An error occurred adding the networking sidecar")
		}
		network.networkingSidecars[serviceId] = sidecar

		if err := sidecar.InitializeTrafficControl(ctx); err != nil {
			return nil, stacktrace.Propagate(err, "An error occurred initializing the newly-created networking-sidecar-traffic-control-qdisc-configuration")
		}

		// TODO Getting packet loss configuration by service ID is an expensive call and, as of 2021-11-23, we do it twice - the solution is to make
		//  Getting packet loss configuration by service ID not an expensive call
		servicePacketLossConfigurationsByServiceID, err := network.topology.GetServicePacketLossConfigurationsByServiceID()
		if err != nil {
			return nil, stacktrace.Propagate(err, "An error occurred getting the packet loss configuration by service ID "+
				" to know what packet loss updates to apply on the new node")
		}
		newNodeServicePacketLossConfiguration := servicePacketLossConfigurationsByServiceID[serviceId]
		updatesToApply := map[service.ServiceID]map[service.ServiceID]float32{
			serviceId: newNodeServicePacketLossConfiguration,
		}
		if err := updateTrafficControlConfiguration(ctx, updatesToApply, network.registeredServiceInfo, network.networkingSidecars); err != nil {
			return nil, stacktrace.Propagate(err, "An error occurred applying the traffic control configuration on the new node to partition it "+
				"off from other nodes")
		}
	}

	return userService, nil
}

>>>>>>> 0ffb8d3c
// Starts a previously-registered but not-started service by creating it in a container.
//
// This is a bulk operation that follows a funnel/rollback approach.
// This means that when an error occurs, for an indvidiual operation (service in this case), we add it to a set of
// failed service ids to errors, and return that to the client of this function. At the sametime we rollback/undo any
// resources that were created during the failed operation, thus narrowing the funnel of operations
// that were successful. Thus, this function:
// Returns:
//	- successfulService - mapping of successful service ids to service objects with info about that service
//	- failedServices - mapping of failed service ids to errors causing those failures
//	- error	- if error occurred with bulk operation as a whole
func(network *ServiceNetwork) StartServices(
	ctx context.Context,
	serviceConfigs map[service.ServiceID]*service.ServiceConfig,
	serviceIDsToFilesArtifactUUIDsToMountpoints map[service.ServiceID]map[enclave_data_directory.FilesArtifactUUID]string,
) (
	resultSuccessfulServices map[service.ServiceID]service.Service,
	resultFailedServices map[service.ServiceID]error,
	resultErr error,
) {
	// TODO extract this into a wrapper function that can be wrapped around every service call (so we don't forget)
	network.mutex.Lock()
	defer network.mutex.Unlock()
	failedServicesPool := map[service.ServiceID]error{}

	serviceGUIDsToIDs := map[service.ServiceGUID]service.ServiceID{}
	serviceGUIDsToConfigs := map[service.ServiceGUID]*service.ServiceConfig{}
	serviceGUIDsToFilesArtifactUUIDsToMountpoints := map[service.ServiceGUID]map[enclave_data_directory.FilesArtifactUUID]string{}
	for serviceID, serviceConfig := range serviceConfigs {
		registration, found := network.registeredServiceInfo[serviceID]
		if !found {
			failedServicesPool[serviceID] = stacktrace.NewError("Cannot start service; no registration exists for service with ID '%v'", serviceID)
			continue
		}
		filesArtifactsUUIDsToMountpoints, found := serviceIDsToFilesArtifactUUIDsToMountpoints[serviceID]
		if !found {
			failedServicesPool[serviceID] = stacktrace.NewError(
				"Could not find mapping from files artifacts UUIDs to mountpoints for service with ID '%v'." +
					"This is a bug in Kurtosis. Make sure the keys of service configs map and service ids to files artifacts uuids to mountpoints map are 1:1.", serviceID)
			continue
		}

		guid := registration.GetGUID()
		serviceGUIDsToIDs[guid] = serviceID
		serviceGUIDsToConfigs[guid] = serviceConfig
		serviceGUIDsToFilesArtifactUUIDsToMountpoints[guid] = filesArtifactsUUIDsToMountpoints
	}

	// When partitioning is enabled, there's a race condition where:
	//   a) we need to start the services before we can launch the sidecar but
	//   b) we can't modify the qdisc configurations until the sidecar container is launched.
	// This means that there's a period of time at startup where the containers might not be partitioned. We solve
	// this by setting the packet loss config of the new services in the already-existing services' qdisc.
	// This means that when the new services are launched, even if their own qdisc isn't yet updated, all the services
	// it would communicate are already dropping traffic to it before it even starts.
	if network.isPartitioningEnabled {
		// The services being started should have been added to the network topology when they were registered
		servicePacketLossConfigurationsByServiceID, err := network.topology.GetServicePacketLossConfigurationsByServiceID()
		if err != nil {
			return nil, nil, stacktrace.Propagate(err, "An error occurred getting the packet loss configuration by service ID "+
				" to know what packet loss updates to apply on the new node")
		}

		servicesPacketLossConfigurationsWithoutNewNodes := map[service.ServiceID]map[service.ServiceID]float32{}
		for serviceIdInTopology, otherServicesPacketLossConfigs := range servicePacketLossConfigurationsByServiceID {
			if _, found := serviceConfigs[serviceIdInTopology]; found {
				continue
			}
			servicesPacketLossConfigurationsWithoutNewNodes[serviceIdInTopology] = otherServicesPacketLossConfigs
		}

		if err := updateTrafficControlConfiguration(
			ctx,
			servicesPacketLossConfigurationsWithoutNewNodes,
			network.registeredServiceInfo,
			network.networkingSidecars,
		); err != nil {
			return nil, nil, stacktrace.Propagate(
				err,
				"An error occurred updating the traffic control configuration of all the other services "+
					"before adding the new service, meaning that the service wouldn't actually start in a partition",
			)
		}
	}

	successfulServiceGUIDs, failedServiceGUIDs, err := network.startServices(ctx, serviceGUIDsToConfigs, serviceGUIDsToFilesArtifactUUIDsToMountpoints)
	if err != nil {
		return nil, nil, stacktrace.Propagate(err, "An error occurred attempting to add services to the service network.")
	}

	// Convert from GUID maps to ID maps
	successfulServices := map[service.ServiceID]service.Service{}
	for serviceGUID, serviceInfo := range successfulServiceGUIDs {
		serviceID, found := serviceGUIDsToIDs[serviceGUID]
		if !found {
			failedServicesPool[serviceID] = stacktrace.NewError("Could not find a service ID associated with the service GUID '%v'. This should not happen and is a bug in Kurtosis.", serviceGUID)
			continue
		}
		successfulServices[serviceID] = serviceInfo
	}
	for serviceGUID, serviceErr := range failedServiceGUIDs {
		serviceID, found := serviceGUIDsToIDs[serviceGUID]
		if !found {
			failedServicesPool[serviceID] = stacktrace.NewError("Could not find a service ID associated with the service GUID '%v'. This should not happen and is a bug in Kurtosis.", serviceGUID)
			continue
		}
		failedServicesPool[serviceID] = serviceErr
	}

	if network.isPartitioningEnabled {
		// TODO Getting packet loss configuration by service ID is an expensive call and, as of 2021-11-23, we do it twice - the solution is to make
		//  Getting packet loss configuration by service ID not an expensive call
		servicePacketLossConfigurationsByServiceID, err := network.topology.GetServicePacketLossConfigurationsByServiceID()
		if err != nil {
			return nil, nil, stacktrace.Propagate(err, "An error occurred getting the packet loss configuration by service ID "+
				" to know what packet loss updates to apply on the new node")
		}
		updatesToApply := map[service.ServiceID]map[service.ServiceID]float32{}

		// In the initial phase, network packets of services in the network were blocked from services that were about to be started.
		// Here, we are now blocking off successfully started services from the rest of the network to further guarantee network partitioning.
		// We don't undo the blocking off of failed services by the rest of the network because the services in the network are blocking traffic
		// from containers that don't exist anyways.
		for serviceID, serviceInfo := range successfulServices {
			serviceRegistration := serviceInfo.GetRegistration()
			serviceGUID := serviceRegistration.GetGUID()
			// If anything goes wrong while trying to set up the traffic configurations, we need to remove the successfully started service.
			shouldRemoveService := true
			defer func() {
				if shouldRemoveService {
					network.destroyServiceBestEffortAfterFailure(serviceGUID)
				}
			}()

			sidecar, err := network.networkingSidecarManager.Add(ctx, serviceGUID)
			if err != nil {
				failedServicesPool[serviceID] = stacktrace.Propagate(err, "An error occurred adding the networking sidecar for service `%v`", serviceID)
				delete(successfulServices, serviceID)
				continue
			}
			shouldRemoveSidecar := true
			defer func(){
				if shouldRemoveSidecar {
					network.networkingSidecarManager.Remove(ctx, sidecar)
				}
			}()

			network.networkingSidecars[serviceID] = sidecar
			shouldRemoveSidecarFromMap := true
			defer func() {
				if shouldRemoveSidecarFromMap {
					delete(network.networkingSidecars, serviceID)
				}
			}()

			if err := sidecar.InitializeTrafficControl(ctx); err != nil {
				failedServicesPool[serviceID] = stacktrace.Propagate(err, "An error occurred initializing the newly-created networking-sidecar-traffic-control-qdisc-configuration for service `%v`", serviceID)
				delete(successfulServices, serviceID)
				continue
			}

			shouldRemoveSidecar = false
			shouldRemoveSidecarFromMap = false
			shouldRemoveService = false
			newNodeServicePacketLossConfiguration := servicePacketLossConfigurationsByServiceID[serviceID]
			updatesToApply[serviceID] = newNodeServicePacketLossConfiguration
		}

		if err := updateTrafficControlConfiguration(ctx, updatesToApply, network.registeredServiceInfo, network.networkingSidecars); err != nil {
			return nil, nil, stacktrace.Propagate(err, "An error occurred applying the traffic control configuration on the new nodes to partition them "+
				"off from other nodes")
		}
	}
	return successfulServices, failedServicesPool, nil
}

func (network *ServiceNetwork) RemoveService(
	ctx context.Context,
	serviceId service.ServiceID,
	containerStopTimeout time.Duration,
) (service.ServiceGUID, error) {
	network.mutex.Lock()
	defer network.mutex.Unlock()

	serviceToRemove, found := network.registeredServiceInfo[serviceId]
	if !found {
		return "", stacktrace.NewError("No service found with ID '%v'", serviceId)
	}
	serviceGuid := serviceToRemove.GetGUID()

	network.topology.RemoveService(serviceId)

	delete(network.registeredServiceInfo, serviceId)

	// We stop the service, rather than destroying it, so that we can keep logs around
	stopServiceFilters := &service.ServiceFilters{
		GUIDs: map[service.ServiceGUID]bool{
			serviceGuid: true,
		},
	}
	_, erroredGuids, err := network.kurtosisBackend.StopUserServices(ctx, network.enclaveId, stopServiceFilters)
	if err != nil {
		return "", stacktrace.Propagate(err, "An error occurred during the call to stop service '%v'", serviceGuid)
	}
	if err, found := erroredGuids[serviceGuid]; found {
		return "", stacktrace.Propagate(err, "An error occurred stopping service '%v'", serviceGuid)
	}

	sidecar, foundSidecar := network.networkingSidecars[serviceId]
	if network.isPartitioningEnabled && foundSidecar {
		// NOTE: As of 2020-12-31, we don't need to update the iptables of the other services in the network to
		//  clear the now-removed service's IP because:
		// 	 a) nothing is using it so it doesn't do anything and
		//	 b) all service's iptables get overwritten on the next Add/Repartition call
		// If we ever do incremental iptables though, we'll need to fix all the other service's iptables here!
		if err := network.networkingSidecarManager.Remove(ctx, sidecar); err != nil {
			return "", stacktrace.Propagate(err, "An error occurred destroying the sidecar for service with ID '%v'", serviceId)
		}
		delete(network.networkingSidecars, serviceId)
		logrus.Debugf("Successfully removed sidecar attached to service with ID '%v'", serviceId)
	}

	return serviceGuid, nil
}

// TODO we could switch this to be a bulk command; the backend would support it
func (network *ServiceNetwork) PauseService(
	ctx context.Context,
	serviceId service.ServiceID,
) error {
	network.mutex.Lock()
	defer network.mutex.Unlock()

	serviceObj, found := network.registeredServiceInfo[serviceId]
	if !found {
		return stacktrace.NewError("No service with ID '%v' exists in the network", serviceId)
	}

	if err := network.kurtosisBackend.PauseService(ctx, network.enclaveId, serviceObj.GetGUID()); err != nil {
		return stacktrace.Propagate(err, "Failed to pause service '%v'", serviceId)
	}
	return nil
}

// TODO we could switch this to be a bulk command; the backend would support it
func (network *ServiceNetwork) UnpauseService(
	ctx context.Context,
	serviceId service.ServiceID,
) error {
	network.mutex.Lock()
	defer network.mutex.Unlock()

	serviceObj, found := network.registeredServiceInfo[serviceId]
	if !found {
		return stacktrace.NewError("No service with ID '%v' exists in the network", serviceId)
	}

	if err := network.kurtosisBackend.UnpauseService(ctx, network.enclaveId, serviceObj.GetGUID()); err != nil {
		return stacktrace.Propagate(err, "Failed to unpause service '%v'", serviceId)
	}
	return nil
}

func (network *ServiceNetwork) ExecCommand(
	ctx context.Context,
	serviceId service.ServiceID,
	command []string,
) (int32, string, error) {
	// NOTE: This will block all other operations while this command is running!!!! We might need to change this so it's
	// asynchronous
	network.mutex.Lock()
	defer network.mutex.Unlock()

	serviceObj, found := network.registeredServiceInfo[serviceId]
	if !found {
		return 0, "", stacktrace.NewError(
			"Service '%v does not exist in the network",
			serviceId,
		)
	}

	// NOTE: This is a SYNCHRONOUS command, meaning that the entire network will be blocked until the command finishes
	// In the future, this will likely be insufficient

	serviceGuid := serviceObj.GetGUID()
	userServiceCommand := map[service.ServiceGUID][]string{
		serviceGuid: command,
	}

	successfulExecCommands, failedExecCommands, err := network.kurtosisBackend.RunUserServiceExecCommands(
		ctx,
		network.enclaveId,
		userServiceCommand)
	if err != nil {
		return 0, "", stacktrace.Propagate(
			err,
			"An error occurred calling kurtosis backend to exec command '%v' against service '%v'",
			command,
			serviceId)
	}
	if len(failedExecCommands) > 0 {
		serviceExecErrs := []string{}
		for serviceGUID, err := range failedExecCommands {
			wrappedErr := stacktrace.Propagate(
				err,
				"An error occurred attempting to run a command in a service with GUID `%v'",
				serviceGUID,
			)
			serviceExecErrs = append(serviceExecErrs, wrappedErr.Error())
		}
		return 0, "", stacktrace.NewError(
			"One or more errors occurred attempting to exec command(s) in the service(s): \n%v",
			strings.Join(
				serviceExecErrs,
				"\n\n",
			),
		)
	}

	execResult, isFound := successfulExecCommands[serviceGuid]
	if !isFound {
		return 0, "", stacktrace.NewError(
			"Unable to find result from running exec command '%v' against service '%v'",
			command,
			serviceGuid)
	}

	return execResult.GetExitCode(), execResult.GetOutput(), nil
}

func (network *ServiceNetwork) GetService(ctx context.Context, serviceId service.ServiceID) (
	*service.Service,
	error,
) {
	network.mutex.Lock()
	defer network.mutex.Unlock()

	registration, found := network.registeredServiceInfo[serviceId]
	if !found {
		return nil, stacktrace.NewError("No service with ID '%v' exists", serviceId)
	}
	serviceGuid := registration.GetGUID()

	getServiceFilters := &service.ServiceFilters{
		GUIDs: map[service.ServiceGUID]bool{
			registration.GetGUID(): true,
		},
	}
	matchingServices, err := network.kurtosisBackend.GetUserServices(ctx, network.enclaveId, getServiceFilters)
	if err != nil {
		return nil, stacktrace.Propagate(err, "An error occurred getting service '%v'", serviceGuid)
	}
	if len(matchingServices) == 0 {
		return nil, stacktrace.Propagate(
			err,
			"A registration exists for service GUID '%v' but no service objects were found; this indicates that the service was "+
				"registered but not started",
			serviceGuid,
		)
	}
	if len(matchingServices) > 1 {
		return nil, stacktrace.NewError("Found multiple service objects matching GUID '%v'", serviceGuid)
	}
	serviceObj, found := matchingServices[serviceGuid]
	if !found {
		return nil, stacktrace.NewError("Found exactly one service object, but it didn't match expected GUID '%v'", serviceGuid)
	}

	return serviceObj, nil
}

func (network *ServiceNetwork) GetServiceIDs() map[service.ServiceID]bool {

	serviceIDs := make(map[service.ServiceID]bool, len(network.registeredServiceInfo))

	for serviceId := range network.registeredServiceInfo {
		if _, ok := serviceIDs[serviceId]; !ok {
			serviceIDs[serviceId] = true
		}
	}
	return serviceIDs
}

func (network *ServiceNetwork) CopyFilesFromService(ctx context.Context, serviceId service.ServiceID, srcPath string) (enclave_data_directory.FilesArtifactUUID, error) {
	serviceObj, found := network.registeredServiceInfo[serviceId]
	if !found {
		return "", stacktrace.NewError("Cannot copy files from service '%v' because it does not exist in the network", serviceId)
	}
	serviceGuid := serviceObj.GetGUID()

	store, err := network.enclaveDataDir.GetFilesArtifactStore()
	if err != nil {
		return "", stacktrace.Propagate(err, "An error occurred getting the files artifact store")
	}

	pipeReader, pipeWriter := io.Pipe()
	defer pipeReader.Close()
	defer pipeWriter.Close()

	storeFilesArtifactResultChan := make(chan storeFilesArtifactResult)
	go func() {
		defer pipeReader.Close()

		//And finally pass it the .tgz file to the artifact file store
		filesArtifactUuId, storeFileErr := store.StoreFile(pipeReader)
		storeFilesArtifactResultChan <- storeFilesArtifactResult{
			filesArtifactUuid: filesArtifactUuId,
			err:               storeFileErr,
		}
	}()

	if err := network.gzipAndPushTarredFileBytesToOutput(ctx, pipeWriter, serviceGuid, srcPath); err != nil {
		return "", stacktrace.Propagate(err, "An error occurred gzip'ing and pushing tar'd file bytes to the pipe")
	}

	storeFileResult := <-storeFilesArtifactResultChan
	if storeFileResult.err != nil {
		return "", stacktrace.Propagate(
			err,
			"An error occurred storing files from path '%v' on service '%v' in in the files artifact store",
			srcPath,
			serviceGuid,
		)
	}

	return storeFileResult.filesArtifactUuid, nil
}

// ====================================================================================================
// 									   Private helper methods
// ====================================================================================================
/*
Updates the traffic control configuration of the services with the given IDs to match the target services packet loss configuration

NOTE: This is not thread-safe, so it must be within a function that locks mutex!
*/
func updateTrafficControlConfiguration(
	ctx context.Context,
	targetServicePacketLossConfigs map[service.ServiceID]map[service.ServiceID]float32,
	services map[service.ServiceID]*service.ServiceRegistration,
	networkingSidecars map[service.ServiceID]networking_sidecar.NetworkingSidecarWrapper,
) error {

	// TODO PERF: Run the container updates in parallel, with the container being modified being the most important

	for serviceId, allOtherServicesPacketLossConfigurations := range targetServicePacketLossConfigs {
		allPacketLossPercentageForIpAddresses := map[string]float32{}
		for otherServiceId, otherServicePacketLossPercentage := range allOtherServicesPacketLossConfigurations {
			otherService, found := services[otherServiceId]
			if !found {
				return stacktrace.NewError(
					"Service with ID '%v' needs to add packet loss configuration for service with ID '%v', but the latter "+
						"doesn't have service registration info (i.e. an IP) associated with it",
					serviceId,
					otherServiceId)
			}

			allPacketLossPercentageForIpAddresses[otherService.GetPrivateIP().String()] = otherServicePacketLossPercentage
		}

		sidecar, found := networkingSidecars[serviceId]
		if !found {
			return stacktrace.NewError(
				"Need to update qdisc configuration of service with ID '%v', but the service doesn't have a sidecar",
				serviceId)
		}

		if err := sidecar.UpdateTrafficControl(ctx, allPacketLossPercentageForIpAddresses); err != nil {
			return stacktrace.Propagate(
				err,
				"An error occurred updating the qdisc configuration for service '%v'",
				serviceId)
		}
	}
	return nil
}

/*
func newServiceGUID(serviceID service.ServiceID) service.ServiceGUID {
	suffix := current_time_str_provider.GetCurrentTimeStr()
	return service.ServiceGUID(string(serviceID) + "-" + suffix)
}

func getServiceByServiceGUIDFilter(serviceGUID service.ServiceGUID) *service.ServiceFilters {
	return &service.ServiceFilters{
		GUIDs: map[service.ServiceGUID]bool{
			serviceGUID: true,
		},
	}
}

func gzipCompressFile(readCloser io.Reader) (resultFilepath string, resultErr error) {
	useDefaultDirectoryArg := ""
	withoutPatternArg := ""
	tgzFile, err := ioutil.TempFile(useDefaultDirectoryArg,withoutPatternArg)
	if err != nil {
		return "", stacktrace.Propagate(err,
			"There was an error creating a temporary file")
	}
	defer tgzFile.Close()

	gzipCompressingWriter := gzip.NewWriter(tgzFile)
	defer gzipCompressingWriter.Close()

	tarGzipFileFilepath := tgzFile.Name()
	if _, err := io.Copy(gzipCompressingWriter, readCloser); err != nil {
		return "", stacktrace.Propagate(err, "An error occurred copying content to file '%v'", tarGzipFileFilepath)
	}

	return tarGzipFileFilepath, nil
}
*/

func (network *ServiceNetwork) destroyServiceBestEffortAfterRegistrationFailure(
	serviceGuid service.ServiceGUID,
) {
	destroyServiceFilters := &service.ServiceFilters{
		GUIDs: map[service.ServiceGUID]bool{
			serviceGuid: true,
		},
	}
	// Use background context in case the input one is cancelled
	_, erroredRegistrations, err := network.kurtosisBackend.DestroyUserServices(context.Background(), network.enclaveId, destroyServiceFilters)
	var errToPrint error
	if err != nil {
		errToPrint = err
	} else if destroyErr, found := erroredRegistrations[serviceGuid]; found {
		errToPrint = destroyErr
	}
	if errToPrint != nil {
		logrus.Warnf(
			"Registering service with ID '%v' didn't complete successfully so we tried to destroy the "+
				"service that we created, but doing so threw an error:\n%v",
			serviceGuid,
			errToPrint,
		)
		logrus.Warnf(
			"!!! ACTION REQUIRED !!! You'll need to manually destroy service with GUID '%v'!!!",
			serviceGuid,
		)
	}
}

func (network *ServiceNetwork) destroyServiceBestEffortAfterFailure(
	serviceGuid service.ServiceGUID,
) {
	destroyServiceFilters := &service.ServiceFilters{
		GUIDs: map[service.ServiceGUID]bool{
			serviceGuid: true,
		},
	}
	// Use background context in case the input one is cancelled
	_, erroredRegistrations, err := network.kurtosisBackend.DestroyUserServices(context.Background(), network.enclaveId, destroyServiceFilters)
	var errToPrint error
	if err != nil {
		errToPrint = err
	} else if destroyErr, found := erroredRegistrations[serviceGuid]; found {
		errToPrint = destroyErr
	}
	if errToPrint != nil {
		logrus.Warnf(
			"Starting service with GUID '%v' didn't complete successfully so we tried to destroy the "+
				"service that we created, but doing so threw an error:\n%v",
			serviceGuid,
			errToPrint,
		)
		logrus.Warnf(
			"!!! ACTION REQUIRED !!! You'll need to manually destroy service with GUID '%v'!!!",
			serviceGuid,
		)
	}
}

func (network *ServiceNetwork) startServices(
	ctx context.Context,
	serviceConfigs map[service.ServiceGUID]*service.ServiceConfig,
	// Mapping of service GUIDs to UUIDs of previously-registered files artifacts -> mountpoints on the container
	// being launched
	serviceGUIDsToFilesArtifactUUIDsToMountpoints map[service.ServiceGUID]map[enclave_data_directory.FilesArtifactUUID]string,
) (
	resultSuccessfulServices map[service.ServiceGUID]service.Service,
	resultFailedServices map[service.ServiceGUID]error,
	resultErr error,
) {
	failedServicesPool := map[service.ServiceGUID]error{}
	serviceConfigsWithFilesArtifactsExpansion := map[service.ServiceGUID]*service.ServiceConfig{}

	for guid, config := range serviceConfigs {
		filesArtifactUUIDsToMountpoints, found := serviceGUIDsToFilesArtifactUUIDsToMountpoints[guid]
		if !found {
			failedServicesPool[guid] = stacktrace.NewError("Couldn't find a mapping between service with GUID `%v` and a mapping of files artifacts UUIDs to mountpoints.", guid)
			continue
		}
		if len(filesArtifactUUIDsToMountpoints) == 0 {
			serviceConfigsWithFilesArtifactsExpansion[guid] = config
			continue
		}

		var filesArtifactsExpansion *files_artifacts_expansion.FilesArtifactsExpansion
		usedArtifactUUIDSet := map[enclave_data_directory.FilesArtifactUUID]bool{}
		for artifactUUID := range filesArtifactUUIDsToMountpoints {
			usedArtifactUUIDSet[artifactUUID] = true
		}

		filesArtifactsExpansions := []args.FilesArtifactExpansion{}
		expanderDirpathToUserServiceDirpathMap := map[string]string{}
		for filesArtifactUUID, mountpointOnUserService := range filesArtifactUUIDsToMountpoints {
			dirpathToExpandTo := path.Join(filesArtifactExpansionDirsParentDirpath, string(filesArtifactUUID))
			expansion := args.FilesArtifactExpansion{
				FilesArtifactUUID: string(filesArtifactUUID),
				DirPathToExpandTo: dirpathToExpandTo,
			}
			filesArtifactsExpansions = append(filesArtifactsExpansions, expansion)

			expanderDirpathToUserServiceDirpathMap[dirpathToExpandTo] = mountpointOnUserService
		}

		filesArtifactsExpanderArgs, err := args.NewFilesArtifactsExpanderArgs(
			network.apiContainerIpAddress.String(),
			network.apiContainerGrpcPortNum,
			filesArtifactsExpansions,
		)
		if err != nil {
			failedServicesPool[guid] = stacktrace.Propagate(err, "An error occurred creating files artifacts expander args for service `%v`", guid)
			continue
		}
		expanderEnvVars, err := args.GetEnvFromArgs(filesArtifactsExpanderArgs)
		if err != nil {
			failedServicesPool[guid] =  stacktrace.Propagate(err, "An error occurred getting files artifacts expander environment variables using args: %+v", filesArtifactsExpanderArgs)
			continue
		}

		expanderImageAndTag := fmt.Sprintf(
			"%v:%v",
			filesArtifactsExpanderImage,
			network.apiContainerVersion,
		)

		filesArtifactsExpansion = &files_artifacts_expansion.FilesArtifactsExpansion{
			ExpanderImage:                     expanderImageAndTag,
			ExpanderEnvVars:                   expanderEnvVars,
			ExpanderDirpathsToServiceDirpaths: expanderDirpathToUserServiceDirpathMap,
		}
		// Create a new service config WITH files artifacts expansion for this service
		serviceConfigsWithFilesArtifactsExpansion[guid] = service.NewServiceConfig(
			config.GetContainerImageName(),
			config.GetPrivatePorts(),
			config.GetPublicPorts(),
			config.GetEntrypointArgs(),
			config.GetCmdArgs(),
			config.GetEnvVars(),
			filesArtifactsExpansion,
			config.GetCPUAllocationMillicpus(),
			config.GetMemoryAllocationMegabytes())
	}

	successfulServices, failedServices, err := network.kurtosisBackend.StartUserServices(ctx, network.enclaveId, serviceConfigsWithFilesArtifactsExpansion)
	if err != nil {
		return nil, nil, stacktrace.Propagate(err, "An error occurred starting user services in underlying container engine.")
	}

	// Add services that failed to start to failed services pool
	for guid, serviceErr := range failedServices {
		failedServicesPool[guid] = serviceErr
	}

	return successfulServices, failedServices, nil
}

func (network *ServiceNetwork) gzipAndPushTarredFileBytesToOutput(
	ctx context.Context,
	output io.WriteCloser,
	serviceGuid service.ServiceGUID,
	srcPathOnContainer string,
) error {
	defer output.Close()

	// Need to compress the TAR bytes on our side, since we're not guaranteedj
	gzippingOutput := gzip.NewWriter(output)
	defer gzippingOutput.Close()

	if err := network.kurtosisBackend.CopyFilesFromUserService(ctx, network.enclaveId, serviceGuid, srcPathOnContainer, gzippingOutput); err != nil {
		return stacktrace.Propagate(err, "An error occurred copying source '%v' from user service with GUID '%v' in enclave with ID '%v'", srcPathOnContainer, serviceGuid, network.enclaveId)
	}

	return nil
}<|MERGE_RESOLUTION|>--- conflicted
+++ resolved
@@ -246,133 +246,6 @@
 	return successfulServiceIPs, failedServicePool, nil
 }
 
-<<<<<<< HEAD
-=======
-// TODO add tests for this
-/*
-Starts a previously-registered but not-started service by creating it in a container
-
-Returns:
-	Mapping of port-used-by-service -> port-on-the-Docker-host-machine where the user can make requests to the port
-		to access the port. If a used port doesn't have a host port bound, then the value will be nil.
-*/
-func (network *ServiceNetwork) StartService(
-	ctx context.Context,
-	serviceId service.ServiceID,
-	imageName string,
-	privatePorts map[string]*port_spec.PortSpec,
-	publicPorts map[string]*port_spec.PortSpec, //TODO this is a huge hack to temporarily enable static ports for NEAR until we have a more productized solution
-	entrypointArgs []string,
-	cmdArgs []string,
-	dockerEnvVars map[string]string,
-	filesArtifactMountDirpaths map[enclave_data_directory.FilesArtifactUUID]string,
-	cpuAllocationMillicpus uint64,
-	memoryAllocationMegabytes uint64,
-) (
-	resultService *service.Service,
-	resultErr error,
-) {
-	// TODO extract this into a wrapper function that can be wrapped around every service call (so we don't forget)
-	network.mutex.Lock()
-	defer network.mutex.Unlock()
-
-	registration, found := network.registeredServiceInfo[serviceId]
-	if !found {
-		return nil, stacktrace.NewError("Cannot start service; no registration exists for service with ID '%v'", serviceId)
-	}
-	serviceGuid := registration.GetGUID()
-
-	// When partitioning is enabled, there's a race condition where:
-	//   a) we need to start the service before we can launch the sidecar but
-	//   b) we can't modify the qdisc configuration until the sidecar container is launched.
-	// This means that there's a period of time at startup where the container might not be partitioned. We solve
-	// this by setting the packet loss config of the new service in the already-existing services' qdisc.
-	// This means that when the new service is launched, even if its own qdisc isn't yet updated, all the services
-	//  it would communicate are already dropping traffic to it before it even starts.
-	if network.isPartitioningEnabled {
-		servicePacketLossConfigurationsByServiceID, err := network.topology.GetServicePacketLossConfigurationsByServiceID()
-		if err != nil {
-			return nil, stacktrace.Propagate(err, "An error occurred getting the packet loss configuration by service ID "+
-				" to know what packet loss updates to apply on the new node")
-		}
-
-		servicesPacketLossConfigurationsWithoutNewNode := map[service.ServiceID]map[service.ServiceID]float32{}
-		for serviceIdInTopology, otherServicesPacketLossConfigs := range servicePacketLossConfigurationsByServiceID {
-			if serviceId == serviceIdInTopology {
-				continue
-			}
-			servicesPacketLossConfigurationsWithoutNewNode[serviceIdInTopology] = otherServicesPacketLossConfigs
-		}
-
-		if err := updateTrafficControlConfiguration(
-			ctx,
-			servicesPacketLossConfigurationsWithoutNewNode,
-			network.registeredServiceInfo,
-			network.networkingSidecars,
-		); err != nil {
-			return nil, stacktrace.Propagate(
-				err,
-				"An error occurred updating the traffic control configuration of all the other services "+
-					"before adding the new service, meaning that the service wouldn't actually start in a partition",
-			)
-		}
-		// TODO defer an undo somehow???
-	}
-
-	userService, err := network.startService(
-		ctx,
-		serviceGuid,
-		imageName,
-		privatePorts,
-		publicPorts,
-		entrypointArgs,
-		cmdArgs,
-		dockerEnvVars,
-		filesArtifactMountDirpaths,
-		cpuAllocationMillicpus,
-		memoryAllocationMegabytes,
-	)
-	if err != nil {
-		return nil, stacktrace.Propagate(
-			err,
-			"An error occurred starting service '%v'",
-			serviceId,
-		)
-	}
-	// NOTE: There's no real way to defer-undo the service start
-
-	if network.isPartitioningEnabled {
-		sidecar, err := network.networkingSidecarManager.Add(ctx, registration.GetGUID())
-		if err != nil {
-			return nil, stacktrace.Propagate(err, "An error occurred adding the networking sidecar")
-		}
-		network.networkingSidecars[serviceId] = sidecar
-
-		if err := sidecar.InitializeTrafficControl(ctx); err != nil {
-			return nil, stacktrace.Propagate(err, "An error occurred initializing the newly-created networking-sidecar-traffic-control-qdisc-configuration")
-		}
-
-		// TODO Getting packet loss configuration by service ID is an expensive call and, as of 2021-11-23, we do it twice - the solution is to make
-		//  Getting packet loss configuration by service ID not an expensive call
-		servicePacketLossConfigurationsByServiceID, err := network.topology.GetServicePacketLossConfigurationsByServiceID()
-		if err != nil {
-			return nil, stacktrace.Propagate(err, "An error occurred getting the packet loss configuration by service ID "+
-				" to know what packet loss updates to apply on the new node")
-		}
-		newNodeServicePacketLossConfiguration := servicePacketLossConfigurationsByServiceID[serviceId]
-		updatesToApply := map[service.ServiceID]map[service.ServiceID]float32{
-			serviceId: newNodeServicePacketLossConfiguration,
-		}
-		if err := updateTrafficControlConfiguration(ctx, updatesToApply, network.registeredServiceInfo, network.networkingSidecars); err != nil {
-			return nil, stacktrace.Propagate(err, "An error occurred applying the traffic control configuration on the new node to partition it "+
-				"off from other nodes")
-		}
-	}
-
-	return userService, nil
-}
-
->>>>>>> 0ffb8d3c
 // Starts a previously-registered but not-started service by creating it in a container.
 //
 // This is a bulk operation that follows a funnel/rollback approach.
