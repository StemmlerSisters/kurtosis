--- conflicted
+++ resolved
@@ -244,132 +244,6 @@
 	return successfulServiceIPs, failedServicePool, nil
 }
 
-// TODO add tests for this
-/*
-Starts previously-registered but not-started servicse by creating them in containers
-
-Returns:
-	Mapping of serviceIDs to port-used-by-service -> port-on-the-Docker-host-machine where the user can make requests to the port
-		to access the port. If a used port doesn't have a host port bound, then the value will be nil.
-*/
-<<<<<<< HEAD
-=======
-func (network *ServiceNetwork) StartService(
-	ctx context.Context,
-	serviceId service.ServiceID,
-	imageName string,
-	privatePorts map[string]*port_spec.PortSpec,
-	publicPorts map[string]*port_spec.PortSpec, //TODO this is a huge hack to temporarily enable static ports for NEAR until we have a more productized solution
-	entrypointArgs []string,
-	cmdArgs []string,
-	dockerEnvVars map[string]string,
-	filesArtifactMountDirpaths map[enclave_data_directory.FilesArtifactUUID]string,
-	cpuAllocationMillicpus uint64,
-	memoryAllocationMegabytes uint64,
-) (
-	resultService *service.Service,
-	resultErr error,
-) {
-	// TODO extract this into a wrapper function that can be wrapped around every service call (so we don't forget)
-	network.mutex.Lock()
-	defer network.mutex.Unlock()
-
-	registration, found := network.registeredServiceInfo[serviceId]
-	if !found {
-		return nil, stacktrace.NewError("Cannot start service; no registration exists for service with ID '%v'", serviceId)
-	}
-	serviceGuid := registration.GetGUID()
-
-	// When partitioning is enabled, there's a race condition where:
-	//   a) we need to start the service before we can launch the sidecar but
-	//   b) we can't modify the qdisc configuration until the sidecar container is launched.
-	// This means that there's a period of time at startup where the container might not be partitioned. We solve
-	// this by setting the packet loss config of the new service in the already-existing services' qdisc.
-	// This means that when the new service is launched, even if its own qdisc isn't yet updated, all the services
-	//  it would communicate are already dropping traffic to it before it even starts.
-	if network.isPartitioningEnabled {
-		servicePacketLossConfigurationsByServiceID, err := network.topology.GetServicePacketLossConfigurationsByServiceID()
-		if err != nil {
-			return nil, stacktrace.Propagate(err, "An error occurred getting the packet loss configuration by service ID "+
-				" to know what packet loss updates to apply on the new node")
-		}
-
-		servicesPacketLossConfigurationsWithoutNewNode := map[service.ServiceID]map[service.ServiceID]float32{}
-		for serviceIdInTopology, otherServicesPacketLossConfigs := range servicePacketLossConfigurationsByServiceID {
-			if serviceId == serviceIdInTopology {
-				continue
-			}
-			servicesPacketLossConfigurationsWithoutNewNode[serviceIdInTopology] = otherServicesPacketLossConfigs
-		}
-
-		if err := updateTrafficControlConfiguration(
-			ctx,
-			servicesPacketLossConfigurationsWithoutNewNode,
-			network.registeredServiceInfo,
-			network.networkingSidecars,
-		); err != nil {
-			return nil, stacktrace.Propagate(
-				err,
-				"An error occurred updating the traffic control configuration of all the other services "+
-					"before adding the new service, meaning that the service wouldn't actually start in a partition",
-			)
-		}
-		// TODO defer an undo somehow???
-	}
-
-	userService, err := network.startService(
-		ctx,
-		serviceGuid,
-		imageName,
-		privatePorts,
-		publicPorts,
-		entrypointArgs,
-		cmdArgs,
-		dockerEnvVars,
-		filesArtifactMountDirpaths,
-		cpuAllocationMillicpus,
-		memoryAllocationMegabytes,
-	)
-	if err != nil {
-		return nil, stacktrace.Propagate(
-			err,
-			"An error occurred starting service '%v'",
-			serviceId,
-		)
-	}
-	// NOTE: There's no real way to defer-undo the service start
-
-	if network.isPartitioningEnabled {
-		sidecar, err := network.networkingSidecarManager.Add(ctx, registration.GetGUID())
-		if err != nil {
-			return nil, stacktrace.Propagate(err, "An error occurred adding the networking sidecar")
-		}
-		network.networkingSidecars[serviceId] = sidecar
-
-		if err := sidecar.InitializeTrafficControl(ctx); err != nil {
-			return nil, stacktrace.Propagate(err, "An error occurred initializing the newly-created networking-sidecar-traffic-control-qdisc-configuration")
-		}
-
-		// TODO Getting packet loss configuration by service ID is an expensive call and, as of 2021-11-23, we do it twice - the solution is to make
-		//  Getting packet loss configura	tion by service ID not an expensive call
-		servicePacketLossConfigurationsByServiceID, err := network.topology.GetServicePacketLossConfigurationsByServiceID()
-		if err != nil {
-			return nil, stacktrace.Propagate(err, "An error occurred getting the packet loss configuration by service ID "+
-				" to know what packet loss updates to apply on the new node")
-		}
-		newNodeServicePacketLossConfiguration := servicePacketLossConfigurationsByServiceID[serviceId]
-		updatesToApply := map[service.ServiceID]map[service.ServiceID]float32{
-			serviceId: newNodeServicePacketLossConfiguration,
-		}
-		if err := updateTrafficControlConfiguration(ctx, updatesToApply, network.registeredServiceInfo, network.networkingSidecars); err != nil {
-			return nil, stacktrace.Propagate(err, "An error occurred applying the traffic control configuration on the new node to partition it "+
-				"off from other nodes")
-		}
-	}
-
-	return userService, nil
-}
-
 // Starts a previously-registered but not-started service by creating it in a container.
 //
 // This is a bulk operation that follows a funnel/rollback approach.
@@ -381,7 +255,6 @@
 //	- successfulService - mapping of successful service ids to service objects with info about that service
 //	- failedServices - mapping of failed service ids to errors causing those failures
 //	- error	- if error occurred with bulk operation as a whole
->>>>>>> 4427b529
 func(network *ServiceNetwork) StartServices(
 	ctx context.Context,
 	serviceConfigs map[service.ServiceID]*service.ServiceConfig,
@@ -880,7 +753,6 @@
 
 	return tarGzipFileFilepath, nil
 }
-
 */
 
 func (network *ServiceNetwork) destroyServiceBestEffortAfterRegistrationFailure(
@@ -913,8 +785,6 @@
 	}
 }
 
-<<<<<<< HEAD
-=======
 func (network *ServiceNetwork) destroyServiceBestEffortAfterFailure(
 	serviceGuid service.ServiceGUID,
 ) {
@@ -945,104 +815,6 @@
 	}
 }
 
-func (network *ServiceNetwork) startService(
-	ctx context.Context,
-	serviceGuid service.ServiceGUID,
-	imageName string,
-	privatePorts map[string]*port_spec.PortSpec,
-	publicPorts map[string]*port_spec.PortSpec, //TODO this is a huge hack to temporarily enable static ports for NEAR until we have a more productized solution
-	entrypointArgs []string,
-	cmdArgs []string,
-	envVars map[string]string,
-	// Mapping of UUIDs of previously-registered files artifacts -> mountpoints on the container
-	// being launched
-	filesArtifactUuidsToMountpoints map[enclave_data_directory.FilesArtifactUUID]string,
-	cpuAllocationMillicpus uint64,
-	memoryAllocationMegabytes uint64,
-) (
-	resultUserService *service.Service,
-	resultErr error,
-) {
-	var filesArtifactsExpansion *files_artifacts_expansion.FilesArtifactsExpansion
-	if len(filesArtifactUuidsToMountpoints) > 0 {
-		usedArtifactUuidSet := map[enclave_data_directory.FilesArtifactUUID]bool{}
-		for artifactUuid := range filesArtifactUuidsToMountpoints {
-			usedArtifactUuidSet[artifactUuid] = true
-		}
-
-		filesArtifactsExpansions := []args.FilesArtifactExpansion{}
-		expanderDirpathToUserServiceDirpathMap := map[string]string{}
-		for filesArtifactUuid, mountpointOnUserService := range filesArtifactUuidsToMountpoints {
-			dirpathToExpandTo := path.Join(filesArtifactExpansionDirsParentDirpath, string(filesArtifactUuid))
-			expansion := args.FilesArtifactExpansion{
-				FilesArtifactUUID: string(filesArtifactUuid),
-				DirPathToExpandTo: dirpathToExpandTo,
-			}
-			filesArtifactsExpansions = append(filesArtifactsExpansions, expansion)
-
-			expanderDirpathToUserServiceDirpathMap[dirpathToExpandTo] = mountpointOnUserService
-		}
-
-		filesArtifactsExpanderArgs, err := args.NewFilesArtifactsExpanderArgs(
-			network.apiContainerIpAddress.String(),
-			network.apiContainerGrpcPortNum,
-			filesArtifactsExpansions,
-		)
-		if err != nil {
-			return nil, stacktrace.Propagate(err, "An error occurred creating files artifacts expander args")
-		}
-		expanderEnvVars, err := args.GetEnvFromArgs(filesArtifactsExpanderArgs)
-		if err != nil {
-			return nil, stacktrace.Propagate(err, "An error occurred getting files artifacts expander environment variables using args: %+v", filesArtifactsExpanderArgs)
-		}
-
-		expanderImageAndTag := fmt.Sprintf(
-			"%v:%v",
-			filesArtifactsExpanderImage,
-			network.apiContainerVersion,
-		)
-
-		filesArtifactsExpansion = &files_artifacts_expansion.FilesArtifactsExpansion{
-			ExpanderImage:                     expanderImageAndTag,
-			ExpanderEnvVars:                   expanderEnvVars,
-			ExpanderDirpathsToServiceDirpaths: expanderDirpathToUserServiceDirpathMap,
-		}
-	}
-
-	// Docker requires the minimum memory limit to be 6 megabytes to we make sure the allocation is at least that amount
-	// But first, we check that it's not the default value, meaning the user potentially didn't even set it
-	if memoryAllocationMegabytes != defaultMemoryAllocMegabytes && memoryAllocationMegabytes < minMemoryLimit {
-		return nil, stacktrace.NewError("Memory allocation, `%d`, is too low. Kurtosis requires the memory limit to be at least `%d` megabytes.", memoryAllocationMegabytes, minMemoryLimit)
-	}
-
-	launchedUserService, err := network.kurtosisBackend.StartUserService(
-		ctx,
-		network.enclaveId,
-		serviceGuid,
-		imageName,
-		privatePorts,
-		publicPorts,
-		entrypointArgs,
-		cmdArgs,
-		envVars,
-		filesArtifactsExpansion,
-		cpuAllocationMillicpus,
-		memoryAllocationMegabytes,
-	)
-
-	if err != nil {
-		return nil, stacktrace.Propagate(
-			err,
-			"An error occurred starting service '%v' with image '%v' and files artifacts expansions '%+v'",
-			serviceGuid,
-			imageName,
-			filesArtifactsExpansion,
-		)
-	}
-	return launchedUserService, nil
-}
-
->>>>>>> 4427b529
 func (network *ServiceNetwork) startServices(
 	ctx context.Context,
 	serviceConfigs map[service.ServiceGUID]*service.ServiceConfig,
