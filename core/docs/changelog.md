# TBD
### Features
* The `test `command will always try to pull the latest images

# 1.22.7
### Features
* Disable test setup and run timeouts when test execution is in debug mode
* Add new Kurtosis CLI command `service logs` to print user service logs

# 1.22.6
### Features
* Build APK versions of the CLI Linux package as well

# 1.22.5
* Set Linux package name to `kurtosis`

# 1.22.4
### Features
* Add new Kurtosis CLI command `enclave inspect` to show a list of user services inside an enclave

# 1.22.3
### Features
* Add new Kurtosis CLI command `enclave ls` to show a list of Kurtosis enclave ids 
* Upgraded to Kurt Core Engine Libs 0.4.3 which includes `Container`type
 
### Changes
* Export `LabelEnclaveIDKey`, `LabelContainerTypeKey` and `LabelGUIDKey` constants

# 1.22.2
### Fixes
* Correct naming on Linux packages to `kurtosis-cli_.......`

# 1.22.1
### Fixes
* Fixed a bug with Fury publish token not getting passed down to Goreleaser

# 1.22.0
### Features
* Implement the `StartExternalContainerRegistration` and `FinishExternalContainerRegistration` endpoints
<<<<<<< HEAD
* Always bind the API container to a host machine port
* Three tags will now get published to Dockerhub - `X.Y.Z`, `X.Y`, and `latest`
=======
* Always bind the API container's RPC port to a host machine port
* Always bind the testsuite container's RPC port to a host machine port
* Support publishing Debian and RPM packages to Gemfury
>>>>>>> c50faa90

### Changes
* All execution IDs (sandbox and testing) are now in the format `KTYYYY-MM-DDTHH.MM.SS.sss`
* Moved all the code that used to be under the `initializer` directory into `cli/commands/test/test_machinery`

### Removals
* Removed the initializer container
* Removed the wrapper script

### Breaking Changes
* Testsuites are now run via the `kurtosis test` command, and the wrapper script (`kurtosis.sh` is now deprecated)
    * Users should swap out their calls to `kurtosis.sh` with calls to the Kurtosis CLI
* Removed the initializer container!!!
* The wrapper script has been removed
    * Users should use the CLI's `test` subcommand to run testsuites now

# 1.21.1
### Features
* Add  labels when a container is created
* Add `EnclaveObjectLabelsProvider` object to centralize container labels creation and labels keys and container types values

### Changes
* Upgraded to container-engine-lib 0.4.0, which replaces the long list of `CreateAndStartContainer` args with a builder
* Absorb `kurtosis-core-launcher-lib` into here

### Fixes
* Actually depend on Kurt Client 0.17.1

# 1.21.0
### Features
* Add the relative service directory path in `RegisterService` and `GetServiceInfo` methods
* Upgraded to [Kurt Client API 0.17.1](https://github.com/kurtosis-tech/kurtosis-client/blob/develop/docs/changelog.md#0171)
* Upgraded to [testsuite API lib 0.8.1](https://github.com/kurtosis-tech/kurtosis-testsuite-api-lib/blob/develop/docs/changelog.md#081)

### Breaking Changes
* Remove`RegisterStaticFiles()`, `GenerateFiles()` and `LoadStaticFiles()` methods from `ApiContainerService`
  * Users should manually create, generate and copy static and dynamic files into the service container with the help of the `RelativeServiceDirpath` field added in `RegisterService` and `GetServiceInfo` methods

### Changes
* Updated Golang internal testsuite tests in order to use the latest changes made on `Kurtosis Client` which adds the new `ContainerConfig` object and remove some methods related to file generation

# 1.20.4
### Features
* Added a new test to the internal testsuite to verify that test-internal state set in `Test.setup` is persisted in `Test.run`

# 1.20.3
### Fixes
* Fix an issue with testing framework where debug logging was getting incorrectly printed to STDOUT when it should have gone to the test-specific log

# 1.20.2
### Features
* Upgraded to `minimal-grpc-server` 0.3.7, which has debug logging for every request/response to the server
* The current directory is now bind-mounted into the Javascript REPL container, making it accessible inside the REPL

### Fixes
* Swapped networking sidecar naming convention from `ENCLAVEID__SERVICEGUID__networking-sidecar` to `ENCLAVEID__networking-sidecar__SERVICEGUID`
* Standardized files artifact expansion container & volume name format to `ENCLAVEID__files-artifact-expander/expansion__for__SERVICEGUID__using__ARTIFACTID__at__TIMESTAMP`

# 1.20.1
### Fixes
* Fixed `kurtosis.sh` and `build-and-run-core.sh` not getting published to the right subdirectory in the public-access S3 bucket

# 1.20.0
### Changes
* Upgraded to `kurtosis-client` 0.16.0, which has `execCommand` returning strings rather than bytes

### Breaking Changes
* The `execCommand` call now returns strings rather than bytes for its logs, necessitating users to use Kurt Client 0.16.0 or higher

# 1.19.14
### Changes
* Changed the name of the CLI's published Homebrew formula to `kurtosis` (was `cli`) so that users can do `brew upgrade kurtosis`
* Required the subcommand `sandbox` to be passed in to start a sandbox enclave, to make room for extra commands

### Fixes
* Fix `launch-interactive.sh` for Cobra arg-parsing

# 1.19.13
### Features
* The CLI makes a best-effort attempt to pull the latest version of the API container & Javascript REPL images on each run

### Fixes
* Upgrade to `container-engine-lib` 0.2.9, which fixes the issue with host ports not getting bound

# 1.19.12
### Features
* Add a global unique identifier for services `ServiceGUID` to avoid docker containers collisions and to match docker container name with services folders in enclave data volume
* Add a global unique identifier for lambdas `LambdaGUID` to avoid docker containers collisions and to match docker container name with lambdas folders in enclave data volume
* Disconnect service container from the network when a service is removed with `ServiceNetworkImpl.RemoveService()` method

# 1.19.11
### Changes
* Upgrade to `container-engine-lib` 0.2.7, which has even more logging to track down the empty container ID issue

# 1.19.10
### Fixes
* Fixed LambdaStore not getting passed a `DockerManager`, which led to it segfaulting when it would go to tear down Lambdas upon `LambdaStore.Destroy`

### Changes
* Changed the grace time that an API container has to kill all the services it's managing from 30 seconds to 3 minutes
* When destroying a `ServiceNetworkImpl`, only give the containers 1ms to stop (because we're destroying the network - no need to do so gracefully)
* Upgrade to `container-engine-lib` 0.2.6, which has extra debugging to track down an issue with container ID getting set to emptystring

# 1.19.9
### Fixes
* Upgraded to container-engine-lib 0.2.5, which fixes a bug where not specifying an image tag (which should default to `latest`) wouldn't actually pull the image if it didn't exist locally

# 1.19.8
### Features
* Also push `latest` tag versions of the API container, initializer container, and Javascript REPL image so that the CLI can consume them

### Changes
* Don't push the Go internal testsuite image to Dockerhub

# 1.19.7
### Fixes
* Correct the Homebrew tap's repo name
* Fixed the `kurtosis-core` README getting published with the binaries
* Fix issue with Homebrew formula not having the right binary install instruction

# 1.19.6
### Features
* First attempt at adding Kurtosis CLI installation via Homebrew tap

# 1.19.5
### Fixes
* Don't publish source code to Github as a release
* Publish APKs, DEBs, etc. to the Github release

# 1.19.4
### Fixes
* Upgraded to latest `container-engine-lib`, which fixes an error that would be thrown when an `EXPOSE` directive was declared in the Dockerfile
* Throw an error if the `DockerManager` returns a host port binding map with nil objects (which should never happen)

### Features
* Push the CLI binary up to Github as a Github release

# 1.19.3
### Changes
* Iterate testsuite's tests in alphabetical order

# 1.19.2
### Features
* Add `GetServices` endpoint to get a set of running service IDs
* Add `GetLambdas` endpoint to get a set of running Kurtosis Lambda IDs

# 1.19.1
### Fixes
* Fix broken artifacts-publishing job in CI

# 1.19.0
### Changes
* Prep internal testsuites for having multiple internal testsuites, one per language
* Switch to using `container-engine-lib` for `DockerManager`
* Switch to using `kurtosis-core-launcher-lib`
* Split the `WaitForEndpointAvailability` api container function to `WaitForEndpointAvailabilityHttpGet` and `WaitForEndpointAvailabilityHttpPost`

### Breaking Changes
* Split the `WaitForEndpointAvailability` api container function to `WaitForHttpGetEndpointAvailability` and `WaitForHttpPostEndpointAvailability`
  * Users should replace their `WaitForEndpointAvailability` calls with `WaitForHttpGetEndpointAvailability` or `WaitForHttpPostEndpointAvailability` depending on the endpoint used to check availability

### Removals
* Removed the API container `docker_api` package
* Removed the `ApiContainerLauncher` class here, in favor of the one from `kurtosis-core-launcher-lib`

# 1.18.8
### Changes
* Switched to using `goreleaser` for building our binaries & Docker images

# 1.18.7
### Features
* Add alias to user services' docker container

# 1.18.6
### Fixes
* Fixed bug in image-publishing

# 1.18.5
### Changes
* The interactive CLI now requires an API container image version

### Features
* Build the interactive CLI & Javascript REPL image with `build-and-run.sh`
* Split `build_and_run.sh` into two scripts: `build.sh` and `run-internal-testsuite.sh`
* Added a `launch-interactive.sh` script for running Kurtosis Interactive
* Publish the Javascript REPL image to `kurtosistech/javascript-interactive-repl`

### Fixes
* Fix bug with not checking enclave creation error in the interactive CLI
* The CircleCI artifact-publishing now uses the same constants as all the other scripts in the `scripts` directory
* The `launch-interactive` script will now appropriately use whichever version of the Javascript repl that you're working on

# 1.18.4
### Changes
* Update `Kurtosis Client` to version 0.13.0 which adds a new argument in `kurtosis_core_rpc_api_bindings.WaitForEndpointAvailabilityArgs` to specify the http request body used in the http call to service's availability endpoint.
* Switch to using check-docs orb
* Use the updated `minimal-grpc-server` Golang module, which is in a subdirectory

### Removals
* Removed docs that have been ported to the main docs repo

# 1.18.3
### Changes
* Update `Kurtosis Client` to version 0.12.0 which adds a new argument in `kurtosis_core_rpc_api_bindings.WaitForEndpointAvailabilityArgs` to specify the http method used in the http call to service's availability endpoint. The allowed values are GET or POST
* Update internal testsuite tests adding the new argument `httpMethod` in every `WaitForEndpointAvailability` call

# 1.18.2
### Changes
* Switched some less-important log levels (e.g. "Starting API container..." from INFO -> DEBUG)

### Features
* Added a watermark with support information that displays on every run
* When we need to get a token for the user, also give them the signup link in case they don't have an account
* Add a test for our user support URLs to verify they're all valid URLs

### Fixes
* Wait for the API container to start up before we return the enclave to the user so there's no risk of dialling an API container and getting a connection refused
* Check error when creating the request object that will get sent to Auth0 to get the device authorization

# 1.18.1
### Fixes
* Correct links now that `kurtosis-libs` is renamed to `kurtosis-testsuite-starter-pack`
* There are more disallowed IP ranges than just the multicast addresses (see [this Wikipedia article](https://en.wikipedia.org/wiki/IPv4#Special-use_addresses)), so prevent the Docker network allocator from choosing those

### Features
* The API container will now shut down all the containers in its network as it shuts down, which is a step towards enclaves being independent of the testing framework
* Created `EnclaveManager`, to start & stop enclaves independent of the testing framework
* Added a CLI for starting a Kurtosis enclave with an attached Javascript REPL

# 1.18.0
### Fixes
* Updated copyright notice to 2021, with entity as Kurtosis Technologies Inc.
* Standardized enclave naming convention for the testing framework to `KTTYYYY-MM-DDTHH.MM.SS-RANDOMNUM_TESTNAME`, where:
    * `KTT` is a prefix indicating "Kurtosis testing"
    * `YYYY-MM-DDTHH.MM.SS` is the timestamp of when the testsuite execution was launched
    * `RANDOMNUM` is a random salt to ensure that two testsuites run at exactly the same second don't collide
    * `TESTNAME` is the name of the test running inside the enclave

### Features
* When running in debug mode, let Docker handle host-port binding
    * This allows multiple versions of Kurtosis to be running in debug mode at the same time

### Removals
* Removed OptionalHostPortBindingSupplier, which is no longer needed

### Breaking Changes
* Add explicit copyright notice to all files (including `kurtosis.sh`)

# 1.17.1
### Features
* Allow multiple instances of Kurtosis to run at the same time!
* Upgraded to [testsuite API lib 0.4.0](https://github.com/kurtosis-tech/kurtosis-testsuite-api-lib/blob/develop/docs/changelog.md#040)

### Fixes
* Add an extra guard to make sure that DockerNetworkAllocator can't be instantiated without `rand.Seed` being called
* Skip [multicast addresses](https://en.wikipedia.org/wiki/Multicast_address) when choosing network IPs

# 1.17.0
### Features
* Added a test for the static file cache
* There is no longer a single "suite execution volume" across multiple tests; instead, each test gets its own "enclave data volume"
    * This is one of the necessary steps to get to Kurtosis Interactive
* Use the testsuite API that reads environment variables directly (so that users don't need to ever touch their Dockerfile)

### Changes
* Upgraded to testsuite API lib 0.3.0
* Backed the `FilesArtifactCache` and `StaticFilesCache` by the same object, for better code quality

### Fixes
* Stopped the scary `use of closed network connection` error from appearing with the log streamer, as it's expected

### Breaking Changes
* `kurtosis.sh` no longer creates a suite execution volume, and the initializer container no longer accepts a param for it
    * Users should remove the `SUITE_EXECUTION_VOLUME` flag/parameter from their Dockerfile

# 1.16.6
### Features
* Moved the Kurtosis-internal testsuite from Kurtosis Libs into here, to break the circular dependency that used to exist between the two repos

# 1.16.5
### Changes
* Depend on `kurtosis-testsuite-api-lib`, rather than `kurtosis-libs`, to get testsuite API bindings

# 1.16.4
### Fixes
* Fixes a very occasional failure with exec commands due to a race condition in the Docker engine

# 1.16.3
### Features
* Added Kurtosis Lambda support!

### Changes
* Upgraded to Kurtosis Client 0.9.0
* Inserted an extra `user-service` element to user service container names, for easier identification
* Switched the API container's `main.go` to read environment variables directly, rather than taking in Dockerfile flags
    * This means that we won't need to change the Dockerfile if we add new parameters!
* Added CircleCI step in check_code to check for any running docker containers after Kurtosis testsuite builds and runs 

### Fixes
* Added check to account for error when calling Destroy method inside api_container/main.go

# 1.16.2
### Changes
* Added Destroy method that would tear down the docker side containers

### Fixes
* Fix the bug where the side containers weren't torn down properly

# 1.16.1
### Changes
* Upgraded to Kurt Client 0.5.0
* Upgraded example Go testsuite being used in `build-and-run.sh` to v1.28.0 (was v1.24.2)
* `release.sh` is now a simple wrapper around the devtools `release-repo.sh` script

### Fixes
* Fixed bug where a testsuite with no static files would trip an overly-aggressive validation check

# 1.16.0
### Changes
* Upgraded to Kurtosis Client v0.4.0
* Implemented the `LoadStaticFiles` endpoint

### Breaking Changes
* Testsuites must now provide used static files in testsuite metadata

# 1.15.7
### Changes
* Upgraded to Kurtosis Client v0.3.0

### Features
* Add a new method `GetServiceInfo` in API container which can be used to get relevant information about a service running in the network

# 1.15.6
### Changes
* Upgraded to using Kurtosis Client v0.2.2, with the `ExecuteBulkCommands` endpoint

### Features
* Implemented the `ExecuteBulkCommands` endpoint in the API container's API for running multiple API container endpoint commands at once

### Fixes
* Fixed bug where `ServiceNetwork.GetServiceIP` didn't use the mutex

# 1.15.5
### Features
* Added a new method `WaitForEndpointAvailability` to the API container which can be used to wait for a service's HTTP endpoint to come up
* Added a new method `GetServiceIP` in service network which returns an IP Address by Service ID.

# 1.15.4
### Fixes
* Fixed a bug where Docker's `StdCopy` was being used to copy logs from testsuite tempfile to STDOUT

# 1.15.3
### Features
* Add custom params log to show users that Kurtosis has loaded this configuration

### Changes
* Change the API container to depend on `kurtosis-client`, rather than duplicating the `.proto` file in here
* Change the API container to depend on `kurtosis-libs`, rather than duplicating the testsuite `.proto` file in here
* Removed the `regenerate-protobuf-bindings.sh`, as it's no longer necessary
* Upgraded Kurtosis Client version to 0.2.0 (was 0.1.1)

# 1.15.2
### Fixes
* Fixed an issue with the LogStreamer where StdCopy is a blocking method which could halt all of Kurtosis if not dealt with appropriately

# 1.15.1
### Changes
* Add a new user-friendly log message when setup or run timeout is exceeded during a test starting process

### Fixes
* Added `#!/usr/bin/env bash` shebang to the start of all shell scripts, to solve the shell incompatibility issues we've been seeing

# 1.15.0
### Changes
* Renamed --test-suite-log-level flag to kurtosis.sh to be --suite-log-level

### Breaking Changes
* The flag to set the testsuite's log level has been renamed from `--test-suite-log-level` -> `--suite-log-level`

# 1.14.4
* Add a release script to automate the release process

# 1.14.3
### Changes
* Made the docs for customizing a testsuite more explicit
* Make `build-and-run-core.sh` more explicit about what it's building

### Fixes
* Switch back to productized version of Kurtosis Libs (v1.24.2) for the `build-and-run.sh` script
* Updated `DockerContainerInitializer` -> `ContainerConfigFactory` in diagram in testsuite customization docs

# 1.14.2
### Fixes
* Fixed an issue where `kurtosis.sh` would break on some versions of Zsh when trying to uppercase the execution instance UUID
* Fixed an occasional issue where the initializer would try to connect to the testsuite container before it was up (resulting in a "connection refused" and a failed test) by adding an `IsAvailable` endpoint to the testsuite that the initializer will poll before running test setup

# 1.14.1
### Fixes
* Fixed an occasional failure by Docker to retrieve the initializer container's ID
* Fixed an issue where `user_service_launcher` wasn't setting container used ports correctly

# 1.14.0
### Changes
* Significantly refactored the project to invert the relationship between Core & a testsuite container: rather than the testsuite container being linear code that registers itself with the API container, the testsuite container now runs a server and the initializer container calls the testsuite container directly
    * This sets the stage for Kurtosis Modules, where modules run servers that receive calls just like a library
    * This necessitated the initializer container now being mounted inside the test subnetwork
* Significantly simplified the API container by removing all notion of test-tracking, e.g.:
    * Removed the `suite_registration` API entirely
    * Removed the concept of "modes" from the API container
    * Pushed the burden for timeout-tracking to the initializer itself, so the API container is a fairly simple proxy for Docker itself and doesn't do any test lifecycle tracking

### Breaking Changes
* Completely reworked the API container Protobuf API
* Added a new testsuite container API

# 1.13.1
NOTE: Empty release to get `master` back on track after the reverting

# 1.13.0
NOTE: Contains the changes in 1.12.1, which were incorrectly released as a patch version bump

# 1.12.2
NOTE: Undoes 1.12.1, which should have been released as a minor version bump

# 1.12.1
### Features
* Containers are given descriptive names, rather than using Docker autogenerated ones

### Changes
* Added a big comment to the top of `build-and-run-core.sh` warning users not to modify it, as it'll be overridden by Kurtosis upgrades
* Added copyright notices to the top of `kurtosis.sh` and `build-and-run-core.sh`

# 1.12.0
### Features
* Added a `--debug` flag to `kurtosis.sh` that will:
    1. Set parallelism to 1, so test logs are streamed in realtime
    1. Bind a port on the user's local machine to a port on the testsuite container, so a debugger can be run
    1. Bind every port that a service uses to a port on the user's local machine, so they can make requests to the services for debugging

### Fixes
* Fixed `FreeHostPortBindingSupplier` using the `tcp` protocol to check ports, regardless of what protocol it was configured with
* Fixed `docker build` on initializer & API images not writing output to file, since Docker Buildkit (which is now enabled by default) writes everything to STDERR

### Breaking Changes
* The API container's `StartService` call now returns a `StartServiceResponse` object containing ports that were bound on the local machine (if any) rather than an empty object

# 1.11.1
### Fixes
* Fixed issue with `kurtosis.sh` in `zsh` throwing `POSITIONAL[@] unbound`
* Upgraded example Go testsuite being used for CI checks to `1.20.0`
* Fixed broken links in `testsuite-customization` documentation
* Fixed issue with free host port checker not accurately detecting free host ports

### Changes
* Removed the `--debugger-port` arg, which was exposed in `kurtosis.sh` but didn't actually do anything
* Upped the time for testsuites to register themselves from 10s to 20s, to give users more time to connect to the testsuite when running inside a debugger

# 1.11.0
### Features
* Allowed files to be generated for a service at any point during the service's lifecycle

### Changes
* Renamed `test_execution_timeout_in_seconds` to `test_run_timeout_in_seconds` on the testsuite metadata serialization call, to better reflect the actual value purpose

### Breaking Changes
* The `RegisterService` API container function no longer takes in a set of files to generate, nor does it return the relative filepaths of generated files
* Added a new API container function, `GenerateFiles`, that generates files inside the suite execution volume of a specified service
* Renamed the `test_execution_timeout_in_seconds` arg to `SerializeSuiteMetadata` API container function to `test_run_timeout_in_seconds`

# 1.10.6
### Changes
* Refactored `PrintContainerLogs` function out of `banner_printer` module (where it didn't belong)

### Fixes
* Fixed an issue where a testsuite that hangs forever could hang the initializer because the log streamer's `io.Copy` operation is blocking

# 1.10.5
### Features
* Whenenever a single test is running (either because one test is specified or parallelism == 1), test logs will stream in realtime

### Changes
* Removed now-unused `index.md` and `images/horizontal-logo.png` from the `docs` folder (has been superseded by https://github.com/kurtosis-tech/kurtosis-tech.github.io )
* Pushed the logline "Attempting to remove Docker network with ID ...." down to "debug" level (was "info")

### Fixes
* Actually abort tests & shut everything down when the user presses Ctrl-C
* Fixed issue where hung calls to the API container (e.g. a long-running Docker exec command) could prevent the API container from shutting down
* Normalized test name and testsuite log banner widths

# 1.10.4
### Fixes
* Broken links since we combined this repo's docs with Kurtosis Libs

# 1.10.3
### Changes
* Switched the log messages pertaining to test params and work queues to debug, as they provide no useful information for the lay user
* Removed `docs.kurtosistech.com` CNAME record, in preparation for an org-wide Github Pages docs account

# 1.10.2
### Features
* `build-and-run-core.sh` will now set a Docker build arg called `BUILD_TIMESTAMP` that can be used to intentionally bust Docker's cache in cases where it's incorrectly caching steps (see also: https://stackoverflow.com/questions/31782220/how-can-i-prevent-a-dockerfile-instruction-from-being-cached )

# 1.10.1
### Fixes
* Don't throw an error when adding the same artifact to the artifact cache multiple times

# 1.10.0
### Features
* Added Docker exec log output to protobuf response for ExecCommand, with a limit of 10MB for size of logs returned

# 1.9.1
### Fixes
* If the API container's gRPC server doesn't gracefully stop after 10s, hard-stop it to prevent hung calls to the server from hanging the API container exit (e.g. AddService with a super-huge Docker image)

# 1.9.0
### Features
* Added the ability to override a Docker image's `ENTRYPOINT` directive via the new `entrypoint_args` field to the API container's `StartServiceArgs` object
 
### Breaking Changes
* Renamed the `start_cmd_args` field on the API container's `StartServiceArgs` Protobuf object to `cmd_args`

# 1.8.2
_NOTE: Changelog entries from this point on will abandon the KeepAChangelog format, as it has done a poor job of highlighting the truly important things - features, fixes, and breaking changes_

### Features
* Add a new endpoint to the Kurtosis API container, `ExecCommand`, to provide the ability for testsuite authors to run commands against running containers via `docker exec`
    * NOTE: As currently written, this is a synchronous operation - no other changes to the network will be possible while an `ExecCommand` is running!

### Fixes
* Don't give any grace time for containers to stop when tearing down a test network because we know we're not going to use those services again (since we're tearing down the entire test network)


# 1.8.1
### Changed
* Update the name of the Kurtosis Go example testsuite image (now `kurtosis-golang-example` rather than `kurtosis-go-example`)
* Use a pinned version of `kurtosis-go-example` when doing the "make sure testsuites still work" sanity check, so that we don't have to build a `develop` version of the Kurt Libs testsuites
* Added extra monitoring inside the API container such that if a testsuite exits during the test setup phase (which should never happen), the API container will exit with an error immediately (rather than the user needing to wait for the test setup timeout)

### Fixed
* Error with `TestsuiteLauncher` printing log messages to the standard logger when it should be printing them to the test-specific logger

# 1.8.0
### Changed
* * Modified API container API to control test setup and execution timeouts in Kurtosis Core instead of kurtosis libs

# 1.7.4
### Changed
* Swapped all `kurtosis-go` link references to point to `kurtosis-libs`

# 1.7.3
### Fixed
* Issue where `kurtosis.sh` errors with unset variable when `--help` flag is passed in

# 1.7.2
### Added
* New `testsuite-customization.md` and corresponding docs page, to contain explicit instructions on customizing testsuites
* A link `testsuite-customization.md` to the bottom of every other docs page
* `build-and-run-core.sh` under the `testsuite_scripts` directory
* Publishing of `build-and-run-core.sh` to the public-access S3 bucket via the CircleCI config

### Changed
* All "quickstart" links to `https://github.com/kurtosis-tech/kurtosis-libs/tree/master#testsuite-quickstart`
* All docs to reflect that the script is now called `build-and-run.sh` (hyphens), rather than `build_and_run.sh` (underscores)
* "Versioning & Upgrading" docs to reflect the new world with `kurtosis.sh` and `build-and-run-core.sh`

### Removed
* `quickstart.md` docs page in favor of pointing to [the Kurtosis libs quickstart instructions](https://github.com/kurtosis-tech/kurtosis-libs/tree/master#testsuite-quickstart)

# 1.7.1
* Update docs to reflect the changes that came with v1.7.0
* Remove "Testsuite Details" doc (which contained a bunch of redundant information) in favor of "Building & Running" (which now distills the unique information that "Testsuite Details" used to contain)
* Pull down latest version of Go suite, so we're not using stale versions when running
* Remove the `isPortFree` check in `FreeHostPortProvider` because it doesn't actually do what we thought - it runs on the initializer, so `isPortFree` had actually been checking if a port was free on the _initializer_ rather than the host
* Color `ERRORED`/`PASSED`/`FAILED` with green and red colors
* Added a "Further Reading" section at the bottom of eaach doc page

# 1.7.0
* Refactor API container's API to be defined via Protobuf
* Split the adding of services into two steps, which removes the need for an "IP placeholder" in the start command:
    1. Register the service and get back the IP and filepaths of generated files
    2. Start the service container
* Modified API container to do both test execution AND suite metadata-printing, so that the API container handles as much logic as possible (and the Kurtosis libraries, written in various languages, handle as little as possible)
* Modified the contract between Kurtosis Core and the testsuite, such that the testsuite only takes in four Docker environment variables now (notably, all the user-custom params are now passed in via `CUSTOM_PARAMS_JSON` so that they don't need to modify their Dockerfile to pass in more params)
    * `DEBUGGER_PORT`
    * `KURTOSIS_API_SOCKET`
    * `LOG_LEVEL`
    * `CUSTOM_PARAMS_JSON`
* To match the new `CUSTOM_PARAMS_JSON`, the `--custom-env-vars` flag to `kurtosis.sh`/`build_and_run` has been replaced with `--custom-params`

# 1.6.5
* Refactor ServiceNetwork into several smaller components, and add tests for them
* Switch API container to new mode-based operation, in preparation for multiple language clients
* Make the "Supported Languages" docs page send users to the master branch of language client repos
* Fix `build_and_run` breaking on empty `"${@}"` variable for Zsh/old Bash users
* Added explicit quickstart instruction to check out `master` on the client language repo

# 1.6.4
* Modify CI to fail the build when `ERRO` shows up, to catch bugs that may not present in the exit code
* When a container using an IP is destroyed, release it back into the free IP address tracker's pool
* When network partitioning is enabled, double the allocated test network width to make room for the sidecar containers

# 1.6.3
* Generate kurtosis.sh to always try and pull the latest version of the API & initializer containers

# 1.6.2
* Prevent Kurtosis from running when the user is restricted to the free trial and has too many tests in their testsuite

# 1.6.1
* Switch to using the background context for pulling test suite container logs, so that we get the logs regardless of context cancellation
* Use `KillContainer`, rather than `StopContainer`, on network remove (no point waiting for graceful shutdown)
* Fix TODO in "Advanced Usage" docs

# 1.6.0
* Allow users to mount external files-containing artifacts into Kurtosis services

# 1.5.1
* Clarify network partitioning docs

# 1.5.0
* Add .dockerignore file, and a check in `build.sh` to ensure it exists
* Give users the ability to partition their testnets
* Fixed bug where the timeout being passed in to the `RemoveService` call wasn't being used
* Added a suite of tests for `PartitionTopology`
* Add a `ReleaseIpAddr` method to `FreeIpAddrTracker`
* Resolve the race condition that was occurring when a node was started in a partition, where it wouldn't be sectioned off from other nodes until AFTER its start
* Add docs on how to turn on network partitioning for a test
* Resolve the brief race condition that could happen when updating iptables, in between flushing the iptables contents and adding the new rules
* Tighten up error-checking when deserializing test suite metadata
* Implement network partitioning PR fixes

# 1.4.5
* Use `alpine` base for the API image & initializer image rather than the `docker` Docker-in-Docker image (which we thought we needed at the start, but don't actually); this saves downloading 530 MB _per CI build_, and so should significantly speed up CI times

# 1.4.4
* Correcting bug with `build_and_run` Docker tags

# 1.4.3
* Trying to fix the CirlceCI config to publish the wrapper script & Docker images

# 1.4.2
* Debugging CircleCI config

# 1.4.1
* Empty commit to debug why Circle suddenly isn't building tags

# 1.4.0
* Add Go code to generate a `kurtosis.sh` wrapper script to call Kurtosis, which:
    * Has proper flag arguments (which means proper argument-checking, and no more `--env ENVVAR="some-env-value"`!)
    * Contains the Kurtosis version embedded inside, so upgrading Kurtosis is now as simple as upgrading the wrapper script
* Fixed the bug where whitespace couldn't be used in the `CUSTOM_ENV_VARS_JSON` variable
    * Whitespaces and newlines can be happily passed in to the wrapper script's `--custom-env-vars` flag now!
* Add CircleCI logic to upload `kurtosis.sh` versions to the `wrapper-script` folder in our public-access S3 bucket
* Updated docs to reflect the use of `kurtosis.sh`

# 1.3.0
* Default testsuite loglevel to `info` (was `debug`)
* Running testsuites can now be remote-debugged by updating the `Dockerfile` to run a debugger that listens on the `DEBUGGER_PORT` Docker environment variable; this port will then get exposed as an IP:port binding on the user's local machine for debugger attachment

# 1.2.4
* Print the names of the tests that will be run before running any tests
* Fix bug with test suite results not ordered by test name alphabetically
* Add more explanation to hard test timeout error, that this is often caused by testnet setup taking too long
* Switch Docker volume format from `SUITEIMAGE_TAG_UNIXTIME` to `YYYY-MM-DDTHH.MM.SS_SUITEIMAGE_TAG` so it's better sorted in `docker volume ls` output
* Prefix Docker networks with `YYYY-MM-DDTHH.MM.SS` so it sorts nicely on `docker network ls` output

# 1.2.3
* Only run the `docker_publish_images` CI job on `X.Y.Z` tags (used to be `master` and `X.Y.Z` tags, with the `master` one failing)

# 1.2.2
* Switch to Midnight theme for docs instead of Hacker
* Migrate CI check from kurtosis-docs for verifying all links work
* Move this changelog file from `CHANGELOG.md` to `docs/changelog.md` for easier client consumption
* Don't run Go code CI job when only docs have changed
* Switch to `X.Y` tagging scheme, from `X.Y.Z`
* Only build Docker images for release `X.Y` tags (no need to build `develop` any time a PR merges)
* Remove `PARALLELISM=2` flag from CI build, since we now have 3 tests and there isn't a clear reason for gating it given we're spinning up many Docker containers

# 1.2.1
* Add a more explanatory help message to `build_and_run`
* Correct `build_and_run.sh` to use the example microservices for kurtosis-go 1.3.0 compatibility
* Add `docs` directory for publishing user-friendly docs (including CHANGELOG!)

# 1.2.0
* Changed Kurtosis core to attempt to print the test suite log in all cases (not just success and `NoTestSuiteRegisteredExitCode`)
* Add multiple tests to the `AccessController` so that any future changes don't require manual testing to ensure correctness
* Removed TODOs related to IPv6 and non-TCP ports
* Support UDP ports (**NOTE:** this is an API break for the Kurtosis API container, as ports are now specified with `string` rather than `int`!)

# 1.1.0
* Small comment/doc changes from weekly review
* Easy fix to sort `api_container_env_vars` alphabetically
* Remove some now-unneeded TODOs
* Fix the `build_and_run.sh` script to use the proper way to pass in Docker args
* Disallow test names with our test name delimiter: `,`
* Create an access controller with basic license auth
* Connect access controller to auth0 device authorization flow
* Implement machine-to-machine authorization flow for CI jobs
* Bind-mount Kurtosis home directory into the initializer image
* Drop default parallelism to `2` so we don't overwhelm slow machines (and users with fast machines can always bump it up)
* Don't run `validate` workflow on `develop` and `master` branches (because it should already be done before merging any PRs in)
* Exit with error code of 1 when `build_and_run.sh` receives no args
* Make `build_and_run.sh` also print the logfiles of the build threads it launches in parallel, so the user can follow along
* Check token validity and expiration
* Renamed all command-line flags to the initializer's `main.go` to be `UPPER_SNAKE_CASE` to be the same name as the corresponding environment variable passed in by Docker, which allows for a helptext that makes sense
* Added `SHOW_HELP` flag to Kurtosis initializer
* Switched default Kurtosis loglevel to `info`
* Pull Docker logs directly from the container, removing the need for the `LOG_FILEPATH` variable for testsuites
* Fixed bug where the initializer wouldn't attempt to pull a new token if the token were beyond the grace period
* Switch to using `permissions` claim rather than `scope` now that RBAC is enabled

# 1.0.3
* Fix bug within CircleCI config file

# 1.0.2
* Fix bug with tagging `X.Y.Z` Docker images

# 1.0.1
* Modified CircleCI config to tag Docker images with tag names `X.Y.Z` as well as `develop` and `master`

# 1.0.0
* Add a tutorial explaining what Kurtosis does at the Docker level
* Kill TODOs in "Debugging Failed Tests" tutorial
* Build a v0 of Docker container containing the Kurtosis API 
* Add registration endpoint to the API container
* Fix bugs with registration endpoint in API container
* Upgrade new initializer to actually run a test suite!
* Print rudimentary version of testsuite container logs
* Refactor the new intializer's `main` method, which had become 550 lines long, into separate classes
* Run tests in parallel
* Add copyright headers
* Clean up some bugs in DockerManager where `context.Background` was getting used where it shouldn't
* Added test to make sure the IP placeholder string replacement happens as expected
* Actually mount the test volume at the location the user requests in the `AddService` Kurtosis API endpoint
* Pass extra information back from the testsuite container to the initializer (e.g. where to mount the test volume on the test suite container)
* Remove some unnecessary `context.Context` pointer-passing
* Made log levels of Kurtosis & test suite independently configurable
* Switch to using CircleCI for builds
* Made the API image & parallelism configurable
* Remove TODO in run.sh about parameterizing binary name
* Allow configurable, custom Docker environment variables that will be passed as-is to the test suite
* Added `--list` arg to print test names in test suite
* Kill unnecessary `TestSuiteRunner`, `TestExecutorParallelizer`, and `TestExecutor` structs
* Change Circle config file to:
    1. Build images on pushes to `develop` or `master`
    2. Run a build on PR commits
* Modify the machinery to only use a single Docker volume for an entire test suite execution
* Containerize the Docker initializer
* Refactored all the stuff in `scripts` into a single script

# 0.9.0
* Change ConfigurationID to be a string
* Print test output as the tests finish, rather than waiting for all tests to finish to do so
* Gracefully clean up tests when SIGINT, SIGQUIT, or SIGTERM are received
* Tiny bugfix in printing test output as tests finish

# 0.8.0
* Simplify service config definition to a single method
* Add a CI check to make sure changelog is updated each commit
* Use custom types for service and configuration IDs, so that the user doesn't have a ton of `int`s flying around
* Made TestExecutor take in the long list of test params as constructor arguments, rather than in the runTest() method, to simplify the code
* Make setup/teardown buffer configurable on a per-test basis with `GetSetupBuffer` method
* Passing networks by id instead of name inside docker manager
* Added a "Debugging failed tests" tutorial
* Bugfix for broken CI checks that don't verify CHANGELOG is actually modified
* Pass network ID instead of network name to the controller
* Switching FreeIpAddrTracker to pass net.IP objects instead of strings
* Renaming many parameters and variables to represent network IDs instead of names
* Change networks.ServiceID to strings instead of int
* Documenting every single public function & struct for future developers

# 0.7.0
* Allow developers to configure how wide their test networks will be
* Make `TestSuiteRunner.RunTests` take in a set of tests (rather than a list) to more accurately reflect what's happening
* Remove `ServiceSocket`, which is an Ava-specific notion
* Add a step-by-step tutorial for writing a Kurtosis implementation!

# 0.6.0
* Clarified the README with additional information about what happens during Kurtosis exit, normal and abnormal, and how to clean up leftover resources
* Add a test-execution-global timeout, so that a hang during setup won't block Kurtosis indefinitely
* Switch the `panickingLogWriter` for a log writer that merely captures system-level log events during parallel test execution, because it turns out the Docker client uses logrus and will call system-level logging events too
* `DockerManager` no longer stores a Context, and instead takes it in for each of its functions (per Go's recommendation)
* To enable the test timeout use case, try to stop all containers attached to a network before removing it (otherwise removing the network will guaranteed fail)
* Normalize banners in output and make them bigger

# 0.5.0
* Remove return value of `DockerManager.CreateVolume`, which was utterly useless
* Create & tear down a new Docker network per test, to pave the way for parallel tests
* Move FreeIpAddrTracker a little closer to handling IPv6
* Run tests in parallel!
* Print errors directly, rather than rendering them through logrus, to preserve newlines
* Fixed bug where the `TEST RESULTS` section was displaying in nondeterministic order
* Switch to using `nat.Port` object to represent ports to allow for non-TCP ports

# 0.4.0
* remove freeHostPortTracker and all host-container port mappings
* Make tests declare a timeout and mark them as failed if they don't complete in that time
* Explicitly declare which IP will be the gateway IP in managed subnets
* Refactored the big `for` loop inside `TestSuiteRunner.RunTests` into a separate helper function
* Use `defer` to stop the testnet after it's created, so we stop it even in the event of unanticipated panics
* Allow tests to stop network nodes
* Force the user to provide a static service configuration ID when running `ConfigureNetwork` (rather than leaving it autogenerated), so they can reference it later when running their test if they wanted to add a service during the test
* Fix very nasty bug with tests passing when they shouldn't
* Added stacktraces for `TestContext.AssertTrue` by letting the user pass in an `error` that's thrown when the assertion fails

# 0.3.1
* explicitly specify service IDs in network configurations

# 0.3.0
* Stop the node network after the test controller runs
* Rename ServiceFactory(,Config) -> ServiceInitializer(,Core)
* Fix bug with not actually catching panics when running a test
* Fix a bug with the TestController not appropriately catching panics
* Log test result as soon as the test is finished
* Add some extra unit tests
* Implement controller log propagation
* Allow services to declare arbitrary file-based dependencies (necessary for staking)<|MERGE_RESOLUTION|>--- conflicted
+++ resolved
@@ -1,6 +1,7 @@
 # TBD
 ### Features
 * The `test `command will always try to pull the latest images
+* Three tags will now get published to Dockerhub - `X.Y.Z`, `X.Y`, and `latest`
 
 # 1.22.7
 ### Features
@@ -37,14 +38,9 @@
 # 1.22.0
 ### Features
 * Implement the `StartExternalContainerRegistration` and `FinishExternalContainerRegistration` endpoints
-<<<<<<< HEAD
-* Always bind the API container to a host machine port
-* Three tags will now get published to Dockerhub - `X.Y.Z`, `X.Y`, and `latest`
-=======
 * Always bind the API container's RPC port to a host machine port
 * Always bind the testsuite container's RPC port to a host machine port
 * Support publishing Debian and RPM packages to Gemfury
->>>>>>> c50faa90
 
 ### Changes
 * All execution IDs (sandbox and testing) are now in the format `KTYYYY-MM-DDTHH.MM.SS.sss`
