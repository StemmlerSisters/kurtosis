--- conflicted
+++ resolved
@@ -1,16 +1,12 @@
 # TBD
 ### Changes
-<<<<<<< HEAD
 * Update `Kurtosis Client` to version 0.13.0 which adds a new argument in `kurtosis_core_rpc_api_bindings.WaitForEndpointAvailabilityArgs` to specify the http request body used in the http call to service's availability endpoint.
-
-=======
 * Switch to using check-docs orb
 * Use the updated `minimal-grpc-server` Golang module, which is in a subdirectory
 
 ### Removals
 * Removed docs that have been ported to the main docs repo
 
->>>>>>> 66a87c73
 # 1.18.3
 ### Changes
 * Update `Kurtosis Client` to version 0.12.0 which adds a new argument in `kurtosis_core_rpc_api_bindings.WaitForEndpointAvailabilityArgs` to specify the http method used in the http call to service's availability endpoint. The allowed values are GET or POST
