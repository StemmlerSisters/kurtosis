# TBD

<<<<<<< HEAD
### Changes
* Add back in minimum memory alloc check that was removed during BulkAPI migration
=======
# 1.57.3
>>>>>>> 4d817630

# 1.57.2

### Changes
* Upgrade `container-engine-lib` to 0.36.0

# 1.57.1

### Features
* Implement stringer interface for `PortSpec`
* Upgrade `container-engine-lib` to 0.34.1
* Implement `ServiceNetwork.RegisterServices`
* Implement `ServiceNetwork.StartServices`
* Add `StartServicesArgs`, `StartServicesResponse`, `RegisterServicesArgs, `RegisterServicesResponse, and `ServiceConfig` to protobuf
* Implement `APIContainer.RegisterServices`
* Implement `APIContainer.StartServices`
* Implement `AddServices` and `AddServicesToPartition` in golang
* Implement `AddServices` and `AddServicesToPartition` in typescript
* Remove `RegisterService` and `StartService` from server, specifically `APIContainer` and `ServiceNetwork`
* Migrate `AddService` to call down to `AddServicesToPartition` in golang and typescript

# 1.57.0

### Breaking Changes 
* Fix incorrect type for `usedPorts` in documentation, `Set<String>` -> `Map<PortID, PortSpec>`
* Update docs to remove `hostPortBindings` from return of `EnclaveContext.AddService` and `EnclaveContext.AddServiceToPartition`
  * Users will have to make sure any calls to `WithUsedPorts` are using proper type

### Changes
* Add `v` prefixed version tag to api source
* Fix check for minimum allowed `memoryAllocationMegabytes`

# 1.56.0

### Breaking Changes
* Fix typos in `ContainerConfig`
  * Golang SDK users should now update to use `ContainerConfigBuilder.WithCPUAllocationMillicpus` and `ContainerConfiBuilder.WithMemoryAllocationMegabytes`

### Changes
* Add a check for minimum allowed `memoryAllocationBytes`

# 1.55.3

### Features
* Exposed resource allocation fields, `cpuAllocationMillicpus` and `memoryAllocationMegabytes` through  `ContainerConfig` in SDK

### Changes
* Removed unused logging package in error reporting in `api_container_launcher`
* Migrated repo to use internal cli tool `kudet` to retrieve image tags as opposed to script
* Migrated repo to use internal cli tool `kudet` for release process
* Merge `develop` branch into `master`
* Upgraded to container-engine-lib 0.33.1

# 1.55.2
### Fixes
* Moved error reporting in `StartService`

# 1.55.1 
### Changes
* Messed up release, no code changes

# 1.55.0
### Breaking Changes
* `StartServiceResponse` now consists of a `ServiceInfo` struct describing the newly created service

# 1.54.1
### Features
* Added a temporary method `ContainerConfigBuilder.WithPublicPorts` to support using `static public ports` for user services

### Changes
* Upgraded to container-engine-lib 0.33.0,

# 1.54.0
### Breaking Changes
* Renamed `FilesArtifactID` to `FilesArtifactUUID` which is more accurate
  * Users should adapt their code to use this new type name when calling `EnclaveContext` methods like `EnclaveContext.StoreWebFiles`

### Changes
* Replaced `FilesArtifactID` type, provided by `container-engine-lib` with a new type `FilesArtifactUUID`, which is more accurate

# 1.53.5
### Changes
* Switch to using EmptyDir volumes rather than PersistentVolumeClaims

# 1.53.4
### Changes
* Updated files artifact expansion volume size to 1024Mb 

# 1.53.3
### Changes
* Delete Docker files artifact expander containers after the expansion runs

# 1.53.2
### Fixes
* Fix bug with files artifacts expander not waiting until command terminates to exit

# 1.53.1
### Fixes
* Fix bugs with the files artifact expander Dockerfile and main.go
* Fixed bug with how we detect registered-but-not-running services in Kubernetes

# 1.53.0
### Breaking Changes
* Revert `StartService` and `LoadModule` changes from 1.52.0

# 1.52.1
### Fixes
* Actually use container-engine-lib 0.31.0

# 1.52.0
### Breaking Changes
* `StartService` now returns a `ServiceInfo` object
* `LoadModule` now returns a `ModuleInfo` object

# 1.51.1
### Features
* Implement `DownloadFilesArtifact` endpoint

### Changes
* Upgraded to container-engine-lib 0.31.0, which uses a rewritten files artifact expansion engine to allow for `ReadWriteOnce` volumes in Kubernetes

### Removals
* Removed the `FilesArtifactExpander` because it's no longer needed as files artifact expansion is handled inside `KurtosisBackend` now

# 1.51.0
### Features
* Added a new `DownloadFilesArtifact` endpoint
* `RemoveServiceResponse` now comes back with the GUID of the service that was removed
* `UnloadModule` now comes back with the GUID of the module that was removed
* Added a `files_artifact_expander` module for downloading and extracting files artifacts from Kurtosis

### Breaking Changes
* Replaced `GetServiceInfo` with `GetServices`
    * Users should pass in the ID of the services that they want to get info for
* `GetServices` now takes in a service ID filter 
* Replaced `GetModuleInfo` with `GetModules`
    * Users should pass in the ID of the modules that they want to get info for
* `GetModules` now takes in a module ID filter

# 1.50.7
### Changes
* Upgraded to container-engine-lib 0.30.2

# 1.50.6
### Changes
* Upgraded to container-engine-lib 0.30.1

# 1.50.5
### Fixes
* Fix bug where `CopyFilesFromUserService` was hanging
* Upgraded to container-engine-lib 0.30.0 which has a ton of bugfixes for Kubernetes

# 1.50.4
### Changes
* Upgraded to container-engine-lib 0.29.1 which drops synchronous deletion of objects

# 1.50.3
### Features
* Support `CopyFilesFromUserService` for Kubernetes
* `StartService` and `GetServiceInfo` now return the Service GUID

# 1.50.2
### Fixes
* Fixed a null pointer exception occurring when launching a module
* Upgraded to container-engine-lib 0.28.0, which has several module fixes

# 1.50.1
### Changes
* Update files expansion logic to use unified expansion method from container-engine-lib
* Upgrade to container-engine-lib 0.27.0, which implements the unified file artifact expansion logic

# 1.50.0
### Features
* Support Kubernetes module CRUD & log functions

### Changes
* The server & launcher now use Go 1.17, though the API continues to use Go 1.15

### Fixes
* Fix bugs with service updates in Kubernetes

### Breaking Changes
* The launcher now requires Go 1.17

# 1.49.5
### Fixes
* Upgrade to container-engine-lib 0.25.0, which fixes several bugs

# 1.49.4
### Changes
* Replaced `GetLocalKubernetesKurtosisBackend` call with `GetInClusterKubernetesKurtosisBackend` because API container runs inside a K8s cluster

### Fixes
* Replaced poor casting with actual polymorphic deserialization of arguments to launch API container


# 1.49.3
### Features
* Added CircleCI caching to the server build step

### Fixes
* Fix bug where, for whatever reason, the Typescript gRPC bindings were calling the wrong method

# 1.49.2
### Fixes
* Upgrade to container-engine-lib 0.23.2, with a fix for getting public host ports on stopped containers

# 1.49.1
### Fixes
* Upgraded to container-engine-lib 0.23.1 with some bugfixes
* Fix bug with incorrect number-of-preexisting-services bounds check

# 1.49.0
### Fixes
* Update comment in KurtosisBackendType enum
* Updated to container-engine-lib 0.23.0 which fixes:
    * Service registration
    * A bug with getting DockerKurtosisBackend in the API container

### Breaking Changes
* API container now takes enclaveVolumeSize in megabytes, not gigabytes
  * Remediation: change all gigabyte-based volume size specs to megabytes

# 1.48.0
### Fixes
* Updated to container-engine-lib 0.20.1 which fixes a bug with getting DockerKurtosisBackend in the API container

### Breaking Changes
* API container now requires a "KurtosisBackendType" to be defined as an input in order to launch.

### Changes
* API container can choose the correct KurtosisBackend depending on input arguments (docker, kubernetes cluster)

# 1.47.0
### Changes
* `RegisterService` endpoint now returns a service registration GUID
* `StartService` endpoint now requires a service registration GUID
* Upgraded to container-engine-lib 0.21.0, which contains the `RegisterService` function

### Breaking Changes
* Removed the following fields from the `APIContainerLauncher.Launch` methods:
    * `subnetCidr`
    * `networkIp`
    * `gatewayIp`
    * `apiContainerIp`

# 1.46.2
### Changes
* Upgraded to container-engine-lib 0.20.2

# 1.46.1
### Features
* Upgrade to container-engine-lib 0.20.0, which provides a bunch of new Kubernetes features

# 1.46.0
### Breaking Changes
* The APIContainerLauncher no longer takes in `enclaveDataDirpathOnHostMachine`
    * Users no longer need to pass in this argument

# 1.45.5
### Fixes
* Improved error reporting for typos in service ids to pause/unpause service

### Changes
* Switch the API container to storing its data in the enclave data volume, rather than in the bindmounted enclave data dirpath on the host machine

# 1.45.4
### Features
* Exposed service pause/unpause functionality on the API container
* Adding documentation for service pause/unpause

# 1.45.3
### Fixes
* Fixed bug with Typescript `EnclaveContext.uploadFiles` where garbage data was getting written to the TAR rather than the compressed data

# 1.45.2
### Fixes
* Switch to `tar` library (from `targz` library) for Node archiving, as `targz` seems to be incorrectly passing in an `undefined` type

# 1.45.1
### Fixes
* Attempt to fix the bug in the node archiver
* Renamed `web/node_file_archiver` -> `web/node_tgz_archiver` to match class name
* The temporary files used by the node archiver are created in the operating system's temporary directory rather than the working directory

# 1.45.0
### Removals
* Removed vestigial enclave data directories (e.g. `FilesArtifactCache`, `StaticFilesCache`, etc.)

### Breaking Changes
* Removed `ContainerConfigBuilder.WithFilesArtifacts`, as it's been replaced by `ContainerConfigBuilder.WithFiles`
    * Users should use `ContainerConfigBuilder.WithFiles` instead
* Renamed `EnclaveContext.StoreFilesFromService` to `StoreServiceFiles`
    * Users should rename their code

# 1.44.0
### Fixes
* Fixed Upload Files bug.

### Features
* Added `EnclaveContext.UploadFiles` to Typescript client for uploading files to the API Container.
* Added `api/scripts/build.sh` to build just the API subproject

### Breaking Changes
* Removed `EnclaveContext.RegisterFilesArtifacts`
    * Users should use `EnclaveContext.StoreWebFiles` instead
* Removed the `SharedPath` argument from the container config supplier passed in to `EnclaveContext.AddService` and `EnclaveContext.AddServiceToPartition`
    * Users should:
        * Switch to using the `EnclaveContext` functions `UploadFiles`, `StoreWebFiles`, and `StoreFilesFromService` for storing files before starting a service
        * Use the `ContainerConfigBuilder.WithFiles` function to mount the previously-stored files on the service being started
* Removed the `ServiceContext.GetSharedPath` function
    * Users should switch to using `EnclaveContext.StoreFilesFromService`

# 1.43.6
### Features
* Add `EnclaveContext.StoreFilesFromService` for copy files from a user service

# 1.43.5
### Changes
* Bump to container-engine-lib 0.16.0 which has some internal code cleanups

# 1.43.4
### Fixes
* Fix a bug with expanding UUID-keyed files artifacts

# 1.43.3
### Features
* Add `EnclaveContext.WithFiles` for specifying mounting files artifacts that come back from the `EnclaveContext.UploadFiles` command
* Add `EnclaveContext.StoreWebFiles` for downloading files artifacts from the internet

# 1.43.2
### Fixes
* Fixed a bug where modules were getting enclave data dir & volume mounted in the same place

# 1.43.1
### Features
* Added new backend file storage methods for future volume support.
* Added UploadFilesArtifact command to API Container.
* Added UploadFiles to enclave_context for Go.
* Add a `DownloadFilesArtifact` endpoint to the API container for downloading files artifacts from the web
* All container/volume/enclave stopping & destroying work is done in parallel

# 1.43.0
### Breaking Changes
* Added new return value `module's GUID` in `ApiContainerService.LoadModuleResponse`
  * Users should adapt their `ApiContainerService.LoadModuleResponse` calls to receive this new argument

### Removals
* Removed last references of `DockerManager` in the codebase in favor of `KurtosisBackend`

# 1.42.5
### Changes
* Changes upgraded to container-engine-lib 0.15.0

# 1.42.4
### Changes
* Upgraded to container-engine-lib 0.14.5, which removes enclave's volumes when destroying enclaves

# 1.42.3
### Fixes
* Fix a bug where user Docker exec commands were getting wrapped in `sh -c`

# 1.42.2
### Fixes
* Use container-engine-lib 0.14.3, which supports the old port specs temporarily


# 1.42.1
### Fixes
* Upgraded to container-engine-lib 0.14.2, which fixes a bug where stopped user services cause an error because they don't have public host port bindings

# 1.42.0
### Breaking Changes
* Replaced  parameter `DockerManager` with `KurtosisBackend` in `StandardNetworkingSidecarManager`
  * Users have to update the calls to `NewStandardNetworkingSidecarManager` passing now an instance of a `KurtosisBackend` implementation
* Removed `serviceContainerId` parameter and replaced the type of `serviceGUID` parameter from `service_network_types.ServiceGUID` to `service.ServiceGUID` in `NetworkingSidecarManager.Add` method
  * Users have to update the calls to `Add` method using the new parameters
* Changed the `sidecar` parameter type from `NetworkingSidecar` to `NetworkingSidecarWrapper` in `NetworkingSidecarManager.Remove` method
  * Users have to update the calls to `Remove` method using the new parameter type
* Renamed `NetworkingSidecar` to `NetworkingSidecarWrapper` this new one contains the `NetworkingSidecar` created trough `KurtosisBackend`
  * Users have to replace the old object with the new object, this new one adds the `GetGUID` method and remove the `GetContainerID`
* Renamed `MockNetworkingSidecar` to `MockNetworkingSidecarWrapper`
  * Users have to replace the old object with the new object
* Replaced the type of `servicePartitions` parameter from `map[service_network_types.ServiceID]service_network_types.PartitionID` to `map[service.ServiceGUID]service_network_types.PartitionID` in `PartitionTopology` object
* Replaced the type of `partitionServices` parameter from `map[service_network_types.PartitionID]*service_network_types.ServiceIDSet` to `map[service_network_types.PartitionID]map[service.ServiceGUID]bool` in `PartitionTopology` object
  * Users should use these new types in the `PartitionTopology` constructor
* Replaced the type of `newPartitionServices` parameter from `map[service_network_types.PartitionID]*service_network_types.ServiceIDSet` to `map[service_network_types.PartitionID]map[service.ServiceGUID]bool` in `PartitionTopology.Repartition` method
  * Users have to update the calls to `Repartition` method using the new parameter type
* Replaced the type of `serviceId` parameter from `service_network_types.ServiceID` to `serviceGuid service.ServiceGUID` in `PartitionTopology.AddService` method
  * Users have to update the calls to `AddService` method using the new parameter type
* Replaced the type of `serviceId` parameter from `service_network_types.ServiceID` to `service.ServiceGUID` in `PartitionTopology.RemoveService` method
  * Users have to update the calls to `RemoveService` method using the new parameter type
* Replaced the return type parameter from `map[service_network_types.ServiceID]map[service_network_types.ServiceID]float32` to `map[service.ServiceGUID]map[service.ServiceGUID]float32` in `PartitionTopology.GetServicePacketLossConfigurationsByServiceGUID` method
  * Users have to update the calls to `GetServicePacketLossConfigurationsByServiceGUID` method using the new return type
* Replaced the type of `networkingSidecars` parameter from `map[service_network_types.ServiceID]networking_sidecar.NetworkingSidecar` to `map[service.ServiceGUID]networking_sidecar.NetworkingSidecarWrapper` in the `ServiceNetworkImpl` constructor
  * Users have to update the calls to `ServiceNetworkImpl` constructor using the new parameter type
* Replaced the type of `newPartitionServices` parameter from `map[service_network_types.PartitionID]*service_network_types.ServiceIDSet` to `map[service_network_types.PartitionID]map[service.ServiceGUID]bool` in the `ServiceNetworkImpl.Repartition` method
  * Users have to update the calls to `Repartition` method using the new parameter type
* Replaced the type of `serviceGUID` parameter from `service_network_types.ServiceGUID` to `service.ServiceGUID` in the `FilesArtifactExpander.ExpandArtifactsIntoVolumes` method
  * Users have to update the calls to `ExpandArtifactsIntoVolumes` method using the new parameter type
* Replaced the type of `serviceGUID` parameter from `service_network_types.ServiceGUID` to `service.ServiceGUID` in the `UserServiceLauncher.Launch` method
  * Users have to update the calls to `Launch` method using the new parameter type
* Replaced the type of `serviceGUID` parameter from `service_network_types.ServiceGUID` to `service.ServiceGUID` in the `EnclaveDataDirectory.GetServiceDirectory` method
  * Users have to update the calls to `GetServiceDirectory` method using the new parameter type
* Removed `service_network_types.ServiceID` and `service_network_types.ServiceGUID`
  * Users should use the `ServiceID` and `ServiceGUID` objects from `container-engine-lib`

### Changes
* Replaced  parameter `DockerManager` with `KurtosisBackend` in `standardSidecarExecCmdExecutor`
* Upgraded to container-engine-lib 0.14.1
* Updated api_container_launcher to use kurtosis_backend for launching API container instances
* Update user_service_launcher to use kurtosis_backend for launching services
* Updated module_store and module_launcher to use kurtosis_backend for module operations

# 1.41.2
### Changes
* Upgraded to container-engine-lib 0.14.0, which implement `files artifact expansion volume` and `files artifact expander` objects
* Replaced `DockerManager`  with `KurtosisBackend` in `FilesArtifactExpander.NewFilesArtifactExpander`
* Replaced `service_network_types.ServiceGUID` argument type with `service.ServiceGUID` in `FilesArtifactExpander.ExpandArtifactsIntoVolumes`
* Replaced `artifactId` argument type `string` with `files_artifact.FilesArtifactID` in `FilesArtifactCache.GetFilesArtifact`

# 1.41.1
### Fixes
* Bump `container-engine-lib` to 0.13.0, to fix port spec string

# 1.41.0
### Fixes
* Go testing includes CGO_ENABLED=0 environment variables so developers don't have to specify them before running tests.

### Breaking Changes
* Removed `ExecuteBulkCommands`.
* The API no longer supports ExecuteBulkCommands. Users should take steps to remove usage from their projects.

# 1.40.1
### Fixes
* Fixed dependency version for `github.com/kurtosis-tech/container-engine-lib` in `launcher/go.sum` and `server/go.sum` files

# 1.40.0
### Breaking Changes
* Removed `StartExternalContainerRegistration` and `FinishExternalContainerRegistration` from `ApiContainerService` because we removed the option to create containers from outside the API core
  * Users should not need to create any container type than `user services` and `modules` and there are specific methods for this, such as `AddService` and `LoadModule`


# 1.39.9
### Features
* Upgraded to container-engine-lib 0.10.1, which has enclave & API container CRUD functions

# 1.39.8
### Fixes
* Use container-engine-lib 0.9.1 to fix a bug where Docker containers in the `removing` status were counted as running

# 1.39.7
### Changes
* Use container-engine-lib 0.9.0

# 1.39.6
### Features
* Bumped 'object-attributes-schema' 0.8.0

# 1.39.5
### Fixes
* Refactored TS types for gRPC Web implementation

# 1.39.4
### Features
* Hid 'grpc-js' and 'path' lib from Web environment

# 1.39.3
### Changes
* Upgraded to container-engine-lib 0.8.7

# 1.39.2
### Fixes
* Restore `ApiContainerServiceClient` export from TS lib index, in order not to break previous Kurtosis Engine versions

# 1.39.1
### Features
* Added Envoy Proxy to support gRPC-web


# 1.39.0
### Breaking Changes
* The API container now takes in a `version` arg so that it can accurately report its own version to the metrics client

### Changes
* Product analytics events are sent when the action is made, not after it succeeds, so that we don't drop actions

### Fixes
* Update `metrics-lib` to 0.2.1, which fixes a bug where `LoadModule` events would get dropped if they didn't have a tag

# 1.38.2
### Changes
* Upgraded to obj-attrs-schema-lib 0.7.2, which allows for labels of 256 characters in length

# 1.38.1
### Changes
* Upgrade `object-attributes-schema-lib` to 0.7.1

# 1.38.0
### Breaking Changes
* Change the `ApiContainerLauncher.LaunchWithDefaultVersion()` and `ApiContainerLauncher.LaunchWithCustomVersion()` methods API, adding two new arguments `grpcListenPort` and `grpcProxyListenPort` and deleting the one named `listenPort`
  * Users should add these two new arguments in every call instead of the old one named `listenPort`

# 1.37.2
### Fixes
* Upgrade `object-attributes-schema-lib` to 0.6.1
* fixes core with the port changes in the Launcher and the error checks for the validations added in `object-attributes-schema-lib`
* changes `_` separator to `-`

# 1.37.1
### Changes
* Add metrics client close call to flush the queue
* Upgrade to `metrics-client-library` v0.1.2

# 1.37.0
### Features
* Added metrics client to track module events (e.g.: when users load a module)

### Breaking Changes
* Change the `ApiContainerLauncher.LaunchWithDefaultVersion()` and `ApiContainerLauncher.LaunchWithCustomVersion()` methods API, adding two new arguments `metricsUserID` and `didUserAcceptSendingMetrics`
  * Users should add these two new arguments in every call
* Change `ApiContainerService` constructor to now receive a new extra argument `metricsClient`
  * Users should add this new argument in every call
* Change `ApiContainerArgs` constructor, added two new arguments `metricsUserID` and `didUserAcceptSendingMetrics`
  * Users should add these two new arguments in every call

# 1.36.12
### Fixes
* Fix `SoftPartitionConnection` class constructor bug upon `isValidPacketLossValue` value decision.

# 1.36.11
### Fixes
* Make a best-effort attempt to pull service & module images from Dockerhub, so users don't need to manually `docker pull`

# 1.36.10
### Changes
* Upgrade to `object-attributes-schema-lib` v0.6.0 to support `id` label

# 1.36.9
### Fixes
* Fixed an error where we wouldn't check the error value of launching a module container

# 1.36.8
### Fixes
* In the TS library, the `@types/google-protobuf` is now a `dependency` so that downstream projects get it as well

# 1.36.7
### Changes
* Switch to using `@grpc/grpc-js` for the Typescript library, as the `grpc` package is now deprecated

# 1.36.6
### Features
* Added own-version constants inside the API, so that consumers (e.g. modules) can know which version of the API container they're intended to be compatible with

# 1.36.5
### Fixes
* Fix an `import` that should have been an `export`

# 1.36.4
### Fixes
* Export `getArgsFromEnv` and `ModuleContainerArgs` types for the TS library

# 1.36.3
### Fixes
* Export the `ExecuteArgs`, `ExecuteResponse`, and `IExecutableModuleServiceServer` types for the Typescript library

# 1.36.2
### Fixes
* The `ModuleContainerArgs` now has a field for enclave ID, which is required when creating the enclave context inside the module

# 1.36.1
### Changes
* The module API is now a part of this protobuf, and the appropriate bindings are now available
* The new `module_launch_api` subpackage of the API libraries now defines the API that module containers accept when being launched

### Fixes
* Corrects the circular dependency between this repo and `module-api-lib` (it used to be that `server` depends on `module-api-lib`, but `module-api-lib` depends on this repo because it needs `EnclaveContext`)

# 1.36.0
### Features
* Added a new high level interface `PartitionConnection` to simplify the configuration of the network state when a repartition is created
* Added three partition connection types `UnblockedPartitionConnection`, `BlockedPartitionConnection` and `SoftPartitionConnection` to provide an easy way to configure a `PartitionConnection`
* Upgraded the networking partition feature adding soft partitions with packet loss
* Updated the public documentation which now contains information about the new `PartitionConnection` objects and the changes in the `repartitionNetwork` method

### Changes
* Replaced `iptables` utility with `traffic control` inside the `NetworkingSidecar` to create the different types of network partition connections.

### Breaking Changes
* Change the `EnclaveContext.RepartitionNetwork()` method API, now it is using the high level `PartitionConnection` interface instead of the low level `kurtosis_core_rpc_api_bindings.PartitionConnectionInfo` object
  * Users should use the new partition connection types `UnblockedPartitionConnection`, `BlockedPartitionConnection` and `SoftPartitionConnection`, through its constructors, to get an object that implements the `PartitionConnection` interface this method now accepts

# 1.35.0
### Fixes
* Return an empty public IP address string and empty public ports map if a user service doesn't declare any private ports

### Breaking Changes
* Renamed `ServiceContext.GetPublicIPAddress` -> `ServcieContext.GetMaybePublicIPAddress` to reflect that it may not exist if the service didn't declare any private ports

# 1.34.0
### Features
* Service ports are now identified with a user-friendly string ID
* Service ports are now specified in a more user-friendly syntax (number & protocol) via a `PortSpec` object
* `ServiceContext` now has `GetPublicIPAddress`, `GetPrivateIPAddress`, `GetPublicPorts`, and `GetPrivatePorts` functions for accessing the service either inside or outside the enclave
* `ModuleContext` now has `GetPublicIPAddress` and `GetPublicPort` functions for accessing a module outside the enclave
* If `UserServiceLauncher.Launch` experiences an error after it's launched the container but before returning it to the user, it will attempt to kill the container it started
* Running containers with SCTP ports is now supported
* An `EnclaveContainerLauncher.Launch` function is now available for launching any container within an enclave

### Changes
* The host machine port bindings that `EnclaveContext.AddService` and `.AddServiceToPartition` used to return have been moved to `ServiceContext`
* Upgrade to `object-attributes-schema-lib` v0.5.0 to support user-friendly ports

#### Fixes
* Fixed several PR comments from PR #466

### Removals
* Remove the now-unneeded testsuite script, and all the infra needed to support it
* Remove the `ContainerName` API container arg, as it was no longer being used
* Remove the `ListenProtocol` API container arg, as gRPC server can only run on TCP ports

### Breaking Changes
* The `WithUsedPorts` function on `ContainerConfigBuilder` now takes in `Map<String, PortSpec>` to define the ports the service will use
    * Users should choose IDs for each of their ports, and switch to using the new `PortSpec` object
* The `AddService` methods no longer return host machine port bindings
    * Users should switch to calling `ServiceContext.GetPublicIPAddress` and `ServiceContext.GetPublicPorts`, which contains the same information
* The `APIContainerLauncher.Launch` no longer takes in a `shouldPublishPorts` flag, because ports are always published
 
# 1.33.4
### Fixes
* Use container-engine-lib 0.8.6 which now panics on `nil` input to `stacktrace.Propagate`

# 1.33.3
### Fixes
* Actually ensure that the directories the API container creates really are `0777`

# 1.33.2
### Changes
* Add an explanatory comment laying out why it's important that enclave data directory subdirectories have `0777` permissions

### Fixes
* Make sure that the directories the API container creates really are `0777`

# 1.33.1
### Fixes
* Use object-attributes-schema-lib 0.3.1, which fixes a bug with forever-labels not getting applied

# 1.33.0
### Changes
* Got rid of the launcher's `GetDefaultVersion` method in favor of a public constant, `DefaultVersion`,  because the old method required instantiating a launcher to get the default version
* Upgraded to obj-attrs-schema-lib 0.3.0

### Breaking Changes
* Got rid of the launcher's `GetDefaultVersion` method in favor of a public constant
    * Users should use the `DefaultVersion` constant instead

# 1.32.0
### Features
* The launcher now has a `GetDefaultVersion` method

### Removals
* Removed the own-version constants in the API, now that the launcher handles the deployment of API container versions

### Breaking Changes
* The API no longer has own-version constants
    * If users are using this, they should evaluate why (and whether they should be using the `launcher` submodule instead, which has an own-version constant) because the API shouldn't know about it own version

# 1.31.2
### Changes
* Upgraded to object-attributes-schema-lib 0.2.0

# 1.31.1
### Features
* The launcher makes a best-effort attempt to pull the API container image specified

# 1.31.0
### Changes
* The API container launcher now has two methods, `LaunchWithCustomVersion` and `LaunchWithDefaultVersion`

### Breaking Changes
* The API container launcher's `Launch` method has been renamed
    * Users should use either `LaunchWithCustomVersion` or `LaunchWithDefaultVersion` depending on their needs

# 1.30.0
### Changes
* Upgraded to `minimal-grpc-server` 0.4.0
* Now uses Node 16.13.0

### Breaking Changes
* The API library now requires Node 16.13.0
    * Users should upgrade their Node version if they haven't already

# 1.29.1
### Features
* Add a buildscript for the launcher, and check it in CI

### Changes
* Fixed up several directory structure things with lessons learned from `engine-server`

# 1.29.0
### Changes
* Replaced the availability waiter binary, packaged inside the server Docker image, with an exec command ran in the API container launcher

### Removals
* Removed constants from the API for the listen port & listen protocol

### Breaking Changes
* Removed the API container listen port & listen protocol constants (these are now dynamically set, rather than being a global variable)

# 1.28.6
### Features
* Extracted the API container launcher out into its own module so API containers can be launched without needing to know about the internals of the server

### Changes
* The server now uses `object-attributes-schema-lib`, rather than containing its own name & labels schema
* Switched to using the `FreeIPAddressTracker` from `free-ip-addr-tracker-lib`, so that `engine-server` doesn't need to depend on this repo anymore

### Fixes
* Use `container-engine-lib` 0.8.3, which reports `127.0.0.1` for all host port bindings

# 1.28.5
### Fixes
* Actually reenable all other publishing jobs

# 1.28.4
### Fixes
* Reenable all the other publishing jobs

# 1.28.3
### Fixes
* Add Kurtosisbot's Git information when publishing API source code
* Use the Kurtosisbot access token when cloning to publish source code

# 1.28.2
### Fixes
* Fix another bug in source-publishing job

# 1.28.1
### Fixes
* Fix bug in source-publishing job

# 1.28.0
### Features
* The API is now published to https://github.com/kurtosis-tech/kurtosis-core-api-lib

### Fixes
* `stacktrace.Propagate` now panics on a `nil` error, rather than silently returning `nil`

### Removals
* Remove Goreleaser, as its complexity is no longer needed

### Changes
* Absorbed Kurtosis Client libraries into this library, so that we no longer need to version the API & server separately

### Breaking Changes
* All the Go API classes now have a `github.com/kurtosis-tech/kurtosis-core` prefix instead FOR INTERNAL USE
    * NOTE: External uses should use the Kurt Core API Lib

# 1.27.3
### Changes
* Revert to Kurt Client 0.20.0 (because upgrading to 0.21.1 would be an API break)

### Fixes
* Use container engine lib v0.8.2, which returns `127.0.0.1` rather than `0.0.0.0` for host machine port bindings

# 1.27.2
### Changes
* Upgraded to Kurt Client 0.21.1

# 1.27.1
### Fixes
* Fixed a bug with the API container launcher

# 1.27.0
### Changes
* The API container now assumes the enclave data volume is a directory on the Docker host machine, and bind-mounts it to the containers it starts rather than via volume-mounts
* Swapped the overly-complex `V0LaunchArgs` back to the old way, of a simple `APIContainerLauncher`
* Upgrade to module API lib to 0.11.1, which supports bind-mounted enclave data volumes

### Breaking Changes
* Upgraded to Kurt Client v0.20.0, which renames several object properties

# 1.26.4
### Changes
* The API container will no longer stop anything inside its enclave when it shuts down as this role of cleaning up enclaves is being pushed to the enclave manager, though it still can stop containers when requested

### Removals
* Removed `ContainerOwnIDFinder` as it's no longer needed now that the API container no longer shuts down any other containers upon shutdown

# 1.26.3
### Features
* Added a `com.kurtosistech.testsuite-type` label, with values `metadata-acquisition` and `test-running` for distinguishing between types of testsuites

### Changes
* Use a fixed version (0.1.1) of the `goreleaser-ci-image`, rather than `latest` so our builds remain reproducible

# 1.26.2
### Features
* Added functions to the enclave object labels provider for enclave network, enclave data volume, files artifact expander container, and files artifact expansion volume

# 1.26.1
### Features
* Added labelling functions for testsuite containers (both metadata-providing & test-running)

# 1.26.0
### Features
* Label the API container with a  as well, so we can programmatically get its host machine port bindings

### Breaking Changes
* Renamed the `APIContainerPortLabel` to `APIContainerPortNumLabel`
* Changed the value of the label to `api-container-port-number` (was `api-container-port`)
* The `EnclaveObjectLabelsProvider.ForAPIContainer` no longer takes in API container port number, and instead uses the constants from `core-api-lib`

# 1.25.3
### Features
* Upgraded to `container-engine-lib` 0.8.1, which allows labelling of volumes & networks, and search for volumes & networks by labels

# 1.25.2
### Features
* Upgrade to `container-engine-lib` 0.7.0, which refactors the container-starting API to allow for fixed host machine ports

# 1.25.1
### Features
* All enclave containers get a `com.kurtosistech.app-id` = `kurtosis` label, so that we can easily filter for only Kurtosis objects

# 1.25.0
### Changes
* Upgraded to Kurt Client 0.19.0, which renames all the `...Lambda...` endpoints to `...Module...`

### Breaking Changes
* Implement the new API of [Kurt Client 0.19.0](https://github.com/kurtosis-tech/kurtosis-client/blob/develop/docs/changelog.md#0190)
* Implement the new API of the [Module API Lib 0.10.0](https://github.com/kurtosis-tech/kurtosis-testsuite-api-lib/blob/develop/docs/changelog.md#0100), which implements significant renames to replace references of "Lambda" with "Module"

# 1.24.0
### Breaking Changes
* Split `api-container-url` container label into `api-container-ip` and `api-container-port` in order to independently get one of these values
  * Users should to combine `api-container-ip` and `api-container-port` to get the same value of  `api-container-url`

# 1.23.4
### Features
* Added a new `interactive-repl` value to the `container-type` label
* Added `ForInteractiveREPLContainer` functions to the `EnclaveObjectLabelsProvider` and `EnclaveObjectNameProvider`
* Added a `GetCurrentTimeStr` function to centralize generation of container GUID suffix strings

# 1.23.3
### Features
* Added a `KurtosisCoreVersion` constant that corresponds to this repo's version

# 1.23.2
### Fixes
* Actually disable the `release` Goreleaser stage

# 1.23.1
### Fixes
* Disable `release` Goreleaser stage, since we're not uploading anything to Github

# 1.23.0
### Removals
* Removed the internal CI image, in favor of the image now built by `kurtosis-goreleaser-ci-docker-image` repo
* Removed the following, which have been ported to the `kurtosis-cli` repo:
    * `cli`
    * `javascript_cli_image`
    * `enclave_manager`
    * `logrus_log_levels`
    * `golang_internal_testsuite`
    * All the scripts for running the internal testsuites
    * All the scripts for running the CLI

### Breaking Changes
* The CLI is no longer published by this repo
* The Javascript REPL image is no longer published by this repo
* The enclave manager and Go internal testsuite were moved to the `kurtosis-cli` repo

# 1.22.14
### Fixes
* Corrected module name from `github.com/kurtosis-tech/kurtosis` to `github.com/kurtosis-tech/kurtosis-core`

# 1.22.13
### Features
* Add Container's host port bindings in the returned list printed by `enclave inspect` CLI command
* Add `api-container-url` container label which is composed by the api container IP address and the api container listen port
* Upgrade Kurtosis Container Engine Lib to v0.5.0 wich adds `hostPortBindings` field in `Container` struct

# 1.22.12
### Features
* Added a `lambda exec` command, for running a Lambda directly from the CLI
* Refactored the multiple duplicated `parsePositionalArgs` functions into a single function
* Added a `launch-cli.sh` script to run the CLI

### Changes
* Renamed `launch-interactive.sh` script to `create-sandbox.sh`
* Moved the `root.go` file to directly under the `commands` directory, to mimic the real command tree

### Fixes
* Fixed CLI helptext double-printing `[flags]` (e.g. `kurtosis enclave inspect -h` used to print `kurtosis enclave inspect [flags] enclave-id [flags]`)

# 1.22.11
### Fixes
* Fixed a bug where the `.kurtosis` directory wouldn't get created in the user's home directory if it didn't exist

# 1.22.10
### Features
* Added `UnloadLambda` endpoint to remove a Kurtosis Lambda from the network
* Publish `.deb`, `.apk`, and `.rpm` packages to [the releases page](https://github.com/kurtosis-tech/kurtosis-core-release-artifacts/releases)

# 1.22.9
### Fixes
* Fixed some bugs related to `build-and-run-core.sh` and the wrapper script references not being removed

# 1.22.8
### Features
* The `test `command will always try to pull the latest images
* Three tags will now get published to Dockerhub - `X.Y.Z`, `X.Y`, and `latest`
* `build-and-run-core.sh` will now hardcode the version of Kurtosis to be used (like `kurtosis.sh` used to)

### Changes
* Made the API container image argument to the `test` CLI command an optional flag instead

# 1.22.7
### Features
* Disable test setup and run timeouts when test execution is in debug mode
* Add new Kurtosis CLI command `service logs` to print user service logs

# 1.22.6
### Features
* Build APK versions of the CLI Linux package as well

# 1.22.5
* Set Linux package name to `kurtosis`

# 1.22.4
### Features
* Add new Kurtosis CLI command `enclave inspect` to show a list of user services inside an enclave

# 1.22.3
### Features
* Add new Kurtosis CLI command `enclave ls` to show a list of Kurtosis enclave ids 
* Upgraded to Kurt Core Engine Libs 0.4.3 which includes `Container`type
 
### Changes
* Export `LabelEnclaveIDKey`, `LabelContainerTypeKey` and `LabelGUIDKey` constants

# 1.22.2
### Fixes
* Correct naming on Linux packages to `kurtosis-cli_.......`

# 1.22.1
### Fixes
* Fixed a bug with Fury publish token not getting passed down to Goreleaser

# 1.22.0
### Features
* Implement the `StartExternalContainerRegistration` and `FinishExternalContainerRegistration` endpoints
* Always bind the API container's RPC port to a host machine port
* Always bind the testsuite container's RPC port to a host machine port
* Support publishing Debian and RPM packages to Gemfury

### Changes
* All execution IDs (sandbox and testing) are now in the format `KTYYYY-MM-DDTHH.MM.SS.sss`
* Moved all the code that used to be under the `initializer` directory into `cli/commands/test/test_machinery`

### Removals
* Removed the initializer container
* Removed the wrapper script

### Breaking Changes
* Testsuites are now run via the `kurtosis test` command, and the wrapper script (`kurtosis.sh` is now deprecated)
    * Users should swap out their calls to `kurtosis.sh` with calls to the Kurtosis CLI
* Removed the initializer container!!!
* The wrapper script has been removed
    * Users should use the CLI's `test` subcommand to run testsuites now

# 1.21.1
### Features
* Add  labels when a container is created
* Add `EnclaveObjectLabelsProvider` object to centralize container labels creation and labels keys and container types values

### Changes
* Upgraded to container-engine-lib 0.4.0, which replaces the long list of `CreateAndStartContainer` args with a builder
* Absorb `kurtosis-core-launcher-lib` into here

### Fixes
* Actually depend on Kurt Client 0.17.1

# 1.21.0
### Features
* Add the relative service directory path in `RegisterService` and `GetServiceInfo` methods
* Upgraded to [Kurt Client API 0.17.1](https://github.com/kurtosis-tech/kurtosis-client/blob/develop/docs/changelog.md#0171)
* Upgraded to [testsuite API lib 0.8.1](https://github.com/kurtosis-tech/kurtosis-testsuite-api-lib/blob/develop/docs/changelog.md#081)

### Breaking Changes
* Remove`RegisterStaticFiles()`, `GenerateFiles()` and `LoadStaticFiles()` methods from `ApiContainerService`
  * Users should manually create, generate and copy static and dynamic files into the service container with the help of the `RelativeServiceDirpath` field added in `RegisterService` and `GetServiceInfo` methods

### Changes
* Updated Golang internal testsuite tests in order to use the latest changes made on `Kurtosis Client` which adds the new `ContainerConfig` object and remove some methods related to file generation

# 1.20.4
### Features
* Added a new test to the internal testsuite to verify that test-internal state set in `Test.setup` is persisted in `Test.run`

# 1.20.3
### Fixes
* Fix an issue with testing framework where debug logging was getting incorrectly printed to STDOUT when it should have gone to the test-specific log

# 1.20.2
### Features
* Upgraded to `minimal-grpc-server` 0.3.7, which has debug logging for every request/response to the server
* The current directory is now bind-mounted into the Javascript REPL container, making it accessible inside the REPL

### Fixes
* Swapped networking sidecar naming convention from `ENCLAVEID__SERVICEGUID__networking-sidecar` to `ENCLAVEID__networking-sidecar__SERVICEGUID`
* Standardized files artifact expansion container & volume name format to `ENCLAVEID__files-artifact-expander/expansion__for__SERVICEGUID__using__ARTIFACTID__at__TIMESTAMP`

# 1.20.1
### Fixes
* Fixed `kurtosis.sh` and `build-and-run-core.sh` not getting published to the right subdirectory in the public-access S3 bucket

# 1.20.0
### Changes
* Upgraded to `kurtosis-client` 0.16.0, which has `execCommand` returning strings rather than bytes

### Breaking Changes
* The `execCommand` call now returns strings rather than bytes for its logs, necessitating users to use Kurt Client 0.16.0 or higher

# 1.19.14
### Changes
* Changed the name of the CLI's published Homebrew formula to `kurtosis` (was `cli`) so that users can do `brew upgrade kurtosis`
* Required the subcommand `sandbox` to be passed in to start a sandbox enclave, to make room for extra commands

### Fixes
* Fix `launch-interactive.sh` for Cobra arg-parsing

# 1.19.13
### Features
* The CLI makes a best-effort attempt to pull the latest version of the API container & Javascript REPL images on each run

### Fixes
* Upgrade to `container-engine-lib` 0.2.9, which fixes the issue with host ports not getting bound

# 1.19.12
### Features
* Add a global unique identifier for services `ServiceGUID` to avoid docker containers collisions and to match docker container name with services folders in enclave data volume
* Add a global unique identifier for lambdas `LambdaGUID` to avoid docker containers collisions and to match docker container name with lambdas folders in enclave data volume
* Disconnect service container from the network when a service is removed with `ServiceNetworkImpl.RemoveService()` method

# 1.19.11
### Changes
* Upgrade to `container-engine-lib` 0.2.7, which has even more logging to track down the empty container ID issue

# 1.19.10
### Fixes
* Fixed LambdaStore not getting passed a `DockerManager`, which led to it segfaulting when it would go to tear down Lambdas upon `LambdaStore.Destroy`

### Changes
* Changed the grace time that an API container has to kill all the services it's managing from 30 seconds to 3 minutes
* When destroying a `ServiceNetworkImpl`, only give the containers 1ms to stop (because we're destroying the network - no need to do so gracefully)
* Upgrade to `container-engine-lib` 0.2.6, which has extra debugging to track down an issue with container ID getting set to emptystring

# 1.19.9
### Fixes
* Upgraded to container-engine-lib 0.2.5, which fixes a bug where not specifying an image tag (which should default to `latest`) wouldn't actually pull the image if it didn't exist locally

# 1.19.8
### Features
* Also push `latest` tag versions of the API container, initializer container, and Javascript REPL image so that the CLI can consume them

### Changes
* Don't push the Go internal testsuite image to Dockerhub

# 1.19.7
### Fixes
* Correct the Homebrew tap's repo name
* Fixed the `kurtosis-core` README getting published with the binaries
* Fix issue with Homebrew formula not having the right binary install instruction

# 1.19.6
### Features
* First attempt at adding Kurtosis CLI installation via Homebrew tap

# 1.19.5
### Fixes
* Don't publish source code to Github as a release
* Publish APKs, DEBs, etc. to the Github release

# 1.19.4
### Fixes
* Upgraded to latest `container-engine-lib`, which fixes an error that would be thrown when an `EXPOSE` directive was declared in the Dockerfile
* Throw an error if the `DockerManager` returns a host port binding map with nil objects (which should never happen)

### Features
* Push the CLI binary up to Github as a Github release

# 1.19.3
### Changes
* Iterate testsuite's tests in alphabetical order

# 1.19.2
### Features
* Add `GetServices` endpoint to get a set of running service IDs
* Add `GetLambdas` endpoint to get a set of running Kurtosis Lambda IDs

# 1.19.1
### Fixes
* Fix broken artifacts-publishing job in CI

# 1.19.0
### Changes
* Prep internal testsuites for having multiple internal testsuites, one per language
* Switch to using `container-engine-lib` for `DockerManager`
* Switch to using `kurtosis-core-launcher-lib`
* Split the `WaitForEndpointAvailability` api container function to `WaitForEndpointAvailabilityHttpGet` and `WaitForEndpointAvailabilityHttpPost`

### Breaking Changes
* Split the `WaitForEndpointAvailability` api container function to `WaitForHttpGetEndpointAvailability` and `WaitForHttpPostEndpointAvailability`
  * Users should replace their `WaitForEndpointAvailability` calls with `WaitForHttpGetEndpointAvailability` or `WaitForHttpPostEndpointAvailability` depending on the endpoint used to check availability

### Removals
* Removed the API container `docker_api` package
* Removed the `ApiContainerLauncher` class here, in favor of the one from `kurtosis-core-launcher-lib`

# 1.18.8
### Changes
* Switched to using `goreleaser` for building our binaries & Docker images

# 1.18.7
### Features
* Add alias to user services' docker container

# 1.18.6
### Fixes
* Fixed bug in image-publishing

# 1.18.5
### Changes
* The interactive CLI now requires an API container image version

### Features
* Build the interactive CLI & Javascript REPL image with `build-and-run.sh`
* Split `build_and_run.sh` into two scripts: `build.sh` and `run-internal-testsuite.sh`
* Added a `launch-interactive.sh` script for running Kurtosis Interactive
* Publish the Javascript REPL image to `kurtosistech/javascript-interactive-repl`

### Fixes
* Fix bug with not checking enclave creation error in the interactive CLI
* The CircleCI artifact-publishing now uses the same constants as all the other scripts in the `scripts` directory
* The `launch-interactive` script will now appropriately use whichever version of the Javascript repl that you're working on

# 1.18.4
### Changes
* Update `Kurtosis Client` to version 0.13.0 which adds a new argument in `kurtosis_core_rpc_api_bindings.WaitForEndpointAvailabilityArgs` to specify the http request body used in the http call to service's availability endpoint.
* Switch to using check-docs orb
* Use the updated `minimal-grpc-server` Golang module, which is in a subdirectory

### Removals
* Removed docs that have been ported to the main docs repo

# 1.18.3
### Changes
* Update `Kurtosis Client` to version 0.12.0 which adds a new argument in `kurtosis_core_rpc_api_bindings.WaitForEndpointAvailabilityArgs` to specify the http method used in the http call to service's availability endpoint. The allowed values are GET or POST
* Update internal testsuite tests adding the new argument `httpMethod` in every `WaitForEndpointAvailability` call

# 1.18.2
### Changes
* Switched some less-important log levels (e.g. "Starting API container..." from INFO -> DEBUG)

### Features
* Added a watermark with support information that displays on every run
* When we need to get a token for the user, also give them the signup link in case they don't have an account
* Add a test for our user support URLs to verify they're all valid URLs

### Fixes
* Wait for the API container to start up before we return the enclave to the user so there's no risk of dialling an API container and getting a connection refused
* Check error when creating the request object that will get sent to Auth0 to get the device authorization

# 1.18.1
### Fixes
* Correct links now that `kurtosis-libs` is renamed to `kurtosis-testsuite-starter-pack`
* There are more disallowed IP ranges than just the multicast addresses (see [this Wikipedia article](https://en.wikipedia.org/wiki/IPv4#Special-use_addresses)), so prevent the Docker network allocator from choosing those

### Features
* The API container will now shut down all the containers in its network as it shuts down, which is a step towards enclaves being independent of the testing framework
* Created `EnclaveManager`, to start & stop enclaves independent of the testing framework
* Added a CLI for starting a Kurtosis enclave with an attached Javascript REPL

# 1.18.0
### Fixes
* Updated copyright notice to 2021, with entity as Kurtosis Technologies Inc.
* Standardized enclave naming convention for the testing framework to `KTTYYYY-MM-DDTHH.MM.SS-RANDOMNUM_TESTNAME`, where:
    * `KTT` is a prefix indicating "Kurtosis testing"
    * `YYYY-MM-DDTHH.MM.SS` is the timestamp of when the testsuite execution was launched
    * `RANDOMNUM` is a random salt to ensure that two testsuites run at exactly the same second don't collide
    * `TESTNAME` is the name of the test running inside the enclave

### Features
* When running in debug mode, let Docker handle host-port binding
    * This allows multiple versions of Kurtosis to be running in debug mode at the same time

### Removals
* Removed OptionalHostPortBindingSupplier, which is no longer needed

### Breaking Changes
* Add explicit copyright notice to all files (including `kurtosis.sh`)

# 1.17.1
### Features
* Allow multiple instances of Kurtosis to run at the same time!
* Upgraded to [testsuite API lib 0.4.0](https://github.com/kurtosis-tech/kurtosis-testsuite-api-lib/blob/develop/docs/changelog.md#040)

### Fixes
* Add an extra guard to make sure that DockerNetworkAllocator can't be instantiated without `rand.Seed` being called
* Skip [multicast addresses](https://en.wikipedia.org/wiki/Multicast_address) when choosing network IPs

# 1.17.0
### Features
* Added a test for the static file cache
* There is no longer a single "suite execution volume" across multiple tests; instead, each test gets its own "enclave data volume"
    * This is one of the necessary steps to get to Kurtosis Interactive
* Use the testsuite API that reads environment variables directly (so that users don't need to ever touch their Dockerfile)

### Changes
* Upgraded to testsuite API lib 0.3.0
* Backed the `FilesArtifactCache` and `StaticFilesCache` by the same object, for better code quality

### Fixes
* Stopped the scary `use of closed network connection` error from appearing with the log streamer, as it's expected

### Breaking Changes
* `kurtosis.sh` no longer creates a suite execution volume, and the initializer container no longer accepts a param for it
    * Users should remove the `SUITE_EXECUTION_VOLUME` flag/parameter from their Dockerfile

# 1.16.6
### Features
* Moved the Kurtosis-internal testsuite from Kurtosis Libs into here, to break the circular dependency that used to exist between the two repos

# 1.16.5
### Changes
* Depend on `kurtosis-testsuite-api-lib`, rather than `kurtosis-libs`, to get testsuite API bindings

# 1.16.4
### Fixes
* Fixes a very occasional failure with exec commands due to a race condition in the Docker engine

# 1.16.3
### Features
* Added Kurtosis Lambda support!

### Changes
* Upgraded to Kurtosis Client 0.9.0
* Inserted an extra `user-service` element to user service container names, for easier identification
* Switched the API container's `main.go` to read environment variables directly, rather than taking in Dockerfile flags
    * This means that we won't need to change the Dockerfile if we add new parameters!
* Added CircleCI step in check_code to check for any running docker containers after Kurtosis testsuite builds and runs 

### Fixes
* Added check to account for error when calling Destroy method inside api_container/main.go

# 1.16.2
### Changes
* Added Destroy method that would tear down the docker side containers

### Fixes
* Fix the bug where the side containers weren't torn down properly

# 1.16.1
### Changes
* Upgraded to Kurt Client 0.5.0
* Upgraded example Go testsuite being used in `build-and-run.sh` to v1.28.0 (was v1.24.2)
* `release.sh` is now a simple wrapper around the devtools `release-repo.sh` script

### Fixes
* Fixed bug where a testsuite with no static files would trip an overly-aggressive validation check

# 1.16.0
### Changes
* Upgraded to Kurtosis Client v0.4.0
* Implemented the `LoadStaticFiles` endpoint

### Breaking Changes
* Testsuites must now provide used static files in testsuite metadata

# 1.15.7
### Changes
* Upgraded to Kurtosis Client v0.3.0

### Features
* Add a new method `GetServiceInfo` in API container which can be used to get relevant information about a service running in the network

# 1.15.6
### Changes
* Upgraded to using Kurtosis Client v0.2.2, with the `ExecuteBulkCommands` endpoint

### Features
* Implemented the `ExecuteBulkCommands` endpoint in the API container's API for running multiple API container endpoint commands at once

### Fixes
* Fixed bug where `ServiceNetwork.GetServiceIP` didn't use the mutex

# 1.15.5
### Features
* Added a new method `WaitForEndpointAvailability` to the API container which can be used to wait for a service's HTTP endpoint to come up
* Added a new method `GetServiceIP` in service network which returns an IP Address by Service ID.

# 1.15.4
### Fixes
* Fixed a bug where Docker's `StdCopy` was being used to copy logs from testsuite tempfile to STDOUT

# 1.15.3
### Features
* Add custom params log to show users that Kurtosis has loaded this configuration

### Changes
* Change the API container to depend on `kurtosis-client`, rather than duplicating the `.proto` file in here
* Change the API container to depend on `kurtosis-libs`, rather than duplicating the testsuite `.proto` file in here
* Removed the `regenerate-protobuf-bindings.sh`, as it's no longer necessary
* Upgraded Kurtosis Client version to 0.2.0 (was 0.1.1)

# 1.15.2
### Fixes
* Fixed an issue with the LogStreamer where StdCopy is a blocking method which could halt all of Kurtosis if not dealt with appropriately

# 1.15.1
### Changes
* Add a new user-friendly log message when setup or run timeout is exceeded during a test starting process

### Fixes
* Added `#!/usr/bin/env bash` shebang to the start of all shell scripts, to solve the shell incompatibility issues we've been seeing

# 1.15.0
### Changes
* Renamed --test-suite-log-level flag to kurtosis.sh to be --suite-log-level

### Breaking Changes
* The flag to set the testsuite's log level has been renamed from `--test-suite-log-level` -> `--suite-log-level`

# 1.14.4
* Add a release script to automate the release process

# 1.14.3
### Changes
* Made the docs for customizing a testsuite more explicit
* Make `build-and-run-core.sh` more explicit about what it's building

### Fixes
* Switch back to productized version of Kurtosis Libs (v1.24.2) for the `build-and-run.sh` script
* Updated `DockerContainerInitializer` -> `ContainerConfigFactory` in diagram in testsuite customization docs

# 1.14.2
### Fixes
* Fixed an issue where `kurtosis.sh` would break on some versions of Zsh when trying to uppercase the execution instance UUID
* Fixed an occasional issue where the initializer would try to connect to the testsuite container before it was up (resulting in a "connection refused" and a failed test) by adding an `IsAvailable` endpoint to the testsuite that the initializer will poll before running test setup

# 1.14.1
### Fixes
* Fixed an occasional failure by Docker to retrieve the initializer container's ID
* Fixed an issue where `user_service_launcher` wasn't setting container used ports correctly

# 1.14.0
### Changes
* Significantly refactored the project to invert the relationship between Core & a testsuite container: rather than the testsuite container being linear code that registers itself with the API container, the testsuite container now runs a server and the initializer container calls the testsuite container directly
    * This sets the stage for Kurtosis Modules, where modules run servers that receive calls just like a library
    * This necessitated the initializer container now being mounted inside the test subnetwork
* Significantly simplified the API container by removing all notion of test-tracking, e.g.:
    * Removed the `suite_registration` API entirely
    * Removed the concept of "modes" from the API container
    * Pushed the burden for timeout-tracking to the initializer itself, so the API container is a fairly simple proxy for Docker itself and doesn't do any test lifecycle tracking

### Breaking Changes
* Completely reworked the API container Protobuf API
* Added a new testsuite container API

# 1.13.1
NOTE: Empty release to get `master` back on track after the reverting

# 1.13.0
NOTE: Contains the changes in 1.12.1, which were incorrectly released as a patch version bump

# 1.12.2
NOTE: Undoes 1.12.1, which should have been released as a minor version bump

# 1.12.1
### Features
* Containers are given descriptive names, rather than using Docker autogenerated ones

### Changes
* Added a big comment to the top of `build-and-run-core.sh` warning users not to modify it, as it'll be overridden by Kurtosis upgrades
* Added copyright notices to the top of `kurtosis.sh` and `build-and-run-core.sh`

# 1.12.0
### Features
* Added a `--debug` flag to `kurtosis.sh` that will:
    1. Set parallelism to 1, so test logs are streamed in realtime
    1. Bind a port on the user's local machine to a port on the testsuite container, so a debugger can be run
    1. Bind every port that a service uses to a port on the user's local machine, so they can make requests to the services for debugging

### Fixes
* Fixed `FreeHostPortBindingSupplier` using the `tcp` protocol to check ports, regardless of what protocol it was configured with
* Fixed `docker build` on initializer & API images not writing output to file, since Docker Buildkit (which is now enabled by default) writes everything to STDERR

### Breaking Changes
* The API container's `StartService` call now returns a `StartServiceResponse` object containing ports that were bound on the local machine (if any) rather than an empty object

# 1.11.1
### Fixes
* Fixed issue with `kurtosis.sh` in `zsh` throwing `POSITIONAL[@] unbound`
* Upgraded example Go testsuite being used for CI checks to `1.20.0`
* Fixed broken links in `testsuite-customization` documentation
* Fixed issue with free host port checker not accurately detecting free host ports

### Changes
* Removed the `--debugger-port` arg, which was exposed in `kurtosis.sh` but didn't actually do anything
* Upped the time for testsuites to register themselves from 10s to 20s, to give users more time to connect to the testsuite when running inside a debugger

# 1.11.0
### Features
* Allowed files to be generated for a service at any point during the service's lifecycle

### Changes
* Renamed `test_execution_timeout_in_seconds` to `test_run_timeout_in_seconds` on the testsuite metadata serialization call, to better reflect the actual value purpose

### Breaking Changes
* The `RegisterService` API container function no longer takes in a set of files to generate, nor does it return the relative filepaths of generated files
* Added a new API container function, `GenerateFiles`, that generates files inside the suite execution volume of a specified service
* Renamed the `test_execution_timeout_in_seconds` arg to `SerializeSuiteMetadata` API container function to `test_run_timeout_in_seconds`

# 1.10.6
### Changes
* Refactored `PrintContainerLogs` function out of `banner_printer` module (where it didn't belong)

### Fixes
* Fixed an issue where a testsuite that hangs forever could hang the initializer because the log streamer's `io.Copy` operation is blocking

# 1.10.5
### Features
* Whenenever a single test is running (either because one test is specified or parallelism == 1), test logs will stream in realtime

### Changes
* Removed now-unused `index.md` and `images/horizontal-logo.png` from the `docs` folder (has been superseded by https://github.com/kurtosis-tech/kurtosis-tech.github.io )
* Pushed the logline "Attempting to remove Docker network with ID ...." down to "debug" level (was "info")

### Fixes
* Actually abort tests & shut everything down when the user presses Ctrl-C
* Fixed issue where hung calls to the API container (e.g. a long-running Docker exec command) could prevent the API container from shutting down
* Normalized test name and testsuite log banner widths

# 1.10.4
### Fixes
* Broken links since we combined this repo's docs with Kurtosis Libs

# 1.10.3
### Changes
* Switched the log messages pertaining to test params and work queues to debug, as they provide no useful information for the lay user
* Removed `docs.kurtosistech.com` CNAME record, in preparation for an org-wide Github Pages docs account

# 1.10.2
### Features
* `build-and-run-core.sh` will now set a Docker build arg called `BUILD_TIMESTAMP` that can be used to intentionally bust Docker's cache in cases where it's incorrectly caching steps (see also: https://stackoverflow.com/questions/31782220/how-can-i-prevent-a-dockerfile-instruction-from-being-cached )

# 1.10.1
### Fixes
* Don't throw an error when adding the same artifact to the artifact cache multiple times

# 1.10.0
### Features
* Added Docker exec log output to protobuf response for ExecCommand, with a limit of 10MB for size of logs returned

# 1.9.1
### Fixes
* If the API container's gRPC server doesn't gracefully stop after 10s, hard-stop it to prevent hung calls to the server from hanging the API container exit (e.g. AddService with a super-huge Docker image)

# 1.9.0
### Features
* Added the ability to override a Docker image's `ENTRYPOINT` directive via the new `entrypoint_args` field to the API container's `StartServiceArgs` object
 
### Breaking Changes
* Renamed the `start_cmd_args` field on the API container's `StartServiceArgs` Protobuf object to `cmd_args`

# 1.8.2
_NOTE: Changelog entries from this point on will abandon the KeepAChangelog format, as it has done a poor job of highlighting the truly important things - features, fixes, and breaking changes_

### Features
* Add a new endpoint to the Kurtosis API container, `ExecCommand`, to provide the ability for testsuite authors to run commands against running containers via `docker exec`
    * NOTE: As currently written, this is a synchronous operation - no other changes to the network will be possible while an `ExecCommand` is running!

### Fixes
* Don't give any grace time for containers to stop when tearing down a test network because we know we're not going to use those services again (since we're tearing down the entire test network)


# 1.8.1
### Changed
* Update the name of the Kurtosis Go example testsuite image (now `kurtosis-golang-example` rather than `kurtosis-go-example`)
* Use a pinned version of `kurtosis-go-example` when doing the "make sure testsuites still work" sanity check, so that we don't have to build a `develop` version of the Kurt Libs testsuites
* Added extra monitoring inside the API container such that if a testsuite exits during the test setup phase (which should never happen), the API container will exit with an error immediately (rather than the user needing to wait for the test setup timeout)

### Fixed
* Error with `TestsuiteLauncher` printing log messages to the standard logger when it should be printing them to the test-specific logger

# 1.8.0
### Changed
* * Modified API container API to control test setup and execution timeouts in Kurtosis Core instead of kurtosis libs

# 1.7.4
### Changed
* Swapped all `kurtosis-go` link references to point to `kurtosis-libs`

# 1.7.3
### Fixed
* Issue where `kurtosis.sh` errors with unset variable when `--help` flag is passed in

# 1.7.2
### Added
* New `testsuite-customization.md` and corresponding docs page, to contain explicit instructions on customizing testsuites
* A link `testsuite-customization.md` to the bottom of every other docs page
* `build-and-run-core.sh` under the `testsuite_scripts` directory
* Publishing of `build-and-run-core.sh` to the public-access S3 bucket via the CircleCI config

### Changed
* All "quickstart" links to `https://github.com/kurtosis-tech/kurtosis-libs/tree/master#testsuite-quickstart`
* All docs to reflect that the script is now called `build-and-run.sh` (hyphens), rather than `build_and_run.sh` (underscores)
* "Versioning & Upgrading" docs to reflect the new world with `kurtosis.sh` and `build-and-run-core.sh`

### Removed
* `quickstart.md` docs page in favor of pointing to [the Kurtosis libs quickstart instructions](https://github.com/kurtosis-tech/kurtosis-libs/tree/master#testsuite-quickstart)

# 1.7.1
* Update docs to reflect the changes that came with v1.7.0
* Remove "Testsuite Details" doc (which contained a bunch of redundant information) in favor of "Building & Running" (which now distills the unique information that "Testsuite Details" used to contain)
* Pull down latest version of Go suite, so we're not using stale versions when running
* Remove the `isPortFree` check in `FreeHostPortProvider` because it doesn't actually do what we thought - it runs on the initializer, so `isPortFree` had actually been checking if a port was free on the _initializer_ rather than the host
* Color `ERRORED`/`PASSED`/`FAILED` with green and red colors
* Added a "Further Reading" section at the bottom of eaach doc page

# 1.7.0
* Refactor API container's API to be defined via Protobuf
* Split the adding of services into two steps, which removes the need for an "IP placeholder" in the start command:
    1. Register the service and get back the IP and filepaths of generated files
    2. Start the service container
* Modified API container to do both test execution AND suite metadata-printing, so that the API container handles as much logic as possible (and the Kurtosis libraries, written in various languages, handle as little as possible)
* Modified the contract between Kurtosis Core and the testsuite, such that the testsuite only takes in four Docker environment variables now (notably, all the user-custom params are now passed in via `CUSTOM_PARAMS_JSON` so that they don't need to modify their Dockerfile to pass in more params)
    * `DEBUGGER_PORT`
    * `KURTOSIS_API_SOCKET`
    * `LOG_LEVEL`
    * `CUSTOM_PARAMS_JSON`
* To match the new `CUSTOM_PARAMS_JSON`, the `--custom-env-vars` flag to `kurtosis.sh`/`build_and_run` has been replaced with `--custom-params`

# 1.6.5
* Refactor ServiceNetwork into several smaller components, and add tests for them
* Switch API container to new mode-based operation, in preparation for multiple language clients
* Make the "Supported Languages" docs page send users to the master branch of language client repos
* Fix `build_and_run` breaking on empty `"${@}"` variable for Zsh/old Bash users
* Added explicit quickstart instruction to check out `master` on the client language repo

# 1.6.4
* Modify CI to fail the build when `ERRO` shows up, to catch bugs that may not present in the exit code
* When a container using an IP is destroyed, release it back into the free IP address tracker's pool
* When network partitioning is enabled, double the allocated test network width to make room for the sidecar containers

# 1.6.3
* Generate kurtosis.sh to always try and pull the latest version of the API & initializer containers

# 1.6.2
* Prevent Kurtosis from running when the user is restricted to the free trial and has too many tests in their testsuite

# 1.6.1
* Switch to using the background context for pulling test suite container logs, so that we get the logs regardless of context cancellation
* Use `KillContainer`, rather than `StopContainer`, on network remove (no point waiting for graceful shutdown)
* Fix TODO in "Advanced Usage" docs

# 1.6.0
* Allow users to mount external files-containing artifacts into Kurtosis services

# 1.5.1
* Clarify network partitioning docs

# 1.5.0
* Add .dockerignore file, and a check in `build.sh` to ensure it exists
* Give users the ability to partition their testnets
* Fixed bug where the timeout being passed in to the `RemoveService` call wasn't being used
* Added a suite of tests for `PartitionTopology`
* Add a `ReleaseIpAddr` method to `FreeIpAddrTracker`
* Resolve the race condition that was occurring when a node was started in a partition, where it wouldn't be sectioned off from other nodes until AFTER its start
* Add docs on how to turn on network partitioning for a test
* Resolve the brief race condition that could happen when updating iptables, in between flushing the iptables contents and adding the new rules
* Tighten up error-checking when deserializing test suite metadata
* Implement network partitioning PR fixes

# 1.4.5
* Use `alpine` base for the API image & initializer image rather than the `docker` Docker-in-Docker image (which we thought we needed at the start, but don't actually); this saves downloading 530 MB _per CI build_, and so should significantly speed up CI times

# 1.4.4
* Correcting bug with `build_and_run` Docker tags

# 1.4.3
* Trying to fix the CirlceCI config to publish the wrapper script & Docker images

# 1.4.2
* Debugging CircleCI config

# 1.4.1
* Empty commit to debug why Circle suddenly isn't building tags

# 1.4.0
* Add Go code to generate a `kurtosis.sh` wrapper script to call Kurtosis, which:
    * Has proper flag arguments (which means proper argument-checking, and no more `--env ENVVAR="some-env-value"`!)
    * Contains the Kurtosis version embedded inside, so upgrading Kurtosis is now as simple as upgrading the wrapper script
* Fixed the bug where whitespace couldn't be used in the `CUSTOM_ENV_VARS_JSON` variable
    * Whitespaces and newlines can be happily passed in to the wrapper script's `--custom-env-vars` flag now!
* Add CircleCI logic to upload `kurtosis.sh` versions to the `wrapper-script` folder in our public-access S3 bucket
* Updated docs to reflect the use of `kurtosis.sh`

# 1.3.0
* Default testsuite loglevel to `info` (was `debug`)
* Running testsuites can now be remote-debugged by updating the `Dockerfile` to run a debugger that listens on the `DEBUGGER_PORT` Docker environment variable; this port will then get exposed as an IP:port binding on the user's local machine for debugger attachment

# 1.2.4
* Print the names of the tests that will be run before running any tests
* Fix bug with test suite results not ordered by test name alphabetically
* Add more explanation to hard test timeout error, that this is often caused by testnet setup taking too long
* Switch Docker volume format from `SUITEIMAGE_TAG_UNIXTIME` to `YYYY-MM-DDTHH.MM.SS_SUITEIMAGE_TAG` so it's better sorted in `docker volume ls` output
* Prefix Docker networks with `YYYY-MM-DDTHH.MM.SS` so it sorts nicely on `docker network ls` output

# 1.2.3
* Only run the `docker_publish_images` CI job on `X.Y.Z` tags (used to be `master` and `X.Y.Z` tags, with the `master` one failing)

# 1.2.2
* Switch to Midnight theme for docs instead of Hacker
* Migrate CI check from kurtosis-docs for verifying all links work
* Move this changelog file from `CHANGELOG.md` to `docs/changelog.md` for easier client consumption
* Don't run Go code CI job when only docs have changed
* Switch to `X.Y` tagging scheme, from `X.Y.Z`
* Only build Docker images for release `X.Y` tags (no need to build `develop` any time a PR merges)
* Remove `PARALLELISM=2` flag from CI build, since we now have 3 tests and there isn't a clear reason for gating it given we're spinning up many Docker containers

# 1.2.1
* Add a more explanatory help message to `build_and_run`
* Correct `build_and_run.sh` to use the example microservices for kurtosis-go 1.3.0 compatibility
* Add `docs` directory for publishing user-friendly docs (including CHANGELOG!)

# 1.2.0
* Changed Kurtosis core to attempt to print the test suite log in all cases (not just success and `NoTestSuiteRegisteredExitCode`)
* Add multiple tests to the `AccessController` so that any future changes don't require manual testing to ensure correctness
* Removed TODOs related to IPv6 and non-TCP ports
* Support UDP ports (**NOTE:** this is an API break for the Kurtosis API container, as ports are now specified with `string` rather than `int`!)

# 1.1.0
* Small comment/doc changes from weekly review
* Easy fix to sort `api_container_env_vars` alphabetically
* Remove some now-unneeded TODOs
* Fix the `build_and_run.sh` script to use the proper way to pass in Docker args
* Disallow test names with our test name delimiter: `,`
* Create an access controller with basic license auth
* Connect access controller to auth0 device authorization flow
* Implement machine-to-machine authorization flow for CI jobs
* Bind-mount Kurtosis home directory into the initializer image
* Drop default parallelism to `2` so we don't overwhelm slow machines (and users with fast machines can always bump it up)
* Don't run `validate` workflow on `develop` and `master` branches (because it should already be done before merging any PRs in)
* Exit with error code of 1 when `build_and_run.sh` receives no args
* Make `build_and_run.sh` also print the logfiles of the build threads it launches in parallel, so the user can follow along
* Check token validity and expiration
* Renamed all command-line flags to the initializer's `main.go` to be `UPPER_SNAKE_CASE` to be the same name as the corresponding environment variable passed in by Docker, which allows for a helptext that makes sense
* Added `SHOW_HELP` flag to Kurtosis initializer
* Switched default Kurtosis loglevel to `info`
* Pull Docker logs directly from the container, removing the need for the `LOG_FILEPATH` variable for testsuites
* Fixed bug where the initializer wouldn't attempt to pull a new token if the token were beyond the grace period
* Switch to using `permissions` claim rather than `scope` now that RBAC is enabled

# 1.0.3
* Fix bug within CircleCI config file

# 1.0.2
* Fix bug with tagging `X.Y.Z` Docker images

# 1.0.1
* Modified CircleCI config to tag Docker images with tag names `X.Y.Z` as well as `develop` and `master`

# 1.0.0
* Add a tutorial explaining what Kurtosis does at the Docker level
* Kill TODOs in "Debugging Failed Tests" tutorial
* Build a v0 of Docker container containing the Kurtosis API 
* Add registration endpoint to the API container
* Fix bugs with registration endpoint in API container
* Upgrade new initializer to actually run a test suite!
* Print rudimentary version of testsuite container logs
* Refactor the new intializer's `main` method, which had become 550 lines long, into separate classes
* Run tests in parallel
* Add copyright headers
* Clean up some bugs in DockerManager where `context.Background` was getting used where it shouldn't
* Added test to make sure the IP placeholder string replacement happens as expected
* Actually mount the test volume at the location the user requests in the `AddService` Kurtosis API endpoint
* Pass extra information back from the testsuite container to the initializer (e.g. where to mount the test volume on the test suite container)
* Remove some unnecessary `context.Context` pointer-passing
* Made log levels of Kurtosis & test suite independently configurable
* Switch to using CircleCI for builds
* Made the API image & parallelism configurable
* Remove TODO in run.sh about parameterizing binary name
* Allow configurable, custom Docker environment variables that will be passed as-is to the test suite
* Added `--list` arg to print test names in test suite
* Kill unnecessary `TestSuiteRunner`, `TestExecutorParallelizer`, and `TestExecutor` structs
* Change Circle config file to:
    1. Build images on pushes to `develop` or `master`
    2. Run a build on PR commits
* Modify the machinery to only use a single Docker volume for an entire test suite execution
* Containerize the Docker initializer
* Refactored all the stuff in `scripts` into a single script

# 0.9.0
* Change ConfigurationID to be a string
* Print test output as the tests finish, rather than waiting for all tests to finish to do so
* Gracefully clean up tests when SIGINT, SIGQUIT, or SIGTERM are received
* Tiny bugfix in printing test output as tests finish

# 0.8.0
* Simplify service config definition to a single method
* Add a CI check to make sure changelog is updated each commit
* Use custom types for service and configuration IDs, so that the user doesn't have a ton of `int`s flying around
* Made TestExecutor take in the long list of test params as constructor arguments, rather than in the runTest() method, to simplify the code
* Make setup/teardown buffer configurable on a per-test basis with `GetSetupBuffer` method
* Passing networks by id instead of name inside docker manager
* Added a "Debugging failed tests" tutorial
* Bugfix for broken CI checks that don't verify CHANGELOG is actually modified
* Pass network ID instead of network name to the controller
* Switching FreeIpAddrTracker to pass net.IP objects instead of strings
* Renaming many parameters and variables to represent network IDs instead of names
* Change networks.ServiceID to strings instead of int
* Documenting every single public function & struct for future developers

# 0.7.0
* Allow developers to configure how wide their test networks will be
* Make `TestSuiteRunner.RunTests` take in a set of tests (rather than a list) to more accurately reflect what's happening
* Remove `ServiceSocket`, which is an Ava-specific notion
* Add a step-by-step tutorial for writing a Kurtosis implementation!

# 0.6.0
* Clarified the README with additional information about what happens during Kurtosis exit, normal and abnormal, and how to clean up leftover resources
* Add a test-execution-global timeout, so that a hang during setup won't block Kurtosis indefinitely
* Switch the `panickingLogWriter` for a log writer that merely captures system-level log events during parallel test execution, because it turns out the Docker client uses logrus and will call system-level logging events too
* `DockerManager` no longer stores a Context, and instead takes it in for each of its functions (per Go's recommendation)
* To enable the test timeout use case, try to stop all containers attached to a network before removing it (otherwise removing the network will guaranteed fail)
* Normalize banners in output and make them bigger

# 0.5.0
* Remove return value of `DockerManager.CreateVolume`, which was utterly useless
* Create & tear down a new Docker network per test, to pave the way for parallel tests
* Move FreeIpAddrTracker a little closer to handling IPv6
* Run tests in parallel!
* Print errors directly, rather than rendering them through logrus, to preserve newlines
* Fixed bug where the `TEST RESULTS` section was displaying in nondeterministic order
* Switch to using `nat.Port` object to represent ports to allow for non-TCP ports

# 0.4.0
* remove freeHostPortTracker and all host-container port mappings
* Make tests declare a timeout and mark them as failed if they don't complete in that time
* Explicitly declare which IP will be the gateway IP in managed subnets
* Refactored the big `for` loop inside `TestSuiteRunner.RunTests` into a separate helper function
* Use `defer` to stop the testnet after it's created, so we stop it even in the event of unanticipated panics
* Allow tests to stop network nodes
* Force the user to provide a static service configuration ID when running `ConfigureNetwork` (rather than leaving it autogenerated), so they can reference it later when running their test if they wanted to add a service during the test
* Fix very nasty bug with tests passing when they shouldn't
* Added stacktraces for `TestContext.AssertTrue` by letting the user pass in an `error` that's thrown when the assertion fails

# 0.3.1
* explicitly specify service IDs in network configurations

# 0.3.0
* Stop the node network after the test controller runs
* Rename ServiceFactory(,Config) -> ServiceInitializer(,Core)
* Fix bug with not actually catching panics when running a test
* Fix a bug with the TestController not appropriately catching panics
* Log test result as soon as the test is finished
* Add some extra unit tests
* Implement controller log propagation
* Allow services to declare arbitrary file-based dependencies (necessary for staking)<|MERGE_RESOLUTION|>--- conflicted
+++ resolved
@@ -1,11 +1,9 @@
 # TBD
 
-<<<<<<< HEAD
 ### Changes
 * Add back in minimum memory alloc check that was removed during BulkAPI migration
-=======
+
 # 1.57.3
->>>>>>> 4d817630
 
 # 1.57.2
 
