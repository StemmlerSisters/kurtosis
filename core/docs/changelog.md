--- conflicted
+++ resolved
@@ -3,12 +3,9 @@
 # TBD
 * Refactor ServiceNetwork into several smaller components, and add tests for them
 * Switch API container to new mode-based operation, in preparation for multiple language clients
-<<<<<<< HEAD
+* Make the "Supported Languages" docs page send users to the master branch of language client repos
 * Fix `build_and_run` breaking on empty `"${@}"` variable for Zsh/old Bash users
 * Added explicit quickstart instruction to check out `master` on the client language repo
-=======
-* Make the "Supported Languages" docs page send users to the master branch of language client repos
->>>>>>> fc214716
 
 # 1.6.4
 * Modify CI to fail the build when `ERRO` shows up, to catch bugs that may not present in the exit code
