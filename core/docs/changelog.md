**Versioning scheme:** Kurtosis follows a modified [Semver](https://semver.org/) where in an `X.Y.Z` version string, _both_ major (`X`) and minor (`Y`) version changes signify API-breaking changes. Patch (`Z`) version changes will not introduce any API-breaking changes. The reason for this modification is because strict Semver often results in silly versions like `238.1.1`. With the major version incremented so high and no higher version to roll over to, there's no way to signify a Really Big Change (like a major refactor). Our method fixes this.

**Artifact tagging:** To minimize bugs and keep Kurtosis users running the latest patch version, the kurtosis-core Docker [initializer image](https://hub.docker.com/r/kurtosistech/kurtosis-core_initializer) and [API image](https://hub.docker.com/r/kurtosistech/kurtosis-core_api) will only be tagged `X.Y`, always running the latest patch release.

<<<<<<< HEAD
# TBD
* Add Go code to generate a `kurtosis.sh` wrapper script to call Kurtosis, which:
    * Has proper flag arguments (which means proper argument-checking, and no more `--env ENVVAR="some-env-value"`!)
    * Contains the Kurtosis version embedded inside, so upgrading Kurtosis is now as simple as upgrading the wrapper script
* Fixed the bug where whitespace couldn't be used in the `CUSTOM_ENV_VARS_JSON` variable
    * Whitespaces and newlines can be happily passed in to the wrapper script's `--custom-env-vars` flag now!
=======
# 1.3.0
* Default testsuite loglevel to `info` (was `debug`)
* Running testsuites can now be remote-debugged by updating the `Dockerfile` to run a debugger that listens on the `DEBUGGER_PORT` Docker environment variable; this port will then get exposed as an IP:port binding on the user's local machine for debugger attachment
>>>>>>> b2952d1e

# 1.2.4
* Print the names of the tests that will be run before running any tests
* Fix bug with test suite results not ordered by test name alphabetically
* Add more explanation to hard test timeout error, that this is often caused by testnet setup taking too long
* Switch Docker volume format from `SUITEIMAGE_TAG_UNIXTIME` to `YYYY-MM-DDTHH.MM.SS_SUITEIMAGE_TAG` so it's better sorted in `docker volume ls` output
* Prefix Docker networks with `YYYY-MM-DDTHH.MM.SS` so it sorts nicely on `docker network ls` output

# 1.2.3
* Only run the `docker_publish_images` CI job on `X.Y.Z` tags (used to be `master` and `X.Y.Z` tags, with the `master` one failing)

# 1.2.2
* Switch to Midnight theme for docs instead of Hacker
* Migrate CI check from kurtosis-docs for verifying all links work
* Move this changelog file from `CHANGELOG.md` to `docs/changelog.md` for easier client consumption
* Don't run Go code CI job when only docs have changed
* Switch to `X.Y` tagging scheme, from `X.Y.Z`
* Only build Docker images for release `X.Y` tags (no need to build `develop` any time a PR merges)
* Remove `PARALLELISM=2` flag from CI build, since we now have 3 tests and there isn't a clear reason for gating it given we're spinning up many Docker containers

# 1.2.1
* Add a more explanatory help message to `build_and_run`
* Correct `build_and_run.sh` to use the example microservices for kurtosis-go 1.3.0 compatibility
* Add `docs` directory for publishing user-friendly docs (including CHANGELOG!)

# 1.2.0
* Changed Kurtosis core to attempt to print the test suite log in all cases (not just success and `NoTestSuiteRegisteredExitCode`)
* Add multiple tests to the `AccessController` so that any future changes don't require manual testing to ensure correctness
* Removed TODOs related to IPv6 and non-TCP ports
* Support UDP ports (**NOTE:** this is an API break for the Kurtosis API container, as ports are now specified with `string` rather than `int`!)

# 1.1.0
* Small comment/doc changes from weekly review
* Easy fix to sort `api_container_env_vars` alphabetically
* Remove some now-unneeded TODOs
* Fix the `build_and_run.sh` script to use the proper way to pass in Docker args
* Disallow test names with our test name delimiter: `,`
* Create an access controller with basic license auth
* Connect access controller to auth0 device authorization flow
* Implement machine-to-machine authorization flow for CI jobs
* Bind-mount Kurtosis home directory into the initializer image
* Drop default parallelism to `2` so we don't overwhelm slow machines (and users with fast machines can always bump it up)
* Don't run `validate` workflow on `develop` and `master` branches (because it should already be done before merging any PRs in)
* Exit with error code of 1 when `build_and_run.sh` receives no args
* Make `build_and_run.sh` also print the logfiles of the build threads it launches in parallel, so the user can follow along
* Check token validity and expiration
* Renamed all command-line flags to the initializer's `main.go` to be `UPPER_SNAKE_CASE` to be the same name as the corresponding environment variable passed in by Docker, which allows for a helptext that makes sense
* Added `SHOW_HELP` flag to Kurtosis initializer
* Switched default Kurtosis loglevel to `info`
* Pull Docker logs directly from the container, removing the need for the `LOG_FILEPATH` variable for testsuites
* Fixed bug where the initializer wouldn't attempt to pull a new token if the token were beyond the grace period
* Switch to using `permissions` claim rather than `scope` now that RBAC is enabled

# 1.0.3
* Fix bug within CircleCI config file

# 1.0.2
* Fix bug with tagging `X.Y.Z` Docker images

# 1.0.1
* Modified CircleCI config to tag Docker images with tag names `X.Y.Z` as well as `develop` and `master`

# 1.0.0
* Add a tutorial explaining what Kurtosis does at the Docker level
* Kill TODOs in "Debugging Failed Tests" tutorial
* Build a v0 of Docker container containing the Kurtosis API 
* Add registration endpoint to the API container
* Fix bugs with registration endpoint in API container
* Upgrade new initializer to actually run a test suite!
* Print rudimentary version of testsuite container logs
* Refactor the new intializer's `main` method, which had become 550 lines long, into separate classes
* Run tests in parallel
* Add copyright headers
* Clean up some bugs in DockerManager where `context.Background` was getting used where it shouldn't
* Added test to make sure the IP placeholder string replacement happens as expected
* Actually mount the test volume at the location the user requests in the `AddService` Kurtosis API endpoint
* Pass extra information back from the testsuite container to the initializer (e.g. where to mount the test volume on the test suite container)
* Remove some unnecessary `context.Context` pointer-passing
* Made log levels of Kurtosis & test suite independently configurable
* Switch to using CircleCI for builds
* Made the API image & parallelism configurable
* Remove TODO in run.sh about parameterizing binary name
* Allow configurable, custom Docker environment variables that will be passed as-is to the test suite
* Added `--list` arg to print test names in test suite
* Kill unnecessary `TestSuiteRunner`, `TestExecutorParallelizer`, and `TestExecutor` structs
* Change Circle config file to:
    1. Build images on pushes to `develop` or `master`
    2. Run a build on PR commits
* Modify the machinery to only use a single Docker volume for an entire test suite execution
* Containerize the Docker initializer
* Refactored all the stuff in `scripts` into a single script

# 0.9.0
* Change ConfigurationID to be a string
* Print test output as the tests finish, rather than waiting for all tests to finish to do so
* Gracefully clean up tests when SIGINT, SIGQUIT, or SIGTERM are received
* Tiny bugfix in printing test output as tests finish

# 0.8.0
* Simplify service config definition to a single method
* Add a CI check to make sure changelog is updated each commit
* Use custom types for service and configuration IDs, so that the user doesn't have a ton of `int`s flying around
* Made TestExecutor take in the long list of test params as constructor arguments, rather than in the runTest() method, to simplify the code
* Make setup/teardown buffer configurable on a per-test basis with `GetSetupBuffer` method
* Passing networks by id instead of name inside docker manager
* Added a "Debugging failed tests" tutorial
* Bugfix for broken CI checks that don't verify CHANGELOG is actually modified
* Pass network ID instead of network name to the controller
* Switching FreeIpAddrTracker to pass net.IP objects instead of strings
* Renaming many parameters and variables to represent network IDs instead of names
* Change networks.ServiceID to strings instead of int
* Documenting every single public function & struct for future developers

# 0.7.0
* Allow developers to configure how wide their test networks will be
* Make `TestSuiteRunner.RunTests` take in a set of tests (rather than a list) to more accurately reflect what's happening
* Remove `ServiceSocket`, which is an Ava-specific notion
* Add a step-by-step tutorial for writing a Kurtosis implementation!

# 0.6.0
* Clarified the README with additional information about what happens during Kurtosis exit, normal and abnormal, and how to clean up leftover resources
* Add a test-execution-global timeout, so that a hang during setup won't block Kurtosis indefinitely
* Switch the `panickingLogWriter` for a log writer that merely captures system-level log events during parallel test execution, because it turns out the Docker client uses logrus and will call system-level logging events too
* `DockerManager` no longer stores a Context, and instead takes it in for each of its functions (per Go's recommendation)
* To enable the test timeout use case, try to stop all containers attached to a network before removing it (otherwise removing the network will guaranteed fail)
* Normalize banners in output and make them bigger

# 0.5.0
* Remove return value of `DockerManager.CreateVolume`, which was utterly useless
* Create & tear down a new Docker network per test, to pave the way for parallel tests
* Move FreeIpAddrTracker a little closer to handling IPv6
* Run tests in parallel!
* Print errors directly, rather than rendering them through logrus, to preserve newlines
* Fixed bug where the `TEST RESULTS` section was displaying in nondeterministic order
* Switch to using `nat.Port` object to represent ports to allow for non-TCP ports

# 0.4.0
* remove freeHostPortTracker and all host-container port mappings
* Make tests declare a timeout and mark them as failed if they don't complete in that time
* Explicitly declare which IP will be the gateway IP in managed subnets
* Refactored the big `for` loop inside `TestSuiteRunner.RunTests` into a separate helper function
* Use `defer` to stop the testnet after it's created, so we stop it even in the event of unanticipated panics
* Allow tests to stop network nodes
* Force the user to provide a static service configuration ID when running `ConfigureNetwork` (rather than leaving it autogenerated), so they can reference it later when running their test if they wanted to add a service during the test
* Fix very nasty bug with tests passing when they shouldn't
* Added stacktraces for `TestContext.AssertTrue` by letting the user pass in an `error` that's thrown when the assertion fails

# 0.3.1
* explicitly specify service IDs in network configurations

# 0.3.0
* Stop the node network after the test controller runs
* Rename ServiceFactory(,Config) -> ServiceInitializer(,Core)
* Fix bug with not actually catching panics when running a test
* Fix a bug with the TestController not appropriately catching panics
* Log test result as soon as the test is finished
* Add some extra unit tests
* Implement controller log propagation
* Allow services to declare arbitrary file-based dependencies (necessary for staking)<|MERGE_RESOLUTION|>--- conflicted
+++ resolved
@@ -2,18 +2,16 @@
 
 **Artifact tagging:** To minimize bugs and keep Kurtosis users running the latest patch version, the kurtosis-core Docker [initializer image](https://hub.docker.com/r/kurtosistech/kurtosis-core_initializer) and [API image](https://hub.docker.com/r/kurtosistech/kurtosis-core_api) will only be tagged `X.Y`, always running the latest patch release.
 
-<<<<<<< HEAD
 # TBD
 * Add Go code to generate a `kurtosis.sh` wrapper script to call Kurtosis, which:
     * Has proper flag arguments (which means proper argument-checking, and no more `--env ENVVAR="some-env-value"`!)
     * Contains the Kurtosis version embedded inside, so upgrading Kurtosis is now as simple as upgrading the wrapper script
 * Fixed the bug where whitespace couldn't be used in the `CUSTOM_ENV_VARS_JSON` variable
     * Whitespaces and newlines can be happily passed in to the wrapper script's `--custom-env-vars` flag now!
-=======
+
 # 1.3.0
 * Default testsuite loglevel to `info` (was `debug`)
 * Running testsuites can now be remote-debugged by updating the `Dockerfile` to run a debugger that listens on the `DEBUGGER_PORT` Docker environment variable; this port will then get exposed as an IP:port binding on the user's local machine for debugger attachment
->>>>>>> b2952d1e
 
 # 1.2.4
 * Print the names of the tests that will be run before running any tests
