--- conflicted
+++ resolved
@@ -1,12 +1,10 @@
 # TBD
-<<<<<<< HEAD
 ### Features
 * Upgraded to `minimal-grpc-server` 0.3.7, which has debug logging for every request/response to the server
-=======
+
 ### Fixes
 * Swapped networking sidecar naming convention from `ENCLAVEID__SERVICEGUID__networking-sidecar` to `ENCLAVEID__networking-sidecar__SERVICEGUID`
 * Standardized files artifact expansion container & volume name format to `ENCLAVEID__files-artifact-expander/expansion__for__SERVICEGUID__using__ARTIFACTID__at__TIMESTAMP`
->>>>>>> 9a3e056e
 
 # 1.20.1
 ### Fixes
