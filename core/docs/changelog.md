--- conflicted
+++ resolved
@@ -1,13 +1,9 @@
 _For details about Kurtosis' versioning scheme, as well as how to upgrade, see [the versioning & upgrading page](./versioning-and-upgrading.md)_
 
 # TBD
-<<<<<<< HEAD
-* Add .dockerignore file
+* Add .dockerignore file, and a check in `build.sh` to ensure it exists
 * Give users the ability to partition their testnets
 * Fixed bug where the timeout being passed in to the `RemoveService` call wasn't being used
-=======
-* Add .dockerignore file, and a check in `build.sh` to ensure it exists
->>>>>>> 4495338a
 
 # 1.4.5
 * Use `alpine` base for the API image & initializer image rather than the `docker` Docker-in-Docker image (which we thought we needed at the start, but don't actually); this saves downloading 530 MB _per CI build_, and so should significantly speed up CI times
