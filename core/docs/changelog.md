--- conflicted
+++ resolved
@@ -1,14 +1,10 @@
 # TBD
 ### Features
-<<<<<<< HEAD
 * Disable test setup and run timeouts when test execution is in debug mode
-=======
 * Add new Kurtosis CLI command `service logs` to print user service logs
 
 # 1.22.5
-### Fixes
 * Set Linux package name to `kurtosis`
->>>>>>> 8fbf910e
 
 # 1.22.4
 ### Features
