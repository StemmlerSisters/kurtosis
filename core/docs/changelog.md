_For details about Kurtosis' versioning scheme, as well as how to upgrade, see [the versioning & upgrading page](./versioning-and-upgrading.md)_

<<<<<<< HEAD
# TBD
* Switch to using the background context for pulling test suite container logs, so that we get the logs regardless of context cancellation
=======
# 1.6.0
* Allow users to mount external files-containing artifacts into Kurtosis services
>>>>>>> d15761c5

# 1.5.1
* Clarify network partitioning docs

# 1.5.0
* Add .dockerignore file, and a check in `build.sh` to ensure it exists
* Give users the ability to partition their testnets
* Fixed bug where the timeout being passed in to the `RemoveService` call wasn't being used
* Added a suite of tests for `PartitionTopology`
* Add a `ReleaseIpAddr` method to `FreeIpAddrTracker`
* Resolve the race condition that was occurring when a node was started in a partition, where it wouldn't be sectioned off from other nodes until AFTER its start
* Add docs on how to turn on network partitioning for a test
* Resolve the brief race condition that could happen when updating iptables, in between flushing the iptables contents and adding the new rules
* Tighten up error-checking when deserializing test suite metadata
* Implement network partitioning PR fixes

# 1.4.5
* Use `alpine` base for the API image & initializer image rather than the `docker` Docker-in-Docker image (which we thought we needed at the start, but don't actually); this saves downloading 530 MB _per CI build_, and so should significantly speed up CI times

# 1.4.4
* Correcting bug with `build_and_run` Docker tags

# 1.4.3
* Trying to fix the CirlceCI config to publish the wrapper script & Docker images

# 1.4.2
* Debugging CircleCI config

# 1.4.1
* Empty commit to debug why Circle suddenly isn't building tags

# 1.4.0
* Add Go code to generate a `kurtosis.sh` wrapper script to call Kurtosis, which:
    * Has proper flag arguments (which means proper argument-checking, and no more `--env ENVVAR="some-env-value"`!)
    * Contains the Kurtosis version embedded inside, so upgrading Kurtosis is now as simple as upgrading the wrapper script
* Fixed the bug where whitespace couldn't be used in the `CUSTOM_ENV_VARS_JSON` variable
    * Whitespaces and newlines can be happily passed in to the wrapper script's `--custom-env-vars` flag now!
* Add CircleCI logic to upload `kurtosis.sh` versions to [a folder in our public-access S3 bucket](https://kurtosis-public-access.s3.us-east-1.amazonaws.com/index.html?prefix=wrapper-script/)
* Updated docs to reflect the use of `kurtosis.sh`

# 1.3.0
* Default testsuite loglevel to `info` (was `debug`)
* Running testsuites can now be remote-debugged by updating the `Dockerfile` to run a debugger that listens on the `DEBUGGER_PORT` Docker environment variable; this port will then get exposed as an IP:port binding on the user's local machine for debugger attachment

# 1.2.4
* Print the names of the tests that will be run before running any tests
* Fix bug with test suite results not ordered by test name alphabetically
* Add more explanation to hard test timeout error, that this is often caused by testnet setup taking too long
* Switch Docker volume format from `SUITEIMAGE_TAG_UNIXTIME` to `YYYY-MM-DDTHH.MM.SS_SUITEIMAGE_TAG` so it's better sorted in `docker volume ls` output
* Prefix Docker networks with `YYYY-MM-DDTHH.MM.SS` so it sorts nicely on `docker network ls` output

# 1.2.3
* Only run the `docker_publish_images` CI job on `X.Y.Z` tags (used to be `master` and `X.Y.Z` tags, with the `master` one failing)

# 1.2.2
* Switch to Midnight theme for docs instead of Hacker
* Migrate CI check from kurtosis-docs for verifying all links work
* Move this changelog file from `CHANGELOG.md` to `docs/changelog.md` for easier client consumption
* Don't run Go code CI job when only docs have changed
* Switch to `X.Y` tagging scheme, from `X.Y.Z`
* Only build Docker images for release `X.Y` tags (no need to build `develop` any time a PR merges)
* Remove `PARALLELISM=2` flag from CI build, since we now have 3 tests and there isn't a clear reason for gating it given we're spinning up many Docker containers

# 1.2.1
* Add a more explanatory help message to `build_and_run`
* Correct `build_and_run.sh` to use the example microservices for kurtosis-go 1.3.0 compatibility
* Add `docs` directory for publishing user-friendly docs (including CHANGELOG!)

# 1.2.0
* Changed Kurtosis core to attempt to print the test suite log in all cases (not just success and `NoTestSuiteRegisteredExitCode`)
* Add multiple tests to the `AccessController` so that any future changes don't require manual testing to ensure correctness
* Removed TODOs related to IPv6 and non-TCP ports
* Support UDP ports (**NOTE:** this is an API break for the Kurtosis API container, as ports are now specified with `string` rather than `int`!)

# 1.1.0
* Small comment/doc changes from weekly review
* Easy fix to sort `api_container_env_vars` alphabetically
* Remove some now-unneeded TODOs
* Fix the `build_and_run.sh` script to use the proper way to pass in Docker args
* Disallow test names with our test name delimiter: `,`
* Create an access controller with basic license auth
* Connect access controller to auth0 device authorization flow
* Implement machine-to-machine authorization flow for CI jobs
* Bind-mount Kurtosis home directory into the initializer image
* Drop default parallelism to `2` so we don't overwhelm slow machines (and users with fast machines can always bump it up)
* Don't run `validate` workflow on `develop` and `master` branches (because it should already be done before merging any PRs in)
* Exit with error code of 1 when `build_and_run.sh` receives no args
* Make `build_and_run.sh` also print the logfiles of the build threads it launches in parallel, so the user can follow along
* Check token validity and expiration
* Renamed all command-line flags to the initializer's `main.go` to be `UPPER_SNAKE_CASE` to be the same name as the corresponding environment variable passed in by Docker, which allows for a helptext that makes sense
* Added `SHOW_HELP` flag to Kurtosis initializer
* Switched default Kurtosis loglevel to `info`
* Pull Docker logs directly from the container, removing the need for the `LOG_FILEPATH` variable for testsuites
* Fixed bug where the initializer wouldn't attempt to pull a new token if the token were beyond the grace period
* Switch to using `permissions` claim rather than `scope` now that RBAC is enabled

# 1.0.3
* Fix bug within CircleCI config file

# 1.0.2
* Fix bug with tagging `X.Y.Z` Docker images

# 1.0.1
* Modified CircleCI config to tag Docker images with tag names `X.Y.Z` as well as `develop` and `master`

# 1.0.0
* Add a tutorial explaining what Kurtosis does at the Docker level
* Kill TODOs in "Debugging Failed Tests" tutorial
* Build a v0 of Docker container containing the Kurtosis API 
* Add registration endpoint to the API container
* Fix bugs with registration endpoint in API container
* Upgrade new initializer to actually run a test suite!
* Print rudimentary version of testsuite container logs
* Refactor the new intializer's `main` method, which had become 550 lines long, into separate classes
* Run tests in parallel
* Add copyright headers
* Clean up some bugs in DockerManager where `context.Background` was getting used where it shouldn't
* Added test to make sure the IP placeholder string replacement happens as expected
* Actually mount the test volume at the location the user requests in the `AddService` Kurtosis API endpoint
* Pass extra information back from the testsuite container to the initializer (e.g. where to mount the test volume on the test suite container)
* Remove some unnecessary `context.Context` pointer-passing
* Made log levels of Kurtosis & test suite independently configurable
* Switch to using CircleCI for builds
* Made the API image & parallelism configurable
* Remove TODO in run.sh about parameterizing binary name
* Allow configurable, custom Docker environment variables that will be passed as-is to the test suite
* Added `--list` arg to print test names in test suite
* Kill unnecessary `TestSuiteRunner`, `TestExecutorParallelizer`, and `TestExecutor` structs
* Change Circle config file to:
    1. Build images on pushes to `develop` or `master`
    2. Run a build on PR commits
* Modify the machinery to only use a single Docker volume for an entire test suite execution
* Containerize the Docker initializer
* Refactored all the stuff in `scripts` into a single script

# 0.9.0
* Change ConfigurationID to be a string
* Print test output as the tests finish, rather than waiting for all tests to finish to do so
* Gracefully clean up tests when SIGINT, SIGQUIT, or SIGTERM are received
* Tiny bugfix in printing test output as tests finish

# 0.8.0
* Simplify service config definition to a single method
* Add a CI check to make sure changelog is updated each commit
* Use custom types for service and configuration IDs, so that the user doesn't have a ton of `int`s flying around
* Made TestExecutor take in the long list of test params as constructor arguments, rather than in the runTest() method, to simplify the code
* Make setup/teardown buffer configurable on a per-test basis with `GetSetupBuffer` method
* Passing networks by id instead of name inside docker manager
* Added a "Debugging failed tests" tutorial
* Bugfix for broken CI checks that don't verify CHANGELOG is actually modified
* Pass network ID instead of network name to the controller
* Switching FreeIpAddrTracker to pass net.IP objects instead of strings
* Renaming many parameters and variables to represent network IDs instead of names
* Change networks.ServiceID to strings instead of int
* Documenting every single public function & struct for future developers

# 0.7.0
* Allow developers to configure how wide their test networks will be
* Make `TestSuiteRunner.RunTests` take in a set of tests (rather than a list) to more accurately reflect what's happening
* Remove `ServiceSocket`, which is an Ava-specific notion
* Add a step-by-step tutorial for writing a Kurtosis implementation!

# 0.6.0
* Clarified the README with additional information about what happens during Kurtosis exit, normal and abnormal, and how to clean up leftover resources
* Add a test-execution-global timeout, so that a hang during setup won't block Kurtosis indefinitely
* Switch the `panickingLogWriter` for a log writer that merely captures system-level log events during parallel test execution, because it turns out the Docker client uses logrus and will call system-level logging events too
* `DockerManager` no longer stores a Context, and instead takes it in for each of its functions (per Go's recommendation)
* To enable the test timeout use case, try to stop all containers attached to a network before removing it (otherwise removing the network will guaranteed fail)
* Normalize banners in output and make them bigger

# 0.5.0
* Remove return value of `DockerManager.CreateVolume`, which was utterly useless
* Create & tear down a new Docker network per test, to pave the way for parallel tests
* Move FreeIpAddrTracker a little closer to handling IPv6
* Run tests in parallel!
* Print errors directly, rather than rendering them through logrus, to preserve newlines
* Fixed bug where the `TEST RESULTS` section was displaying in nondeterministic order
* Switch to using `nat.Port` object to represent ports to allow for non-TCP ports

# 0.4.0
* remove freeHostPortTracker and all host-container port mappings
* Make tests declare a timeout and mark them as failed if they don't complete in that time
* Explicitly declare which IP will be the gateway IP in managed subnets
* Refactored the big `for` loop inside `TestSuiteRunner.RunTests` into a separate helper function
* Use `defer` to stop the testnet after it's created, so we stop it even in the event of unanticipated panics
* Allow tests to stop network nodes
* Force the user to provide a static service configuration ID when running `ConfigureNetwork` (rather than leaving it autogenerated), so they can reference it later when running their test if they wanted to add a service during the test
* Fix very nasty bug with tests passing when they shouldn't
* Added stacktraces for `TestContext.AssertTrue` by letting the user pass in an `error` that's thrown when the assertion fails

# 0.3.1
* explicitly specify service IDs in network configurations

# 0.3.0
* Stop the node network after the test controller runs
* Rename ServiceFactory(,Config) -> ServiceInitializer(,Core)
* Fix bug with not actually catching panics when running a test
* Fix a bug with the TestController not appropriately catching panics
* Log test result as soon as the test is finished
* Add some extra unit tests
* Implement controller log propagation
* Allow services to declare arbitrary file-based dependencies (necessary for staking)<|MERGE_RESOLUTION|>--- conflicted
+++ resolved
@@ -1,12 +1,10 @@
 _For details about Kurtosis' versioning scheme, as well as how to upgrade, see [the versioning & upgrading page](./versioning-and-upgrading.md)_
 
-<<<<<<< HEAD
 # TBD
 * Switch to using the background context for pulling test suite container logs, so that we get the logs regardless of context cancellation
-=======
+
 # 1.6.0
 * Allow users to mount external files-containing artifacts into Kurtosis services
->>>>>>> d15761c5
 
 # 1.5.1
 * Clarify network partitioning docs
