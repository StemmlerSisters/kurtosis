--- conflicted
+++ resolved
@@ -1,9 +1,6 @@
 _For details about Kurtosis' versioning scheme, as well as how to upgrade, see [the versioning & upgrading page](./versioning-and-upgrading.md)_
 
-# 1.6.5
-* Refactor ServiceNetwork into several smaller components, and add tests for them
-* Switch API container to new mode-based operation, in preparation for multiple language clients
-<<<<<<< HEAD
+# TBD
 * Add protobufs to API container as Git submodule
 * Split the adding of services into two steps:
     1. Register the service and get back the IP and filepaths of generated files
@@ -12,11 +9,13 @@
 * Removed the `--custom-env-vars` flag to `kurtosis.sh`/`build_and_run` in favor of `--custom-params`
     * The old way meant that the JSON must be in key-value format, and every time the user added a new custom envvar they'd need to modify their Dockerfile to receive it
     * The new way allows users to pass in arbitrary JSON, and their testsuite 
-=======
+
+# 1.6.5
+* Refactor ServiceNetwork into several smaller components, and add tests for them
+* Switch API container to new mode-based operation, in preparation for multiple language clients
 * Make the "Supported Languages" docs page send users to the master branch of language client repos
 * Fix `build_and_run` breaking on empty `"${@}"` variable for Zsh/old Bash users
 * Added explicit quickstart instruction to check out `master` on the client language repo
->>>>>>> 6b9c883a
 
 # 1.6.4
 * Modify CI to fail the build when `ERRO` shows up, to catch bugs that may not present in the exit code
