--- conflicted
+++ resolved
@@ -1,10 +1,9 @@
 # TBD
 
-<<<<<<< HEAD
-# 1.39.10
+# 1.40.2
 ### Fixes
 * Go testing includes CGO_ENABLED=0 environment variables so developers don't have to specify them before running tests.
-=======
+
 # 1.40.1
 ### Fixes
 * Fixed dependency version for `github.com/kurtosis-tech/container-engine-lib` in `launcher/go.sum` and `server/go.sum` files
@@ -13,7 +12,7 @@
 ### Breaking Changes
 * Removed `StartExternalContainerRegistration` and `FinishExternalContainerRegistration` from `ApiContainerService` because we removed the option to create containers from outside the API core
   * Users should not need to create any container type than `user services` and `modules` and there are specific methods for this, such as `AddService` and `LoadModule`
->>>>>>> 801fe827
+
 
 # 1.39.9
 ### Features
