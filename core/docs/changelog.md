--- conflicted
+++ resolved
@@ -1,15 +1,12 @@
 # TBD
 
-<<<<<<< HEAD
 ### Features
 * Refactored 'grpc-js' lib, in order to hide it from Web environment
 
-# 1.39.2
-=======
+
 # 1.39.3
 ### Changes
 * Upgraded to container-engine-lib 0.8.7
->>>>>>> 8b26d3ed
 
 # 1.39.2
 ### Fixes
