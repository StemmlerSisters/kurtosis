--- conflicted
+++ resolved
@@ -1,10 +1,9 @@
-<<<<<<< HEAD
-# TBD
-* Default testsuite loglevel to `info` (was `debug`)
-=======
 **Versioning scheme:** Kurtosis follows a modified [Semver](https://semver.org/) where in an `X.Y.Z` version string, _both_ major (`X`) and minor (`Y`) version changes signify API-breaking changes. Patch (`Z`) version changes will not introduce any API-breaking changes. The reason for this modification is because strict Semver often results in silly versions like `238.1.1`. With the major version incremented so high and no higher version to roll over to, there's no way to signify a Really Big Change (like a major refactor). Our method fixes this.
 
 **Artifact tagging:** To minimize bugs and keep Kurtosis users running the latest patch version, the kurtosis-core Docker [initializer image](https://hub.docker.com/r/kurtosistech/kurtosis-core_initializer) and [API image](https://hub.docker.com/r/kurtosistech/kurtosis-core_api) will only be tagged `X.Y`, always running the latest patch release.
+
+# TBD
+* Default testsuite loglevel to `info` (was `debug`)
 
 # 1.2.4
 * Print the names of the tests that will be run before running any tests
@@ -12,7 +11,6 @@
 * Add more explanation to hard test timeout error, that this is often caused by testnet setup taking too long
 * Switch Docker volume format from `SUITEIMAGE_TAG_UNIXTIME` to `YYYY-MM-DDTHH.MM.SS_SUITEIMAGE_TAG` so it's better sorted in `docker volume ls` output
 * Prefix Docker networks with `YYYY-MM-DDTHH.MM.SS` so it sorts nicely on `docker network ls` output
->>>>>>> 73e11187
 
 # 1.2.3
 * Only run the `docker_publish_images` CI job on `X.Y.Z` tags (used to be `master` and `X.Y.Z` tags, with the `master` one failing)
