# TBD
* Add a tutorial explaining what Kurtosis does at the Docker level
<<<<<<< HEAD
* Build a v0 of Docker container containing the Kurtosis API 
=======
* Kill TODOs in "Debugging Failed Tests" tutorial
>>>>>>> d5205bae

# 0.9.0
* Change ConfigurationID to be a string
* Print test output as the tests finish, rather than waiting for all tests to finish to do so
* Gracefully clean up tests when SIGINT, SIGQUIT, or SIGTERM are received
* Tiny bugfix in printing test output as tests finish

# 0.8.0
* Simplify service config definition to a single method
* Add a CI check to make sure changelog is updated each commit
* Use custom types for service and configuration IDs, so that the user doesn't have a ton of `int`s flying around
* Made TestExecutor take in the long list of test params as constructor arguments, rather than in the runTest() method, to simplify the code
* Make setup/teardown buffer configurable on a per-test basis with `GetSetupBuffer` method
* Passing networks by id instead of name inside docker manager
* Added a "Debugging failed tests" tutorial
* Bugfix for broken CI checks that don't verify CHANGELOG is actually modified
* Pass network ID instead of network name to the controller
* Switching FreeIpAddrTracker to pass net.IP objects instead of strings
* Renaming many parameters and variables to represent network IDs instead of names
* Change networks.ServiceID to strings instead of int
* Documenting every single public function & struct for future developers

# 0.7.0
* Allow developers to configure how wide their test networks will be
* Make `TestSuiteRunner.RunTests` take in a set of tests (rather than a list) to more accurately reflect what's happening
* Remove `ServiceSocket`, which is an Ava-specific notion
* Add a step-by-step tutorial for writing a Kurtosis implementation!

# 0.6.0
* Clarified the README with additional information about what happens during Kurtosis exit, normal and abnormal, and how to clean up leftover resources
* Add a test-execution-global timeout, so that a hang during setup won't block Kurtosis indefinitely
* Switch the `panickingLogWriter` for a log writer that merely captures system-level log events during parallel test execution, because it turns out the Docker client uses logrus and will call system-level logging events too
* `DockerManager` no longer stores a Context, and instead takes it in for each of its functions (per Go's recommendation)
* To enable the test timeout use case, try to stop all containers attached to a network before removing it (otherwise removing the network will guaranteed fail)
* Normalize banners in output and make them bigger

# 0.5.0
* Remove return value of `DockerManager.CreateVolume`, which was utterly useless
* Create & tear down a new Docker network per test, to pave the way for parallel tests
* Move FreeIpAddrTracker a little closer to handling IPv6
* Run tests in parallel!
* Print errors directly, rather than rendering them through logrus, to preserve newlines
* Fixed bug where the `TEST RESULTS` section was displaying in nondeterministic order
* Switch to using `nat.Port` object to represent ports to allow for non-TCP ports

# 0.4.0
* remove freeHostPortTracker and all host-container port mappings
* Make tests declare a timeout and mark them as failed if they don't complete in that time
* Explicitly declare which IP will be the gateway IP in managed subnets
* Refactored the big `for` loop inside `TestSuiteRunner.RunTests` into a separate helper function
* Use `defer` to stop the testnet after it's created, so we stop it even in the event of unanticipated panics
* Allow tests to stop network nodes
* Force the user to provide a static service configuration ID when running `ConfigureNetwork` (rather than leaving it autogenerated), so they can reference it later when running their test if they wanted to add a service during the test
* Fix very nasty bug with tests passing when they shouldn't
* Added stacktraces for `TestContext.AssertTrue` by letting the user pass in an `error` that's thrown when the assertion fails

# 0.3.1
* explicitly specify service IDs in network configurations

# 0.3.0
* Stop the node network after the test controller runs
* Rename ServiceFactory(,Config) -> ServiceInitializer(,Core)
* Fix bug with not actually catching panics when running a test
* Fix a bug with the TestController not appropriately catching panics
* Log test result as soon as the test is finished
* Add some extra unit tests
* Implement controller log propagation
* Allow services to declare arbitrary file-based dependencies (necessary for staking)<|MERGE_RESOLUTION|>--- conflicted
+++ resolved
@@ -1,10 +1,7 @@
 # TBD
 * Add a tutorial explaining what Kurtosis does at the Docker level
-<<<<<<< HEAD
+* Kill TODOs in "Debugging Failed Tests" tutorial
 * Build a v0 of Docker container containing the Kurtosis API 
-=======
-* Kill TODOs in "Debugging Failed Tests" tutorial
->>>>>>> d5205bae
 
 # 0.9.0
 * Change ConfigurationID to be a string
