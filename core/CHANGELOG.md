# TBD
<<<<<<< HEAD
* Print test output as the tests finish, rather than waiting for all tests to finish to do so
=======
* Change ConfigurationID to be a string
>>>>>>> 4fa550ff

# 0.8.0
* Simplify service config definition to a single method
* Add a CI check to make sure changelog is updated each commit
* Use custom types for service and configuration IDs, so that the user doesn't have a ton of `int`s flying around
* Made TestExecutor take in the long list of test params as constructor arguments, rather than in the runTest() method, to simplify the code
* Make setup/teardown buffer configurable on a per-test basis with `GetSetupBuffer` method
* Passing networks by id instead of name inside docker manager
* Added a "Debugging failed tests" tutorial
* Bugfix for broken CI checks that don't verify CHANGELOG is actually modified
* Pass network ID instead of network name to the controller
* Switching FreeIpAddrTracker to pass net.IP objects instead of strings
* Renaming many parameters and variables to represent network IDs instead of names
* Change networks.ServiceID to strings instead of int
* Documenting every single public function & struct for future developers

# 0.7.0
* Allow developers to configure how wide their test networks will be
* Make `TestSuiteRunner.RunTests` take in a set of tests (rather than a list) to more accurately reflect what's happening
* Remove `ServiceSocket`, which is an Ava-specific notion
* Add a step-by-step tutorial for writing a Kurtosis implementation!

# 0.6.0
* Clarified the README with additional information about what happens during Kurtosis exit, normal and abnormal, and how to clean up leftover resources
* Add a test-execution-global timeout, so that a hang during setup won't block Kurtosis indefinitely
* Switch the `panickingLogWriter` for a log writer that merely captures system-level log events during parallel test execution, because it turns out the Docker client uses logrus and will call system-level logging events too
* `DockerManager` no longer stores a Context, and instead takes it in for each of its functions (per Go's recommendation)
* To enable the test timeout use case, try to stop all containers attached to a network before removing it (otherwise removing the network will guaranteed fail)
* Normalize banners in output and make them bigger

# 0.5.0
* Remove return value of `DockerManager.CreateVolume`, which was utterly useless
* Create & tear down a new Docker network per test, to pave the way for parallel tests
* Move FreeIpAddrTracker a little closer to handling IPv6
* Run tests in parallel!
* Print errors directly, rather than rendering them through logrus, to preserve newlines
* Fixed bug where the `TEST RESULTS` section was displaying in nondeterministic order
* Switch to using `nat.Port` object to represent ports to allow for non-TCP ports

# 0.4.0
* remove freeHostPortTracker and all host-container port mappings
* Make tests declare a timeout and mark them as failed if they don't complete in that time
* Explicitly declare which IP will be the gateway IP in managed subnets
* Refactored the big `for` loop inside `TestSuiteRunner.RunTests` into a separate helper function
* Use `defer` to stop the testnet after it's created, so we stop it even in the event of unanticipated panics
* Allow tests to stop network nodes
* Force the user to provide a static service configuration ID when running `ConfigureNetwork` (rather than leaving it autogenerated), so they can reference it later when running their test if they wanted to add a service during the test
* Fix very nasty bug with tests passing when they shouldn't
* Added stacktraces for `TestContext.AssertTrue` by letting the user pass in an `error` that's thrown when the assertion fails

# 0.3.1
* explicitly specify service IDs in network configurations

# 0.3.0
* Stop the node network after the test controller runs
* Rename ServiceFactory(,Config) -> ServiceInitializer(,Core)
* Fix bug with not actually catching panics when running a test
* Fix a bug with the TestController not appropriately catching panics
* Log test result as soon as the test is finished
* Add some extra unit tests
* Implement controller log propagation
* Allow services to declare arbitrary file-based dependencies (necessary for staking)<|MERGE_RESOLUTION|>--- conflicted
+++ resolved
@@ -1,9 +1,6 @@
 # TBD
-<<<<<<< HEAD
+* Change ConfigurationID to be a string
 * Print test output as the tests finish, rather than waiting for all tests to finish to do so
-=======
-* Change ConfigurationID to be a string
->>>>>>> 4fa550ff
 
 # 0.8.0
 * Simplify service config definition to a single method
