# TBD
* Small comment/doc changes from weekly review
* Easy fix to sort `api_container_env_vars` alphabetically
* Remove some now-unneeded TODOs
* Fix the `build_and_run.sh` script to use the proper way to pass in Docker args
* Disallow test names with our test name delimiter: `,`
* Create an access controller with basic license auth
* Connect access controller to auth0 device authorization flow
* Implement machine-to-machine authorization flow for CI jobs
* Bind-mount Kurtosis home directory into the initializer image
* Drop default parallelism to `2` so we don't overwhelm slow machines (and users with fast machines can always bump it up)
<<<<<<< HEAD
* Make `build_and_run.sh` also print the logfiles of the build threads it launches in parallel, so the user can follow along
* Check token validity and expiration
=======
* Don't run `validate` workflow on `develop` and `master` branches (because it should already be done before merging any PRs in)
* Exit with error code of 1 when `build_and_run.sh` receives no args
>>>>>>> 5e5bd3f2

# 1.0.3
* Fix bug within CircleCI config file

# 1.0.2
* Fix bug with tagging `X.Y.Z` Docker images

# 1.0.1
* Modified CircleCI config to tag Docker images with tag names `X.Y.Z` as well as `develop` and `master`

# 1.0.0
* Add a tutorial explaining what Kurtosis does at the Docker level
* Kill TODOs in "Debugging Failed Tests" tutorial
* Build a v0 of Docker container containing the Kurtosis API 
* Add registration endpoint to the API container
* Fix bugs with registration endpoint in API container
* Upgrade new initializer to actually run a test suite!
* Print rudimentary version of testsuite container logs
* Refactor the new intializer's `main` method, which had become 550 lines long, into separate classes
* Run tests in parallel
* Add copyright headers
* Clean up some bugs in DockerManager where `context.Background` was getting used where it shouldn't
* Added test to make sure the IP placeholder string replacement happens as expected
* Actually mount the test volume at the location the user requests in the `AddService` Kurtosis API endpoint
* Pass extra information back from the testsuite container to the initializer (e.g. where to mount the test volume on the test suite container)
* Remove some unnecessary `context.Context` pointer-passing
* Made log levels of Kurtosis & test suite independently configurable
* Switch to using CircleCI for builds
* Made the API image & parallelism configurable
* Remove TODO in run.sh about parameterizing binary name
* Allow configurable, custom Docker environment variables that will be passed as-is to the test suite
* Added `--list` arg to print test names in test suite
* Kill unnecessary `TestSuiteRunner`, `TestExecutorParallelizer`, and `TestExecutor` structs
* Change Circle config file to:
    1. Build images on pushes to `develop` or `master`
    2. Run a build on PR commits
* Modify the machinery to only use a single Docker volume for an entire test suite execution
* Containerize the Docker initializer
* Refactored all the stuff in `scripts` into a single script

# 0.9.0
* Change ConfigurationID to be a string
* Print test output as the tests finish, rather than waiting for all tests to finish to do so
* Gracefully clean up tests when SIGINT, SIGQUIT, or SIGTERM are received
* Tiny bugfix in printing test output as tests finish

# 0.8.0
* Simplify service config definition to a single method
* Add a CI check to make sure changelog is updated each commit
* Use custom types for service and configuration IDs, so that the user doesn't have a ton of `int`s flying around
* Made TestExecutor take in the long list of test params as constructor arguments, rather than in the runTest() method, to simplify the code
* Make setup/teardown buffer configurable on a per-test basis with `GetSetupBuffer` method
* Passing networks by id instead of name inside docker manager
* Added a "Debugging failed tests" tutorial
* Bugfix for broken CI checks that don't verify CHANGELOG is actually modified
* Pass network ID instead of network name to the controller
* Switching FreeIpAddrTracker to pass net.IP objects instead of strings
* Renaming many parameters and variables to represent network IDs instead of names
* Change networks.ServiceID to strings instead of int
* Documenting every single public function & struct for future developers

# 0.7.0
* Allow developers to configure how wide their test networks will be
* Make `TestSuiteRunner.RunTests` take in a set of tests (rather than a list) to more accurately reflect what's happening
* Remove `ServiceSocket`, which is an Ava-specific notion
* Add a step-by-step tutorial for writing a Kurtosis implementation!

# 0.6.0
* Clarified the README with additional information about what happens during Kurtosis exit, normal and abnormal, and how to clean up leftover resources
* Add a test-execution-global timeout, so that a hang during setup won't block Kurtosis indefinitely
* Switch the `panickingLogWriter` for a log writer that merely captures system-level log events during parallel test execution, because it turns out the Docker client uses logrus and will call system-level logging events too
* `DockerManager` no longer stores a Context, and instead takes it in for each of its functions (per Go's recommendation)
* To enable the test timeout use case, try to stop all containers attached to a network before removing it (otherwise removing the network will guaranteed fail)
* Normalize banners in output and make them bigger

# 0.5.0
* Remove return value of `DockerManager.CreateVolume`, which was utterly useless
* Create & tear down a new Docker network per test, to pave the way for parallel tests
* Move FreeIpAddrTracker a little closer to handling IPv6
* Run tests in parallel!
* Print errors directly, rather than rendering them through logrus, to preserve newlines
* Fixed bug where the `TEST RESULTS` section was displaying in nondeterministic order
* Switch to using `nat.Port` object to represent ports to allow for non-TCP ports

# 0.4.0
* remove freeHostPortTracker and all host-container port mappings
* Make tests declare a timeout and mark them as failed if they don't complete in that time
* Explicitly declare which IP will be the gateway IP in managed subnets
* Refactored the big `for` loop inside `TestSuiteRunner.RunTests` into a separate helper function
* Use `defer` to stop the testnet after it's created, so we stop it even in the event of unanticipated panics
* Allow tests to stop network nodes
* Force the user to provide a static service configuration ID when running `ConfigureNetwork` (rather than leaving it autogenerated), so they can reference it later when running their test if they wanted to add a service during the test
* Fix very nasty bug with tests passing when they shouldn't
* Added stacktraces for `TestContext.AssertTrue` by letting the user pass in an `error` that's thrown when the assertion fails

# 0.3.1
* explicitly specify service IDs in network configurations

# 0.3.0
* Stop the node network after the test controller runs
* Rename ServiceFactory(,Config) -> ServiceInitializer(,Core)
* Fix bug with not actually catching panics when running a test
* Fix a bug with the TestController not appropriately catching panics
* Log test result as soon as the test is finished
* Add some extra unit tests
* Implement controller log propagation
* Allow services to declare arbitrary file-based dependencies (necessary for staking)<|MERGE_RESOLUTION|>--- conflicted
+++ resolved
@@ -9,13 +9,10 @@
 * Implement machine-to-machine authorization flow for CI jobs
 * Bind-mount Kurtosis home directory into the initializer image
 * Drop default parallelism to `2` so we don't overwhelm slow machines (and users with fast machines can always bump it up)
-<<<<<<< HEAD
+* Don't run `validate` workflow on `develop` and `master` branches (because it should already be done before merging any PRs in)
+* Exit with error code of 1 when `build_and_run.sh` receives no args
 * Make `build_and_run.sh` also print the logfiles of the build threads it launches in parallel, so the user can follow along
 * Check token validity and expiration
-=======
-* Don't run `validate` workflow on `develop` and `master` branches (because it should already be done before merging any PRs in)
-* Exit with error code of 1 when `build_and_run.sh` receives no args
->>>>>>> 5e5bd3f2
 
 # 1.0.3
 * Fix bug within CircleCI config file
