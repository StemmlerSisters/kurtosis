# TBD
* Small comment/doc changes from weekly review
* Easy fix to sort `api_container_env_vars` alphabetically
<<<<<<< HEAD
* Create an access controller with basic license auth
* Connect access controller to auth0 device authorization flow
* Implement machine-to-machine authorization flow for CI jobs
* Bind-mount Kurtosis home directory into the initializer image
=======
* Remove some now-unneeded TODOs
* Fix the `build_and_run.sh` script to use the proper way to pass in Docker args
* Disallow test names with our test name delimiter: `,`
>>>>>>> 6d980acd

# 1.0.0
* Add a tutorial explaining what Kurtosis does at the Docker level
* Kill TODOs in "Debugging Failed Tests" tutorial
* Build a v0 of Docker container containing the Kurtosis API 
* Add registration endpoint to the API container
* Fix bugs with registration endpoint in API container
* Upgrade new initializer to actually run a test suite!
* Print rudimentary version of testsuite container logs
* Refactor the new intializer's `main` method, which had become 550 lines long, into separate classes
* Run tests in parallel
* Add copyright headers
* Clean up some bugs in DockerManager where `context.Background` was getting used where it shouldn't
* Added test to make sure the IP placeholder string replacement happens as expected
* Actually mount the test volume at the location the user requests in the `AddService` Kurtosis API endpoint
* Pass extra information back from the testsuite container to the initializer (e.g. where to mount the test volume on the test suite container)
* Remove some unnecessary `context.Context` pointer-passing
* Made log levels of Kurtosis & test suite independently configurable
* Switch to using CircleCI for builds
* Made the API image & parallelism configurable
* Remove TODO in run.sh about parameterizing binary name
* Allow configurable, custom Docker environment variables that will be passed as-is to the test suite
* Added `--list` arg to print test names in test suite
* Kill unnecessary `TestSuiteRunner`, `TestExecutorParallelizer`, and `TestExecutor` structs
* Change Circle config file to:
    1. Build images on pushes to `develop` or `master`
    2. Run a build on PR commits
* Modify the machinery to only use a single Docker volume for an entire test suite execution
* Containerize the Docker initializer
* Refactored all the stuff in `scripts` into a single script

# 0.9.0
* Change ConfigurationID to be a string
* Print test output as the tests finish, rather than waiting for all tests to finish to do so
* Gracefully clean up tests when SIGINT, SIGQUIT, or SIGTERM are received
* Tiny bugfix in printing test output as tests finish

# 0.8.0
* Simplify service config definition to a single method
* Add a CI check to make sure changelog is updated each commit
* Use custom types for service and configuration IDs, so that the user doesn't have a ton of `int`s flying around
* Made TestExecutor take in the long list of test params as constructor arguments, rather than in the runTest() method, to simplify the code
* Make setup/teardown buffer configurable on a per-test basis with `GetSetupBuffer` method
* Passing networks by id instead of name inside docker manager
* Added a "Debugging failed tests" tutorial
* Bugfix for broken CI checks that don't verify CHANGELOG is actually modified
* Pass network ID instead of network name to the controller
* Switching FreeIpAddrTracker to pass net.IP objects instead of strings
* Renaming many parameters and variables to represent network IDs instead of names
* Change networks.ServiceID to strings instead of int
* Documenting every single public function & struct for future developers

# 0.7.0
* Allow developers to configure how wide their test networks will be
* Make `TestSuiteRunner.RunTests` take in a set of tests (rather than a list) to more accurately reflect what's happening
* Remove `ServiceSocket`, which is an Ava-specific notion
* Add a step-by-step tutorial for writing a Kurtosis implementation!

# 0.6.0
* Clarified the README with additional information about what happens during Kurtosis exit, normal and abnormal, and how to clean up leftover resources
* Add a test-execution-global timeout, so that a hang during setup won't block Kurtosis indefinitely
* Switch the `panickingLogWriter` for a log writer that merely captures system-level log events during parallel test execution, because it turns out the Docker client uses logrus and will call system-level logging events too
* `DockerManager` no longer stores a Context, and instead takes it in for each of its functions (per Go's recommendation)
* To enable the test timeout use case, try to stop all containers attached to a network before removing it (otherwise removing the network will guaranteed fail)
* Normalize banners in output and make them bigger

# 0.5.0
* Remove return value of `DockerManager.CreateVolume`, which was utterly useless
* Create & tear down a new Docker network per test, to pave the way for parallel tests
* Move FreeIpAddrTracker a little closer to handling IPv6
* Run tests in parallel!
* Print errors directly, rather than rendering them through logrus, to preserve newlines
* Fixed bug where the `TEST RESULTS` section was displaying in nondeterministic order
* Switch to using `nat.Port` object to represent ports to allow for non-TCP ports

# 0.4.0
* remove freeHostPortTracker and all host-container port mappings
* Make tests declare a timeout and mark them as failed if they don't complete in that time
* Explicitly declare which IP will be the gateway IP in managed subnets
* Refactored the big `for` loop inside `TestSuiteRunner.RunTests` into a separate helper function
* Use `defer` to stop the testnet after it's created, so we stop it even in the event of unanticipated panics
* Allow tests to stop network nodes
* Force the user to provide a static service configuration ID when running `ConfigureNetwork` (rather than leaving it autogenerated), so they can reference it later when running their test if they wanted to add a service during the test
* Fix very nasty bug with tests passing when they shouldn't
* Added stacktraces for `TestContext.AssertTrue` by letting the user pass in an `error` that's thrown when the assertion fails

# 0.3.1
* explicitly specify service IDs in network configurations

# 0.3.0
* Stop the node network after the test controller runs
* Rename ServiceFactory(,Config) -> ServiceInitializer(,Core)
* Fix bug with not actually catching panics when running a test
* Fix a bug with the TestController not appropriately catching panics
* Log test result as soon as the test is finished
* Add some extra unit tests
* Implement controller log propagation
* Allow services to declare arbitrary file-based dependencies (necessary for staking)<|MERGE_RESOLUTION|>--- conflicted
+++ resolved
@@ -1,16 +1,13 @@
 # TBD
 * Small comment/doc changes from weekly review
 * Easy fix to sort `api_container_env_vars` alphabetically
-<<<<<<< HEAD
+* Remove some now-unneeded TODOs
+* Fix the `build_and_run.sh` script to use the proper way to pass in Docker args
+* Disallow test names with our test name delimiter: `,`
 * Create an access controller with basic license auth
 * Connect access controller to auth0 device authorization flow
 * Implement machine-to-machine authorization flow for CI jobs
 * Bind-mount Kurtosis home directory into the initializer image
-=======
-* Remove some now-unneeded TODOs
-* Fix the `build_and_run.sh` script to use the proper way to pass in Docker args
-* Disallow test names with our test name delimiter: `,`
->>>>>>> 6d980acd
 
 # 1.0.0
 * Add a tutorial explaining what Kurtosis does at the Docker level
