/*
 * Copyright (c) 2021 - present Kurtosis Technologies LLC.
 * All Rights Reserved.
 */

package server

import (
	"context"
	"fmt"
	"github.com/docker/go-connections/nat"
	"github.com/kurtosis-tech/kurtosis-client/golang/core_api_bindings"
	"github.com/kurtosis-tech/kurtosis/api_container/server/bulk_command_execution_engine"
	"github.com/kurtosis-tech/kurtosis/api_container/server/bulk_command_execution_engine/v0_bulk_command_execution"
	"github.com/kurtosis-tech/kurtosis/api_container/server/service_network"
	"github.com/kurtosis-tech/kurtosis/api_container/server/service_network/partition_topology"
	"github.com/kurtosis-tech/kurtosis/api_container/server/service_network/service_network_types"
	"github.com/palantir/stacktrace"
	"github.com/sirupsen/logrus"
	"google.golang.org/protobuf/types/known/emptypb"
	"io/ioutil"
	"net"
	"net/http"
	"time"
)

const (
	// Custom-set max size for logs coming back from docker exec.
	// Protobuf sets a maximum of 2GB for responses, in interest of keeping performance sane
	// we pick a reasonable limit of 10MB on log responses for docker exec.
	// See: https://stackoverflow.com/questions/34128872/google-protobuf-maximum-size/34186672
	maxLogOutputSizeBytes = 10 * 1024 * 1024
)

type ApiContainerService struct {
	// This embedding is required by gRPC
	core_api_bindings.UnimplementedApiContainerServiceServer

	serviceNetwork service_network.ServiceNetwork

	bulkCmdExecEngine *bulk_command_execution_engine.BulkCommandExecutionEngine
}

func NewApiContainerService(serviceNetwork service_network.ServiceNetwork) (*ApiContainerService, error) {
	service := &ApiContainerService{
		serviceNetwork: serviceNetwork,
	}

	// NOTE: This creates a circular dependency between ApiContainerService <-> BulkCommandExecutionEngine, but out
	//  necessity: the API service must farm bulk commands out to the bulk command execution engine, which must call
	//  back to the API service to actually do work.
	v0BulkCmdProcessor, err := v0_bulk_command_execution.NewV0BulkCommandProcessor(serviceNetwork, service)
	if err != nil {
		return nil, stacktrace.Propagate(err, "An error occurred creating the v0 bulk command processor")
	}
	bulkCmdExecEngine := bulk_command_execution_engine.NewBulkCommandExecutionEngine(v0BulkCmdProcessor)
	service.bulkCmdExecEngine = bulkCmdExecEngine

	return service, nil
}

func (service ApiContainerService) RegisterService(ctx context.Context, args *core_api_bindings.RegisterServiceArgs) (*core_api_bindings.RegisterServiceResponse, error) {
	serviceId := service_network_types.ServiceID(args.ServiceId)
	partitionId := service_network_types.PartitionID(args.PartitionId)

	ip, err := service.serviceNetwork.RegisterService(serviceId, partitionId)
	if err != nil {
		// TODO IP: Leaks internal information about API container
		return nil, stacktrace.Propagate(err, "An error occurred registering service '%v' in the service network", serviceId)
	}

	return &core_api_bindings.RegisterServiceResponse{
		IpAddr:                          ip.String(),
	}, nil
}

func (service ApiContainerService) GenerateFiles(ctx context.Context, args *core_api_bindings.GenerateFilesArgs) (*core_api_bindings.GenerateFilesResponse, error) {
	serviceId := service_network_types.ServiceID(args.ServiceId)
	filesToGenerate := args.FilesToGenerate
	generatedFileRelativeFilepaths, err := service.serviceNetwork.GenerateFiles(serviceId, filesToGenerate)
	if err != nil {
		return nil, stacktrace.Propagate(err, "An error occurred generating files for service '%v'", serviceId)
	}
	return &core_api_bindings.GenerateFilesResponse{
		GeneratedFileRelativeFilepaths: generatedFileRelativeFilepaths,
	}, nil
}

func (service ApiContainerService) StartService(ctx context.Context, args *core_api_bindings.StartServiceArgs) (*core_api_bindings.StartServiceResponse, error) {
	logrus.Debugf("Received request to start service with the following args: %+v", args)

	usedPorts := map[nat.Port]bool{}
	portObjToPortSpecStr := map[nat.Port]string{}
	for portSpecStr := range args.UsedPorts {
		// NOTE: this function, frustratingly, doesn't return an error on failure - just emptystring
		protocol, portNumberStr := nat.SplitProtoPort(portSpecStr)
		if protocol == "" {
			return nil, stacktrace.NewError(
				"Could not split port specification string '%s' into protocol & number strings",
				portSpecStr)
		}
		portObj, err := nat.NewPort(protocol, portNumberStr)
		if err != nil {
			// TODO IP: Leaks internal information about the API container
			return nil, stacktrace.Propagate(
				err,
				"An error occurred constructing a port object out of protocol '%v' and port number string '%v'",
				protocol,
				portNumberStr)
		}
		usedPorts[portObj] = true
		portObjToPortSpecStr[portObj] = portSpecStr
	}

	serviceId := service_network_types.ServiceID(args.ServiceId)

	hostPortBindings, err := service.serviceNetwork.StartService(
		ctx,
		serviceId,
		args.DockerImage,
		usedPorts,
		args.EntrypointArgs,
		args.CmdArgs,
		args.DockerEnvVars,
		args.SuiteExecutionVolMntDirpath,
		args.FilesArtifactMountDirpaths)
	if err != nil {
		// TODO IP: Leaks internal information about the API container
		return nil, stacktrace.Propagate(err, "An error occurred starting the service in the service network")
	}

	// We strip out ports with nil host port bindings to make it easier to iterate over this map on the client side
	responseHostPortBindings := map[string]*core_api_bindings.PortBinding{}
	for portObj, hostPortBinding := range hostPortBindings {
		portSpecStr, found := portObjToPortSpecStr[portObj]
		if !found {
			return nil, stacktrace.NewError(
				"Found a port object, %+v, that doesn't correspond to a spec string as passed in via the args; this is very strange!",
				portObj,
			)
		}
		if hostPortBinding != nil {
			responseBinding := &core_api_bindings.PortBinding{
				InterfaceIp:   hostPortBinding.HostIP,
				InterfacePort: hostPortBinding.HostPort,
			}
			responseHostPortBindings[portSpecStr] = responseBinding
		}
	}
	response := core_api_bindings.StartServiceResponse{
		UsedPortsHostPortBindings: responseHostPortBindings,
	}

	serviceStartLoglineSuffix := ""
	if len(responseHostPortBindings) > 0 {
		serviceStartLoglineSuffix = fmt.Sprintf(
			" with the following service-port-to-host-port bindings: %+v",
			responseHostPortBindings,
		)
	}
	logrus.Infof("Started service '%v'%v", serviceId, serviceStartLoglineSuffix)

	return &response, nil
}

func (service ApiContainerService) GetServiceInfo(ctx context.Context, args *core_api_bindings.GetServiceInfoArgs) (*core_api_bindings.GetServiceInfoResponse, error) {
	serviceIP, err := service.getServiceIPByServiceId(args.ServiceId)
	if err != nil {
		return nil, stacktrace.Propagate(err,"An error occurred when trying to get the service IP address by service ID: '%v'",
			args.ServiceId)
	}

	serviceInfoResponse := &core_api_bindings.GetServiceInfoResponse{
		IpAddr: serviceIP.String(),
	}
	return serviceInfoResponse, nil
}

func (service ApiContainerService) RemoveService(ctx context.Context, args *core_api_bindings.RemoveServiceArgs) (*emptypb.Empty, error) {
	serviceId := service_network_types.ServiceID(args.ServiceId)

	containerStopTimeoutSeconds := args.ContainerStopTimeoutSeconds
	containerStopTimeout := time.Duration(containerStopTimeoutSeconds) * time.Second

	if err := service.serviceNetwork.RemoveService(ctx, serviceId, containerStopTimeout); err != nil {
		// TODO IP: Leaks internal information about the API container
		return nil, stacktrace.Propagate(err, "An error occurred removing service with ID '%v'", serviceId)
	}
	return &emptypb.Empty{}, nil
}

func (service ApiContainerService) Repartition(ctx context.Context, args *core_api_bindings.RepartitionArgs) (*emptypb.Empty, error) {
	// No need to check for dupes here - that happens at the lowest-level call to ServiceNetwork.Repartition (as it should)
	partitionServices := map[service_network_types.PartitionID]*service_network_types.ServiceIDSet{}
	for partitionIdStr, servicesInPartition := range args.PartitionServices {
		partitionId := service_network_types.PartitionID(partitionIdStr)
		serviceIdSet := service_network_types.NewServiceIDSet()
		for serviceIdStr := range servicesInPartition.ServiceIdSet {
			serviceId := service_network_types.ServiceID(serviceIdStr)
			serviceIdSet.AddElem(serviceId)
		}
		partitionServices[partitionId] = serviceIdSet
	}

	partitionConnections := map[service_network_types.PartitionConnectionID]partition_topology.PartitionConnection{}
	for partitionAStr, partitionBToConnection := range args.PartitionConnections {
		partitionAId := service_network_types.PartitionID(partitionAStr)
		for partitionBStr, connectionInfo := range partitionBToConnection.ConnectionInfo {
			partitionBId := service_network_types.PartitionID(partitionBStr)
			partitionConnectionId := *service_network_types.NewPartitionConnectionID(partitionAId, partitionBId)
			if _, found := partitionConnections[partitionConnectionId]; found {
				return nil, stacktrace.NewError(
					"Partition connection '%v' <-> '%v' was defined twice (possibly in reverse order)",
					partitionAId,
					partitionBId)
			}
			partitionConnection := partition_topology.PartitionConnection{
				IsBlocked: connectionInfo.IsBlocked,
			}
			partitionConnections[partitionConnectionId] = partitionConnection
		}
	}

	defaultConnectionInfo := args.DefaultConnection
	defaultConnection := partition_topology.PartitionConnection{
		IsBlocked: defaultConnectionInfo.IsBlocked,
	}

	if err := service.serviceNetwork.Repartition(
		ctx,
		partitionServices,
		partitionConnections,
		defaultConnection); err != nil {
		return nil, stacktrace.Propagate(err, "An error occurred repartitioning the test network")
	}
	return &emptypb.Empty{}, nil
}

func (service ApiContainerService) ExecCommand(ctx context.Context, args *core_api_bindings.ExecCommandArgs) (*core_api_bindings.ExecCommandResponse, error) {
	serviceIdStr := args.ServiceId
	serviceId := service_network_types.ServiceID(serviceIdStr)
	command := args.CommandArgs
	exitCode, logOutput, err := service.serviceNetwork.ExecCommand(ctx, serviceId, command)
	if err != nil {
		return nil, stacktrace.Propagate(
			err,
			"An error occurred running exec command '%v' against service '%v' in the service network",
			command,
			serviceId)
	}
	logOutputSize := logOutput.Len()
	if logOutputSize > maxLogOutputSizeBytes {
		return nil, stacktrace.NewError("Log output from docker exec command %+v was %v bytes, but maximum size allowed by Kurtosis is %v",
			command,
			logOutputSize,
			maxLogOutputSizeBytes,
		)
	}
	resp := &core_api_bindings.ExecCommandResponse{
		ExitCode: exitCode,
		LogOutput: logOutput.Bytes(),
	}
	return resp, nil
}

func (service ApiContainerService) WaitForEndpointAvailability(ctx context.Context, args *core_api_bindings.WaitForEndpointAvailabilityArgs) (*emptypb.Empty, error) {
	var(
		resp *http.Response
		err error
	)

	serviceIP, err := service.getServiceIPByServiceId(args.ServiceId)
	if err != nil {
		return nil, stacktrace.Propagate(err,"An error occurred when trying to get the service IP address by service ID: '%v'",
			args.ServiceId)
	}

	url := fmt.Sprintf("http://%v:%v/%v", serviceIP, args.Port, args.Path)

	time.Sleep(time.Duration(args.InitialDelaySeconds) * time.Second)

	for i := uint32(0); i < args.Retries; i++ {
		resp, err = makeHttpGetRequest(url)
		if err == nil  {
			break
		}
		time.Sleep(time.Duration(args.RetriesDelayMilliseconds) * time.Millisecond)
	}

	if err != nil {
		return nil, stacktrace.Propagate(err,
			"The HTTP endpoint '%v' didn't return a success code, even after %v retries with %v milliseconds in between retries",
			url, args.Retries, args.RetriesDelayMilliseconds)
	}

	if args.BodyText != "" {
		body := resp.Body
		defer body.Close()

		bodyBytes, err := ioutil.ReadAll(body)

		if err != nil {
			return nil, stacktrace.Propagate(err,
				"An error occurred reading the response body from endpoint '%v'", url)
		}

		bodyStr := string(bodyBytes)

		if bodyStr != args.BodyText {
			return nil, stacktrace.NewError("Expected response body text '%v' from endpoint '%v' but got '%v' instead", args.BodyText, url, bodyStr)

		}
	}

	return &emptypb.Empty{}, nil
}

<<<<<<< HEAD
// ====================================================================================================
// 									   Private helper methods
// ====================================================================================================
=======
func (service ApiContainerService) ExecuteBulkCommands(ctx context.Context, args *core_api_bindings.ExecuteBulkCommandsArgs) (*emptypb.Empty, error) {
	if err := service.bulkCmdExecEngine.Process(ctx, []byte(args.SerializedCommands)); err != nil {
		return nil, stacktrace.Propagate(err, "An error occurred executing the bulk commands")
	}
	return &emptypb.Empty{}, nil
}

>>>>>>> 3a321e0c
func makeHttpGetRequest(url string) (*http.Response, error){
	resp, err := http.Get(url)
	if err != nil {
		return nil, stacktrace.Propagate(err, "An HTTP error occurred when sending GET request to endpoint '%v'", url)
	}
	if resp.StatusCode != http.StatusOK {
		return nil, stacktrace.NewError("Received non-OK status code: '%v'", resp.StatusCode)
	}
	return resp, nil
}

func (service ApiContainerService) getServiceIPByServiceId(serviceId string) (net.IP, error){
	serviceID := service_network_types.ServiceID(serviceId)
	serviceIP, err := service.serviceNetwork.GetServiceIP(serviceID)
	if err != nil {
		return nil, stacktrace.Propagate(err,
			"An error occurred when trying to get the service IP address by service ID: '%v'",
			serviceId)
	}
	return serviceIP, nil
}<|MERGE_RESOLUTION|>--- conflicted
+++ resolved
@@ -315,19 +315,16 @@
 	return &emptypb.Empty{}, nil
 }
 
-<<<<<<< HEAD
+func (service ApiContainerService) ExecuteBulkCommands(ctx context.Context, args *core_api_bindings.ExecuteBulkCommandsArgs) (*emptypb.Empty, error) {
+	if err := service.bulkCmdExecEngine.Process(ctx, []byte(args.SerializedCommands)); err != nil {
+		return nil, stacktrace.Propagate(err, "An error occurred executing the bulk commands")
+	}
+	return &emptypb.Empty{}, nil
+}
+
 // ====================================================================================================
 // 									   Private helper methods
 // ====================================================================================================
-=======
-func (service ApiContainerService) ExecuteBulkCommands(ctx context.Context, args *core_api_bindings.ExecuteBulkCommandsArgs) (*emptypb.Empty, error) {
-	if err := service.bulkCmdExecEngine.Process(ctx, []byte(args.SerializedCommands)); err != nil {
-		return nil, stacktrace.Propagate(err, "An error occurred executing the bulk commands")
-	}
-	return &emptypb.Empty{}, nil
-}
-
->>>>>>> 3a321e0c
 func makeHttpGetRequest(url string) (*http.Response, error){
 	resp, err := http.Get(url)
 	if err != nil {
@@ -348,4 +345,4 @@
 			serviceId)
 	}
 	return serviceIP, nil
-}+}
