--- conflicted
+++ resolved
@@ -187,7 +187,6 @@
 		args.IsPartitioningEnabled,
 		optionalHostPortBindingSupplier)
 
-<<<<<<< HEAD
 	moduleStore := createModuleStore(
 		dockerManager,
 		args.ApiContainerIpAddr,
@@ -197,13 +196,10 @@
 		dockerNetworkId,
 	)
 
-	result := server.NewApiContainerService(dockerManager, serviceNetwork, moduleStore)
-=======
-	result, err := server.NewApiContainerService(serviceNetwork)
+	result, err := server.NewApiContainerService(serviceNetwork, moduleStore)
 	if err != nil {
 		return nil, stacktrace.Propagate(err, "An error occurred creating the API container service")
 	}
->>>>>>> 1495a612
 
 	return result, nil
 }
