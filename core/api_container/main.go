--- conflicted
+++ resolved
@@ -96,14 +96,14 @@
 	kurtosisExecutionVolume := suite_execution_volume.NewSuiteExecutionVolume(api_container_mountpoints.SuiteExecutionVolumeMountDirpath)
 	paramsJsonStr := *paramsJsonArg
 
-	serviceNetwork, err := createServiceNetwork(kurtosisExecutionVolume, paramsJsonStr)
-	if err != nil {
-		return stacktrace.Propagate(err, "An error occurred creating the service network")
+	serviceNetwork, moduleStore, err := createServiceNetworkAndModuleStore(kurtosisExecutionVolume, paramsJsonStr)
+	if err != nil {
+		return stacktrace.Propagate(err, "An error occurred creating the service network & module store")
 	}
 	defer serviceNetwork.Destroy(context.Background(), defaultContainerStopTimeout)
 
 	//Creation of ApiContainerService
-	apiContainerService, err := server.NewApiContainerService(serviceNetwork)
+	apiContainerService, err := server.NewApiContainerService(serviceNetwork, moduleStore)
 	if err != nil {
 		return stacktrace.Propagate(err, "An error occurred creating the API container service")
 	}
@@ -140,19 +140,19 @@
 	return dockerManager, nil
 }
 
-func createServiceNetwork(
+func createServiceNetworkAndModuleStore(
 	kurtosisExecutionVolume *suite_execution_volume.SuiteExecutionVolume,
-	paramsJsonStr string) (service_network.ServiceNetwork, error) {
+	paramsJsonStr string) (service_network.ServiceNetwork, *module_store.ModuleStore, error) {
 
 	paramsJsonBytes := []byte(paramsJsonStr)
 	var args api_container_env_var_values2.ApiContainerArgs
 	if err := json.Unmarshal(paramsJsonBytes, &args); err != nil {
-		return nil, stacktrace.Propagate(err,"An error occurred deserializing the args JSON '%v'", paramsJsonStr)
+		return nil, nil, stacktrace.Propagate(err,"An error occurred deserializing the args JSON '%v'", paramsJsonStr)
 	}
 
 	dockerManager, err := createDockerManager()
 	if err != nil {
-		return nil, stacktrace.Propagate(err, "An error occurred creating the Docker manager")
+		return nil, nil, stacktrace.Propagate(err, "An error occurred creating the Docker manager")
 	}
 
 	containerNameElemsProvider := container_name_provider.NewContainerNameElementsProvider(args.EnclaveNameElems)
@@ -163,24 +163,24 @@
 		args.TakenIpAddrs,
 	)
 	if err != nil {
-		return nil, stacktrace.Propagate(err,"An error occurred creating the free IP address tracker")
+		return nil, nil, stacktrace.Propagate(err,"An error occurred creating the free IP address tracker")
 	}
 
 	enclaveDirectory, err := kurtosisExecutionVolume.GetEnclaveDirectory(args.EnclaveNameElems)
 	if err != nil {
-		return nil, stacktrace.Propagate(err,"An error occurred creating the enclave directory using elems '%+v'", args.EnclaveNameElems)
+		return nil, nil, stacktrace.Propagate(err,"An error occurred creating the enclave directory using elems '%+v'", args.EnclaveNameElems)
 	}
 
 	// TODO We don't want to have the artifact cache inside the volume anymore - it should be a separate volume, or on the local filesystem
 	//  This is because, with Kurtosis interactive, it will need to be independent of executions of Kurtosis
 	artifactCache, err := kurtosisExecutionVolume.GetArtifactCache()
 	if err != nil {
-		return nil, stacktrace.Propagate(err,"An error occurred creating the artifact cache")
+		return nil, nil, stacktrace.Propagate(err,"An error occurred creating the artifact cache")
 	}
 
 	staticFileCache, err := kurtosisExecutionVolume.GetStaticFileCache()
 	if err != nil {
-		return nil, stacktrace.Propagate(err,"An error occurred creating the static file cache")
+		return nil, nil, stacktrace.Propagate(err,"An error occurred creating the static file cache")
 	}
 
 	var hostPortBindingSupplier *free_host_port_binding_supplier.FreeHostPortBindingSupplier = nil
@@ -195,7 +195,7 @@
 			hostPortSupplierParams.TakenPorts,
 		)
 		if err != nil {
-			return nil, stacktrace.Propagate(
+			return nil, nil, stacktrace.Propagate(
 				err,
 				"Host port binding supplier params were non-null, but an error occurred creating the host port binding supplier",
 			)
@@ -204,43 +204,10 @@
 	}
 	optionalHostPortBindingSupplier := optional_host_port_binding_supplier.NewOptionalHostPortBindingSupplier(hostPortBindingSupplier)
 
-<<<<<<< HEAD
-	dockerNetworkId := args.NetworkId
-
-	serviceNetwork := createServiceNetwork(
-		args.EnclaveNameElems,
-		args.SuiteExecutionVolumeName,
-		containerNameElemsProvider,
-		artifactCache,
-		enclaveDirectory,
-		staticFileCache,
-		dockerManager,
-		freeIpAddrTracker,
-		dockerNetworkId,
-		args.IsPartitioningEnabled,
-		optionalHostPortBindingSupplier)
-
-	moduleStore := createModuleStore(
-		dockerManager,
-		args.ApiContainerIpAddr,
-		containerNameElemsProvider,
-		freeIpAddrTracker,
-		optionalHostPortBindingSupplier,
-		dockerNetworkId,
-	)
-
-	result, err := server.NewApiContainerService(serviceNetwork, moduleStore)
-	if err != nil {
-		return nil, stacktrace.Propagate(err, "An error occurred creating the API container service")
-	}
-=======
-
 	filesArtifactExpansionVolumeNamePrefixElems := args.EnclaveNameElems
 	suiteExecutionVolName := args.SuiteExecutionVolumeName
 	dockerNetworkId := args.NetworkId
 	isPartitioningEnabled := args.IsPartitioningEnabled
->>>>>>> 2c1b33af
-
 
 	filesArtifactExpander := files_artifact_expander.NewFilesArtifactExpander(
 		suiteExecutionVolName,
@@ -275,8 +242,16 @@
 		userServiceLauncher,
 		networkingSidecarManager)
 
-<<<<<<< HEAD
-	return serviceNetwork
+	moduleStore := createModuleStore(
+		dockerManager,
+		args.ApiContainerIpAddr,
+		containerNameElemsProvider,
+		freeIpAddrTracker,
+		optionalHostPortBindingSupplier,
+		dockerNetworkId,
+	)
+
+	return serviceNetwork, moduleStore, nil
 }
 
 func createModuleStore(
@@ -298,7 +273,4 @@
 	moduleStore := module_store.NewModuleStore(moduleLauncher)
 
 	return moduleStore
-=======
-	return serviceNetwork, nil
->>>>>>> 2c1b33af
 }