package parallelism

import (
	"context"
	"fmt"
	"github.com/docker/distribution/uuid"
	"github.com/docker/docker/client"
	"github.com/docker/go-connections/nat"
	"github.com/kurtosis-tech/kurtosis/commons/docker"
	"github.com/kurtosis-tech/kurtosis/commons/networks"
	"github.com/kurtosis-tech/kurtosis/commons/testsuite"
	"github.com/palantir/stacktrace"
	"github.com/sirupsen/logrus"
	"io"
	"io/ioutil"
	"net"
	"os"
	"time"
)

/*
WARNING WARNING WARNING WARNING WARNING WARNING WARNING WARNING WARNING WARNING
No logging to the system-level logger is allowed in this file!!! Everything should use the specific
logger passed in at construction time!!
WARNING WARNING WARNING WARNING WARNING WARNING WARNING WARNING WARNING WARNING
 */

const (
	containerSuccessExitCode = 0

	controllerLogMountFilepath = "/test-controller.log"

	testVolumeMountpoint = "/shared"

	// These are an "API" of sorts - environment variables that are agreed to be set in the test controller's Docker environment
	testVolumeArg           = "TEST_VOLUME"
	testNameArg             = "TEST_NAME"
	networkIdArg            = "NETWORK_ID"
	subnetMaskArg           = "SUBNET_MASK"
	gatewayIpArg            = "GATEWAY_IP"
	logFilepathArg          = "LOG_FILEPATH"
	logLevelArg             = "LOG_LEVEL"
	testControllerIpArg     = "TEST_CONTROLLER_IP"
	testVolumeMountpointArg = "TEST_VOLUME_MOUNTPOINT"

	// After we hard-timeout a test, how long we'll give the test to clean itself up (namely the Docker network & containers)
	//  before we call it lost and continue on
	networkTeardownGraceTime = 60 * time.Second

	// When we're tearing down a network after a test (either after normal exit or test timeout), this is the maximum
	//  time we'll wait for each container to stop
	networkTeardownContainerStopTimeout = 10 * time.Second
)

// Because a test is run in its own goroutine to allow us to time it out, we need to pass the results back
//  via a channel. Tihs struct is what's passed over the chanel.
type testResult struct {
	// Whether the test passed or not (undefined if an error occurred that prevented us from retrieving test results)
	testPassed   bool

	// If not nil, the error that prevented us from retrieving the test result
	executionErr error
}

// Executor responsible for running a test, with timeout, cleaning up after the test as needed
type testExecutor struct {
	// The logger to which all log statements must be sent
	log *logrus.Logger

	// The execution UUID that the test is running with
	executionInstanceId uuid.UUID

	// The Docker client to execute Docker actions with
	dockerClient *client.Client

	// The mask of the subnet that the test should run in
	subnetMask string

	// The name of the Docker image of the test controller to run
	testControllerImageName string

	// The log level string to pass to the test controller (should be meaningful to the controller image)
	testControllerLogLevel string

	// Mapping of user-defined custom environment variables that will also be passed to the controller image
	customTestControllerEnvVars map[string]string

	// Name of the test being run
	testName string

	// The actual test object to run
	test testsuite.Test
}

// Technically all these params could be passed to the runTest method, but it's much easier to just create this once given
//  TestExecutors don't get reused
func newTestExecutor(
			log *logrus.Logger,
			executionInstanceId uuid.UUID,
			dockerClient *client.Client,
			subnetMask string,
			testControllerImageName string,
			testControllerLogLevel string,
			customTestControllerEnvVars map[string]string,
			testName string,
			test testsuite.Test) *testExecutor {
	return &testExecutor{
		log:                         log,
		executionInstanceId:         executionInstanceId,
		dockerClient:                dockerClient,
		subnetMask:                  subnetMask,
		testControllerImageName:     testControllerImageName,
		testControllerLogLevel:      testControllerLogLevel,
		customTestControllerEnvVars: customTestControllerEnvVars,
		testName:                    testName,
		test:                        test,
	}
}

/*
Returns:
	bool: A boolean indicating if the test passed (will be undefined if the test result couldn't be retrieved for any reason)
	error: If not nil, represents the error hit while running the test that prevented the retrieval of the test result
 */
func (executor testExecutor) runTest() (bool, error) {
	testResultChan := make(chan testResult)

	// When this is breached, we'll try to tear down everything
	totalTimeout := executor.test.GetExecutionTimeout() + executor.test.GetSetupBuffer()

	context, cancelFunc := context.WithCancel(context.Background())
	defer cancelFunc()

	// We run the test in a separate goroutine because we don't know if the test will even respect the context we pass in -
	//  we hope so, but (because this runs user-written code) we can't trust it so we give ourselves the option to move
	//  on if the test, e.g., infinite-loops
	go func() {
		testPassed, setupErr := executor.runTestGoroutine(context)
		testResultChan <- testResult{
			testPassed:   testPassed,
			executionErr: setupErr,
		}
	}()

	var timedOut bool
	var testExecutionResult testResult
	select {
	case testExecutionResult = <- testResultChan:
		timedOut = false
	case <- time.After(totalTimeout):
		timedOut = true
	}

	if timedOut {
		executor.log.Tracef("Hit hard test timeout of %v; the context is being cancelled to give it the chance to exit gracefully...", totalTimeout)
		cancelFunc()

		// We've now cancelled the context so the test goroutine *should* exit gracefully soon
		select {
		case testExecutionResult = <- testResultChan:
			executor.log.Info("Test goroutine exited gracefully after context cancellation")
		case <- time.After(networkTeardownGraceTime):
			executor.log.Warnf(
				"Test goroutine didn't exit gracefully after context cancellation even after a grace period of %v; the test goroutine is being called lost",
				networkTeardownGraceTime,
			)
		}
		return false, stacktrace.NewError("Test hit hard timeout, %v", totalTimeout)
	} else {
		return testExecutionResult.testPassed, testExecutionResult.executionErr
	}
}

/*
Returns:
	error: If an error occurred that prevented us from running the test & retrieving the results (independent from whether the test itself passed)
	bool: A boolean indicating whether the test passed (undefined if an error occurred running the test)
*/
func (executor testExecutor) runTestGoroutine(context context.Context) (bool, error) {
	executor.log.Info("Creating Docker manager from environment settings...")
	// NOTE: at this point, all Docker commands from here forward will be bound by the Context that we pass in here - we'll
	//  only need to cancel this context once
	dockerManager, err := docker.NewDockerManager(executor.log, executor.dockerClient)
	if err != nil {
		return false, stacktrace.Propagate(err, "An error occurred getting the Docker manager for test %v", executor.testName)
	}
	executor.log.Info("Docker manager created successfully")

	executor.log.Infof("Creating Docker network for test with subnet mask %v...", executor.subnetMask)
	networkName := fmt.Sprintf("%v-%v", executor.executionInstanceId.String(), executor.testName)
	publicIpProvider, err := networks.NewFreeIpAddrTracker(executor.log, executor.subnetMask, []string{})
	if err != nil {
		return false, stacktrace.Propagate(err, "Could not create the free IP address tracker")
	}
	gatewayIp, err := publicIpProvider.GetFreeIpAddr()
	if err != nil {
		return false, stacktrace.Propagate(err, "An error occurred getting the gateway IP")
	}
	networkId, err := dockerManager.CreateNetwork(context, networkName, executor.subnetMask, gatewayIp)
	if err != nil {
		return false, stacktrace.Propagate(err, "Error occurred creating Docker network %v for test %v", networkName, executor.testName)
	}
	defer removeNetworkDeferredFunc(executor.log, dockerManager, networkId)
	executor.log.Infof("Docker network %v created successfully", networkId)

	executor.log.Info("Running test controller...")
	controllerIp, err := publicIpProvider.GetFreeIpAddr()
	if err != nil {
		return false, stacktrace.NewError("An error occurred getting an IP for the test controller")
	}
	testPassed, err := executor.runControllerContainer(
		context,
		dockerManager,
		networkId,
		gatewayIp,
		controllerIp)
	if err != nil {
		return false, stacktrace.Propagate(err, "An error occurred while running the test, independent of test success")
	}
	executor.log.Info("The test controller ran and exited successfully")

	return testPassed, nil
}

/*
Helper function to run the controller container against the given test network.

Args:
	context: The context in which the test is being run, such that the test should be cancelled if the context is cancelled
	manager: the Docker manager, used for starting container & waiting for it to finish
	networkName: The name of the Docker network that the controller container will run in
	gatewayIp: The IP of the gateway on the Docker network that the controller is running in
	controllerIpAddr: The IP address that should be used for the container that the controller is running in

Returns:
	bool: true if the test succeeded, false if not
	error: if any error occurred during the execution of the controller (independent of the test itself)
*/
func (executor testExecutor) runControllerContainer(
			context context.Context,
			manager *docker.DockerManager,
<<<<<<< HEAD
			networkName string,
			gatewayIp net.IP,
			controllerIpAddr net.IP) (bool, error){
=======
			networkId string,
			gatewayIp string,
			controllerIpAddr string) (bool, error){
>>>>>>> 25f54f52
	uniqueTestIdentifier := fmt.Sprintf("%v-%v", executor.executionInstanceId.String(), executor.testName)

	volumeName := uniqueTestIdentifier
	executor.log.Debugf("Creating Docker volume %v which will be shared with the test network...", volumeName)
	if err := manager.CreateVolume(context, volumeName); err != nil {
		return false, stacktrace.Propagate(err, "Error creating Docker volume to share amongst test nodes")
	}
	executor.log.Debugf("Docker volume %v created successfully", volumeName)

	testControllerLogFilename := fmt.Sprintf("%v-controller-logs", uniqueTestIdentifier)
	executor.log.Debugf("Creating temporary file with name %v to store controller logs...", testControllerLogFilename)
	logTmpFile, err := ioutil.TempFile("", testControllerLogFilename)
	if err != nil {
		return false, stacktrace.Propagate(err, "Could not create tempfile to store log info for passing to test controller")
	}
	logTmpFile.Close()
	executor.log.Debugf("Successfully created temporary file to store controller logs at path %v", logTmpFile.Name())

	envVariables, err := generateTestControllerEnvVariables(
		networkId,
		executor.subnetMask,
		gatewayIp,
		controllerIpAddr,
		executor.testName,
		executor.testControllerLogLevel,
		volumeName,
		executor.customTestControllerEnvVars)
	if err != nil {
		return false, stacktrace.Propagate(err, "Failed to map test controller environment variables.")
	}
	executor.log.Debugf("Environment variables that are being passed to the controller: %v", envVariables)

	bindMounts := map[string]string{
		// Because the test controller will need to spin up new images, we need to bind-mount the host Docker engine into the test controller
		"/var/run/docker.sock": "/var/run/docker.sock",
		logTmpFile.Name():      controllerLogMountFilepath,
	}

	volumeMounts := map[string]string{
		volumeName: testVolumeMountpoint,
	}

	_, controllerContainerId, err := manager.CreateAndStartContainer(
		context,
		executor.testControllerImageName,
		networkId,
		controllerIpAddr,
		make(map[nat.Port]bool),
		nil, // The controller image's CMD should be parameterized, so we don't specify a start command here
		envVariables,
		bindMounts,
		volumeMounts)
	if err != nil {
		return false, stacktrace.Propagate(err, "Failed to run test controller container")
	}
	executor.log.Infof("Controller container started successfully with id %s", controllerContainerId)

	executor.log.Info("Waiting for controller container to exit...")
	exitCode, err := manager.WaitForExit(context, controllerContainerId)
	if err != nil {
		return false, stacktrace.Propagate(err, "Failed when waiting for controller to exit")
	}
	executor.log.Info("Controller container exited successfully")

	// We open a new fp for reading because our original FP is only for writing
	executor.log.Info("- - - - - - - - - - - - - - - - - - - CONTROLLER LOGS - - - - - - - - - - - - - - - - - -")
	logReadFp, err := os.Open(logTmpFile.Name())
	if err != nil {
		return false, stacktrace.Propagate(err, "Failed to open controller log file for reading")
	}
	io.Copy(executor.log.Out, logReadFp)
	executor.log.Info("- - - - - - - - - - - - - - - - - - END CONTROLLER LOGS - - - - - - - - - - - - - - - - - -")
	logReadFp.Close()
	os.Remove(logTmpFile.Name()) // We're responsible for removing the tempfile we created

	return exitCode == containerSuccessExitCode, nil
}


// =========================== "STATIC" HELPER FUNCTIONS =========================================

/*
Helper function for making a best-effort attempt at removing a network and logging any error states; intended to be run
as a deferred function.
*/
func removeNetworkDeferredFunc(log *logrus.Logger, dockerManager *docker.DockerManager, networkId string) {
	log.Infof("Attempting to remove Docker network with id %v...", networkId)
	// We use the background context here because we want to try and tear down the network even if the context the test was running in
	//  was cancelled. This might not be right - the right way to do it might be to pipe a separate context for the network teardown to here!
	if err := dockerManager.RemoveNetwork(context.Background(), networkId, networkTeardownContainerStopTimeout); err != nil {
		log.Errorf("An error occurred removing Docker network with ID %v:", networkId)
		log.Error(err.Error())
		log.Error("NOTE: This means you will need to clean up the Docker network manually!!")
	} else {
		log.Infof("Docker network with ID %v successfully removed", networkId)
	}
}

/*
NOTE: This is a separate function because it provides a nice documentation reference point, where we can say to users,
"to see the latest special environment variables that will be passed to the test controller, see this function". Do not
put anything else in this function!!!

Args:
	networkName: The name of the Docker network that the test controller is running in, and which all services should be started in
	subnetMask: The subnet mask used to create the Docker network that the test controller, and all services it starts, are running in
	gatewayIp: The IP of the gateway of the Docker network that the test controller will run inside
	controllerIpAddr: The IP address of the container running the test controller
	testName: The name of the test that the test controller should run
	logLevel: A string representing the controller's loglevel (NOTE: this should be interpretable by the controller; the
		initializer will not know what to do with this!)
	testVolumeName: The name of the Docker volume that has been created for this particular test execution, and that the
		test controller can share with the services that it spins up to read and write data to them
	customEnvVars: A custom user-defined map from <env variable name> -> <env variable value> that will be set for test controller
*/
func generateTestControllerEnvVariables(
			networkId string,
			subnetMask string,
			gatewayIp net.IP,
			controllerIpAddr net.IP,
			testName string,
			logLevel string,
			testVolumeName string,
			customEnvVars map[string]string) (map[string]string, error) {
	standardVars := map[string]string{
		testNameArg:             testName,
		subnetMaskArg:           subnetMask,
<<<<<<< HEAD
		networkNameArg:          networkName,
		gatewayIpArg:            gatewayIp.String(),
=======
		networkIdArg:            networkId,
		gatewayIpArg:            gatewayIp,
>>>>>>> 25f54f52
		logFilepathArg:          controllerLogMountFilepath,
		logLevelArg:             logLevel,
		testControllerIpArg:     controllerIpAddr.String(),
		testVolumeArg:           testVolumeName,
		testVolumeMountpointArg: testVolumeMountpoint,
	}
	for key, val := range customEnvVars {
		if _, ok := standardVars[key]; ok {
			return nil, stacktrace.NewError(
				"Tried to manually add custom environment variable %s to the test controller container, but it is already being used by Kurtosis.",
				key)
		}
		standardVars[key] = val
	}
	return standardVars, nil
}<|MERGE_RESOLUTION|>--- conflicted
+++ resolved
@@ -239,15 +239,9 @@
 func (executor testExecutor) runControllerContainer(
 			context context.Context,
 			manager *docker.DockerManager,
-<<<<<<< HEAD
-			networkName string,
+			networkId string,
 			gatewayIp net.IP,
 			controllerIpAddr net.IP) (bool, error){
-=======
-			networkId string,
-			gatewayIp string,
-			controllerIpAddr string) (bool, error){
->>>>>>> 25f54f52
 	uniqueTestIdentifier := fmt.Sprintf("%v-%v", executor.executionInstanceId.String(), executor.testName)
 
 	volumeName := uniqueTestIdentifier
@@ -375,13 +369,8 @@
 	standardVars := map[string]string{
 		testNameArg:             testName,
 		subnetMaskArg:           subnetMask,
-<<<<<<< HEAD
-		networkNameArg:          networkName,
+		networkIdArg:            networkId,
 		gatewayIpArg:            gatewayIp.String(),
-=======
-		networkIdArg:            networkId,
-		gatewayIpArg:            gatewayIp,
->>>>>>> 25f54f52
 		logFilepathArg:          controllerLogMountFilepath,
 		logLevelArg:             logLevel,
 		testControllerIpArg:     controllerIpAddr.String(),
