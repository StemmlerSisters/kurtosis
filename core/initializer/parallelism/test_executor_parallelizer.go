package parallelism

import (
	"github.com/docker/distribution/uuid"
	"github.com/docker/docker/client"
	"github.com/kurtosis-tech/kurtosis/commons/testsuite"
	"github.com/sirupsen/logrus"
	"os"
	"sync"
	"time"
)

// ================= Test params & result ============================
type ParallelTestParams struct {
	TestName            string
	Test 				testsuite.Test
	LogFp               *os.File
	SubnetMask          string
	ExecutionInstanceId uuid.UUID
}

func NewParallelTestParams(testName string, test testsuite.Test, logFp *os.File, subnetMask string, executionInstanceId uuid.UUID) *ParallelTestParams {
	return &ParallelTestParams{TestName: testName, Test: test, LogFp: logFp, SubnetMask: subnetMask, ExecutionInstanceId: executionInstanceId}
}

type ParallelTestOutput struct {
	TestName     string
	ExecutionErr error    // Indicates whether an error occurred during the execution of the test that prevented it from running
	TestPassed   bool     // Indicates whether the test passed or failed (undefined if the test had a setup error)
	LogFp        *os.File // Where the logs for this test got written to
}

// ================= Parallel executor ============================
type TestExecutorParallelizer struct {
	executionId             uuid.UUID
	dockerClient            *client.Client
	testControllerImageName string
<<<<<<< HEAD
	testControllerLogLevel string
	testServiceImageName string
	parallelism uint
	additionalTestTimeoutBuffer time.Duration
=======
	testControllerLogLevel  string
	testServiceImageName    string
	testControllerEnvVars   map[string]string
	parallelism             uint
>>>>>>> b8124601
}

/*
Creates a new TestExecutorParallelizer which will run tests in parallel using the given parameters.

Args:
	executionId: The UUID uniquely identifying this execution of the tests
	dockerClient: The handle to manipulating the Docker environment
	testControllerImageName: The name of the Docker image that will be used to run the test controller
	testServiceImageName: The name of the Docker image of the version of the service being tested
	testControllerEnvVars: A custom user-defined map from <env variable name> -> <env variable value> that will be set for test controller
	parallelism: The number of tests to run concurrently
	additionalTestTimeoutBuffer: The amount of additional timeout given to each test for setup, on top of the test-declared timeout
 */
func NewTestExecutorParallelizer(
			executionId uuid.UUID,
			dockerClient *client.Client,
			testControllerImageName string,
			testControllerLogLevel string,
			testServiceImageName string,
<<<<<<< HEAD
			parallelism uint,
			additionalTestTimeoutBuffer time.Duration) *TestExecutorParallelizer {
=======
			testControllerEnvVars map[string]string,
			parallelism uint) *TestExecutorParallelizer {
>>>>>>> b8124601
	return &TestExecutorParallelizer{
		executionId:             executionId,
		dockerClient:            dockerClient,
		testControllerImageName: testControllerImageName,
<<<<<<< HEAD
		testControllerLogLevel: testControllerLogLevel,
		testServiceImageName: testServiceImageName,
		parallelism: parallelism,
		additionalTestTimeoutBuffer: additionalTestTimeoutBuffer,
=======
		testControllerLogLevel:  testControllerLogLevel,
		testServiceImageName:    testServiceImageName,
		testControllerEnvVars:   testControllerEnvVars,
		parallelism:             parallelism,
>>>>>>> b8124601
	}
}

/*
Runs the given tests in parallel

Args:
	interceptor: A capturer for logs that are erroneously written to the system-level log during parallel test execution (since all
		logs should be written to the test-specific logs during parallel test execution)
	tests:
 */
func (executor TestExecutorParallelizer) RunInParallel(interceptor *ErroneousSystemLogCaptureWriter, allTestParams map[string]ParallelTestParams) map[string]ParallelTestOutput {
	// These need to be buffered else sending to the channel will be blocking
	testParamsChan := make(chan ParallelTestParams, len(allTestParams))
	testOutputChan := make(chan ParallelTestOutput, len(allTestParams))

	logrus.Info("Loading test params into work queue...")
	for _, testParams := range allTestParams {
		testParamsChan <- testParams
	}
	close(testParamsChan) // We close the channel so that when all params are consumed, the worker threads won't block on waiting for more params
	logrus.Info("All test params loaded into work queue")

	logrus.Infof("Launching %v tests with parallelism %v...", len(allTestParams), executor.parallelism)
	executor.disableSystemLogAndRunTestThreads(interceptor, testParamsChan, testOutputChan)
	logrus.Info("All tests exited")

	// Collect all results
	result := make(map[string]ParallelTestOutput)
	for i := 0; i < len(allTestParams); i++ {
		output := <-testOutputChan
		result[output.TestName] = output
	}
	return result
}

func (executor TestExecutorParallelizer) disableSystemLogAndRunTestThreads(interceptor *ErroneousSystemLogCaptureWriter, testParamsChan chan ParallelTestParams, testOutputChan chan ParallelTestOutput) {
	/*
    Because each test needs to have its logs written to an independent file to avoid getting logs all mixed up, we need to make
    sure that all code below this point uses the per-test logger rather than the systemwide logger. However, it's very difficult for
    a coder to remember to use 'log.Info' when they're used to doing 'logrus.Info'. To enforce this, we capture any systemwide logger usages
	during this function so we can show them later.
	*/
	currentSystemOut := logrus.StandardLogger().Out
	logrus.SetOutput(interceptor)
	defer logrus.SetOutput(currentSystemOut)

	var waitGroup sync.WaitGroup
	for i := uint(0); i < executor.parallelism; i++ {
		waitGroup.Add(1)
		go executor.runTestWorkerGoroutine(&waitGroup, testParamsChan, testOutputChan)
	}
	waitGroup.Wait()
}

/*
A function, designed to be run inside a worker thread, that will pull test params from the given test params channel, execute the test, and
push the result to the test results channel
 */
func (executor TestExecutorParallelizer) runTestWorkerGoroutine(
			waitGroup *sync.WaitGroup,
			testParamsChan chan ParallelTestParams,
			testOutputChan chan ParallelTestOutput) {
	// IMPORTANT: make sure that we mark a thread as done!
	defer waitGroup.Done()

	for testParams := range testParamsChan {
		// Create a separate logger just for this test that writes to the given file
		log := logrus.New()
		log.SetLevel(logrus.GetLevel())
		log.SetOutput(testParams.LogFp)
		log.SetFormatter(logrus.StandardLogger().Formatter)
		testExecutor := newTestExecutor(log, executor.additionalTestTimeoutBuffer)

		passed, executionErr := testExecutor.runTest(
			executor.executionId,
			executor.dockerClient,
			testParams.SubnetMask,
			executor.testControllerImageName,
			executor.testControllerLogLevel,
			executor.testServiceImageName,
<<<<<<< HEAD
			testParams.TestName,
			testParams.Test)
=======
			executor.testControllerEnvVars,
			testParams.TestName)
>>>>>>> b8124601

		testOutput := ParallelTestOutput{
			TestName:     testParams.TestName,
			ExecutionErr: executionErr,
			TestPassed:   passed,
			LogFp:        testParams.LogFp,
		}
		testOutputChan <- testOutput
	}
}<|MERGE_RESOLUTION|>--- conflicted
+++ resolved
@@ -1,5 +1,4 @@
 package parallelism
-
 import (
 	"github.com/docker/distribution/uuid"
 	"github.com/docker/docker/client"
@@ -35,17 +34,11 @@
 	executionId             uuid.UUID
 	dockerClient            *client.Client
 	testControllerImageName string
-<<<<<<< HEAD
-	testControllerLogLevel string
-	testServiceImageName string
-	parallelism uint
-	additionalTestTimeoutBuffer time.Duration
-=======
 	testControllerLogLevel  string
 	testServiceImageName    string
 	testControllerEnvVars   map[string]string
 	parallelism             uint
->>>>>>> b8124601
+	additionalTestTimeoutBuffer time.Duration
 }
 
 /*
@@ -66,28 +59,18 @@
 			testControllerImageName string,
 			testControllerLogLevel string,
 			testServiceImageName string,
-<<<<<<< HEAD
+			testControllerEnvVars map[string]string,
 			parallelism uint,
 			additionalTestTimeoutBuffer time.Duration) *TestExecutorParallelizer {
-=======
-			testControllerEnvVars map[string]string,
-			parallelism uint) *TestExecutorParallelizer {
->>>>>>> b8124601
 	return &TestExecutorParallelizer{
 		executionId:             executionId,
 		dockerClient:            dockerClient,
 		testControllerImageName: testControllerImageName,
-<<<<<<< HEAD
-		testControllerLogLevel: testControllerLogLevel,
-		testServiceImageName: testServiceImageName,
-		parallelism: parallelism,
-		additionalTestTimeoutBuffer: additionalTestTimeoutBuffer,
-=======
 		testControllerLogLevel:  testControllerLogLevel,
 		testServiceImageName:    testServiceImageName,
 		testControllerEnvVars:   testControllerEnvVars,
 		parallelism:             parallelism,
->>>>>>> b8124601
+		additionalTestTimeoutBuffer: additionalTestTimeoutBuffer,
 	}
 }
 
@@ -169,13 +152,9 @@
 			executor.testControllerImageName,
 			executor.testControllerLogLevel,
 			executor.testServiceImageName,
-<<<<<<< HEAD
+			executor.testControllerEnvVars,
 			testParams.TestName,
 			testParams.Test)
-=======
-			executor.testControllerEnvVars,
-			testParams.TestName)
->>>>>>> b8124601
 
 		testOutput := ParallelTestOutput{
 			TestName:     testParams.TestName,
