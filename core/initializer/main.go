--- conflicted
+++ resolved
@@ -11,6 +11,7 @@
 	"fmt"
 	"github.com/docker/docker/client"
 	"github.com/kurtosis-tech/kurtosis/commons/logrus_log_levels"
+	"github.com/kurtosis-tech/kurtosis/initializer/access_controller"
 	"github.com/kurtosis-tech/kurtosis/initializer/test_suite_metadata_acquirer"
 	"github.com/kurtosis-tech/kurtosis/initializer/test_suite_runner"
 	"github.com/sirupsen/logrus"
@@ -28,6 +29,9 @@
 	defaultKurtosisApiImage = "kurtosistech/kurtosis-core_api:latest"
 	defaultParallelism = 4
 
+	// Web link shown to users who do not authenticate.
+	licenseWebUrl = "https://kurtosistech.com/"
+
 	// The location on the INITIALIZER container where the suite execution volume will be mounted
 	// A user MUST mount a volume here
 	suiteExecutionVolumeMountDirpath = "/suite-execution"
@@ -93,7 +97,12 @@
 		"JSON containing key-value mappings of custom environment variables that will be set in " +
 			"the Docker environment when running the test suite container (e.g. '{\"MY_VAR\": \"/some/value\"}')")
 
-<<<<<<< HEAD
+	suiteExecutionVolumeArg := flag.String(
+		"suite-execution-volume",
+		"",
+		"The name of the Docker volume that will contain all the data for the test suite execution")
+	flag.Parse()
+
 	kurtosisLevel, err := logrus.ParseLevel(*kurtosisLogLevelArg)
 	if err != nil {
 		fmt.Fprintf(os.Stderr, "An error occurred parsing the Kurtosis log level string: %v\n", err)
@@ -112,17 +121,6 @@
 	}
 	if !authorized {
 		logrus.Fatalf("Your Kurtosis license has expired. To purchase an extended license, visit %v.\n", licenseWebUrl)
-=======
-	suiteExecutionVolumeArg := flag.String(
-		"suite-execution-volume",
-		"",
-		"The name of the Docker volume that will contain all the data for the test suite execution")
-	flag.Parse()
-
-	kurtosisLevel, err := logrus.ParseLevel(*kurtosisLogLevelArg)
-	if err != nil {
-		fmt.Fprintf(os.Stderr, "An error occurred parsing the Kurtosis log level string: %v\n", err)
->>>>>>> 7a470e77
 		os.Exit(failureExitCode)
 	}
 
