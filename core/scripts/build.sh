--- conflicted
+++ resolved
@@ -66,17 +66,13 @@
     INTERNAL_TESTSUITE_IMAGE_SUFFIX \
     JAVASCRIPT_REPL_IMAGE \
     CLI_BINARY_FILENAME
-<<<<<<< HEAD
 export FIXED_DOCKER_IMAGE_TAG="${fixed_docker_image_tag}"
 export AUTOUPDATING_DOCKER_IMAGE_TAG="${autoupdating_docker_image_tag}"
-=======
-export DOCKER_IMAGE_TAG="${docker_image_tag}"
 if "${should_publish_arg}"; then
     # This environment variable will be set ONLY when publishing, in the CI environment
     # See the CI config for details on how this gets set
     export FURY_TOKEN
 fi
->>>>>>> c50faa90
 
 # We want to run goreleaser from the root
 cd "${root_dirpath}"
