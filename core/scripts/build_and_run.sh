set -euo pipefail
script_dirpath="$(cd "$(dirname "${BASH_SOURCE[0]}")"; pwd)"

# ====================== CONSTANTS =======================================================
DOCKER_ORG="kurtosistech"
REPO_BASE="kurtosis-core"
API_REPO="${REPO_BASE}_api"
INITIALIZER_REPO="${REPO_BASE}_initializer"
GO_EXAMPLE_SUITE_IMAGE="${DOCKER_ORG}/kurtosis-go-example:develop"
KURTOSIS_DIRPATH="$HOME/.kurtosis"

BUILD_ACTION="build"
RUN_ACTION="run"
BOTH_ACTION="all"
HELP_ACTION="help"

# ====================== ARG PARSING =======================================================
show_help() {
    echo "${0} <action> [<extra 'docker run' args...>]"
    echo ""
    echo "  This script will optionally build your Kurtosis testsuite into a Docker image and/or run it via a call to 'docker run'"
    echo ""
    echo "  To select behaviour, choose from the following actions:"
    echo "    help    Displays this messages"
    echo "    build   Executes only the build step, skipping the run step"
    echo "    run     Executes only the run step, skipping the build step"
    echo "    all     Executes both build and run steps"
    echo ""
    echo "  To modify how your suite is run, you can set Kurtosis environment variables using the '--env' flag to 'docker run' like so:"
    echo "    ${0} all --env PARALLELISM=4"
    echo ""
    echo "  To see all the environment variables Kurtosis accepts, add the '--env SHOW_HELP=true' flag"
    echo ""
}


if [ "${#}" -eq 0 ]; then
    show_help
    exit 1   # Exit as error so we don't get spurious passes in CI
fi

action="${1:-}"
shift 1

do_build=true
do_run=true
case "${action}" in
    ${HELP_ACTION})
        show_help
        exit 0
        ;;
    ${BUILD_ACTION})
        do_build=true
        do_run=false
        ;;
    ${RUN_ACTION})
        do_build=false
        do_run=true
        ;;
    ${BOTH_ACTION})
        do_build=true
        do_run=true
        ;;
    *)
        echo "Error: First argument must be one of '${HELP_ACTION}', '${BUILD_ACTION}', '${RUN_ACTION}', or '${BOTH_ACTION}'" >&2
        exit 1
        ;;
esac

# ====================== MAIN LOGIC =======================================================
git_branch="$(git rev-parse --abbrev-ref HEAD)"
docker_tag="$(echo "${git_branch}" | sed 's,[/:],_,g')"

root_dirpath="$(dirname "${script_dirpath}")"

initializer_image="${DOCKER_ORG}/${INITIALIZER_REPO}:${docker_tag}"
api_image="${DOCKER_ORG}/${API_REPO}:${docker_tag}"

initializer_log_filepath="$(mktemp)"
api_log_filepath="$(mktemp)"
if "${do_build}"; then
    echo "Launching builds of initializer & API images in parallel threads..."
    docker build -t "${initializer_image}" -f "${root_dirpath}/initializer/Dockerfile" "${root_dirpath}" 2>&1 > "${initializer_log_filepath}" &
    initializer_build_pid="${!}"
    docker build -t "${api_image}" -f "${root_dirpath}/api_container/Dockerfile" "${root_dirpath}" 2>&1 > "${api_log_filepath}" &
    api_build_pid="${!}"
    echo "Build threads launched successfully:"
    echo " - Initializer thread PID: ${initializer_build_pid}"
    echo " - Initializer logs: ${initializer_log_filepath}"
    echo " - API thread PID: ${api_build_pid}"
    echo " - API logs: ${api_log_filepath}"

    echo "Waiting for build threads to exit..."
    builds_succeeded=true
    if ! wait "${initializer_build_pid}"; then
        builds_succeeded=false
    fi
    if ! wait "${api_build_pid}"; then
        builds_succeeded=false
    fi
    echo "Build threads exited"

    echo ""
    echo "===================== Initializer Image Build Logs =========================="
    cat "${initializer_log_filepath}"

    echo ""
    echo "========================= API Image Build Logs =============================="
    cat "${api_log_filepath}"

    echo ""
    if ! "${builds_succeeded}"; then
        echo "Build FAILED"
        exit 1
    fi
    echo "Build SUCCEEDED"
fi

if "${do_run}"; then
    mkdir -p "${KURTOSIS_DIRPATH}"
    go_suite_execution_volume="go-example-suite_${docker_tag}_$(date +%s)"
    docker volume create "${go_suite_execution_volume}"

    # --------------------- Kurtosis Go environment variables ---------------------
<<<<<<< HEAD
    api_service_image="${KURTOSIS_DOCKERHUB_ORG}/example-microservices_api"
    datastore_service_image="${KURTOSIS_DOCKERHUB_ORG}/example-microservices_datastore"
=======
    api_service_image="${DOCKER_ORG}/example-microservices_api"
    datastore_service_image="${DOCKER_ORG}/example-microservices_datastore"
>>>>>>> 83a5567a
    # Docker only allows you to have spaces in the variable if you escape them or use a Docker env file
    go_suite_env_vars_json="{\"API_SERVICE_IMAGE\":\"${api_service_image}\",\"DATASTORE_SERVICE_IMAGE\":\"${datastore_service_image}\"}"
    # --------------------- End Kurtosis Go environment variables ---------------------

    docker run \
        --mount "type=bind,source=/var/run/docker.sock,target=/var/run/docker.sock" \
        --mount "type=bind,source=${KURTOSIS_DIRPATH},target=/kurtosis" \
        --mount "type=volume,source=${go_suite_execution_volume},target=/suite-execution" \
        --env "CUSTOM_ENV_VARS_JSON=${go_suite_env_vars_json}" \
        --env "TEST_SUITE_IMAGE=${GO_EXAMPLE_SUITE_IMAGE}" \
        --env "KURTOSIS_API_IMAGE=${api_image}" \
        --env "SUITE_EXECUTION_VOLUME=${go_suite_execution_volume}" \
        `# In Bash, this is how you feed arguments exactly as-is to a child script (since ${*} loses quoting and ${@} trips set -e if no arguments are passed)` \
        `# It basically says, "if and only if ${1} exists, evaluate ${@}"` \
        ${1+"${@}"} \
        "${initializer_image}"
fi<|MERGE_RESOLUTION|>--- conflicted
+++ resolved
@@ -122,13 +122,8 @@
     docker volume create "${go_suite_execution_volume}"
 
     # --------------------- Kurtosis Go environment variables ---------------------
-<<<<<<< HEAD
-    api_service_image="${KURTOSIS_DOCKERHUB_ORG}/example-microservices_api"
-    datastore_service_image="${KURTOSIS_DOCKERHUB_ORG}/example-microservices_datastore"
-=======
     api_service_image="${DOCKER_ORG}/example-microservices_api"
     datastore_service_image="${DOCKER_ORG}/example-microservices_datastore"
->>>>>>> 83a5567a
     # Docker only allows you to have spaces in the variable if you escape them or use a Docker env file
     go_suite_env_vars_json="{\"API_SERVICE_IMAGE\":\"${api_service_image}\",\"DATASTORE_SERVICE_IMAGE\":\"${datastore_service_image}\"}"
     # --------------------- End Kurtosis Go environment variables ---------------------
